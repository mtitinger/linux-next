--- conflicted
+++ resolved
@@ -6,11 +6,8 @@
 TARGETS += ftrace
 TARGETS += futex
 TARGETS += kcmp
-<<<<<<< HEAD
 TARGETS += kdbus
-=======
 TARGETS += membarrier
->>>>>>> 049e6dde
 TARGETS += memfd
 TARGETS += memory-hotplug
 TARGETS += mount
