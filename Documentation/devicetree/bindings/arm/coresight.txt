* CoreSight Components:

CoreSight components are compliant with the ARM CoreSight architecture
specification and can be connected in various topologies to suit a particular
SoCs tracing needs. These trace components can generally be classified as
sinks, links and sources. Trace data produced by one or more sources flows
through the intermediate links connecting the source to the currently selected
sink. Each CoreSight component device should use these properties to describe
its hardware characteristcs.

* Required properties for all components *except* non-configurable replicators:

	* compatible: These have to be supplemented with "arm,primecell" as
	  drivers are using the AMBA bus interface.  Possible values include:
		- "arm,coresight-etb10", "arm,primecell";
		- "arm,coresight-tpiu", "arm,primecell";
		- "arm,coresight-tmc", "arm,primecell";
		- "arm,coresight-funnel", "arm,primecell";
		- "arm,coresight-etm3x", "arm,primecell";
<<<<<<< HEAD
=======
		- "arm,coresight-etm4x", "arm,primecell";
>>>>>>> 9fe8ecca
		- "qcom,coresight-replicator1x", "arm,primecell";

	* reg: physical base address and length of the register
	  set(s) of the component.

	* clocks: the clocks associated to this component.

	* clock-names: the name of the clocks referenced by the code.
	  Since we are using the AMBA framework, the name of the clock
	  providing the interconnect should be "apb_pclk", and some
	  coresight blocks also have an additional clock "atclk", which
	  clocks the core of that coresight component. The latter clock
	  is optional.

	* port or ports: The representation of the component's port
	  layout using the generic DT graph presentation found in
	  "bindings/graph.txt".

* Required properties for devices that don't show up on the AMBA bus, such as
  non-configurable replicators:

	* compatible: Currently supported value is (note the absence of the
	  AMBA markee):
		- "arm,coresight-replicator"

	* port or ports: same as above.

* Optional properties for ETM/PTMs:

	* arm,cp14: must be present if the system accesses ETM/PTM management
	  registers via co-processor 14.

	* cpu: the cpu phandle this ETM/PTM is affined to. When omitted the
	  source is considered to belong to CPU0.

* Optional property for TMC:

	* arm,buffer-size: size of contiguous buffer space for TMC ETR
	 (embedded trace router)


Example:

1. Sinks
	etb@20010000 {
		compatible = "arm,coresight-etb10", "arm,primecell";
		reg = <0 0x20010000 0 0x1000>;

		clocks = <&oscclk6a>;
		clock-names = "apb_pclk";
		port {
			etb_in_port: endpoint@0 {
				slave-mode;
				remote-endpoint = <&replicator_out_port0>;
			};
		};
	};

	tpiu@20030000 {
		compatible = "arm,coresight-tpiu", "arm,primecell";
		reg = <0 0x20030000 0 0x1000>;

		clocks = <&oscclk6a>;
		clock-names = "apb_pclk";
		port {
			tpiu_in_port: endpoint@0 {
				slave-mode;
				remote-endpoint = <&replicator_out_port1>;
			};
		};
	};

2. Links
	replicator {
		/* non-configurable replicators don't show up on the
		 * AMBA bus.  As such no need to add "arm,primecell".
		 */
		compatible = "arm,coresight-replicator";

		ports {
			#address-cells = <1>;
			#size-cells = <0>;

			/* replicator output ports */
			port@0 {
				reg = <0>;
				replicator_out_port0: endpoint {
					remote-endpoint = <&etb_in_port>;
				};
			};

			port@1 {
				reg = <1>;
				replicator_out_port1: endpoint {
					remote-endpoint = <&tpiu_in_port>;
				};
			};

			/* replicator input port */
			port@2 {
				reg = <0>;
				replicator_in_port0: endpoint {
					slave-mode;
					remote-endpoint = <&funnel_out_port0>;
				};
			};
		};
	};

	funnel@20040000 {
		compatible = "arm,coresight-funnel", "arm,primecell";
		reg = <0 0x20040000 0 0x1000>;

		clocks = <&oscclk6a>;
		clock-names = "apb_pclk";
		ports {
			#address-cells = <1>;
			#size-cells = <0>;

			/* funnel output port */
			port@0 {
				reg = <0>;
				funnel_out_port0: endpoint {
					remote-endpoint =
							<&replicator_in_port0>;
				};
			};

			/* funnel input ports */
			port@1 {
				reg = <0>;
				funnel_in_port0: endpoint {
					slave-mode;
					remote-endpoint = <&ptm0_out_port>;
				};
			};

			port@2 {
				reg = <1>;
				funnel_in_port1: endpoint {
					slave-mode;
					remote-endpoint = <&ptm1_out_port>;
				};
			};

			port@3 {
				reg = <2>;
				funnel_in_port2: endpoint {
					slave-mode;
					remote-endpoint = <&etm0_out_port>;
				};
			};

		};
	};

3. Sources
	ptm@2201c000 {
		compatible = "arm,coresight-etm3x", "arm,primecell";
		reg = <0 0x2201c000 0 0x1000>;

		cpu = <&cpu0>;
		clocks = <&oscclk6a>;
		clock-names = "apb_pclk";
		port {
			ptm0_out_port: endpoint {
				remote-endpoint = <&funnel_in_port0>;
			};
		};
	};

	ptm@2201d000 {
		compatible = "arm,coresight-etm3x", "arm,primecell";
		reg = <0 0x2201d000 0 0x1000>;

		cpu = <&cpu1>;
		clocks = <&oscclk6a>;
		clock-names = "apb_pclk";
		port {
			ptm1_out_port: endpoint {
				remote-endpoint = <&funnel_in_port1>;
			};
		};
	};<|MERGE_RESOLUTION|>--- conflicted
+++ resolved
@@ -17,10 +17,7 @@
 		- "arm,coresight-tmc", "arm,primecell";
 		- "arm,coresight-funnel", "arm,primecell";
 		- "arm,coresight-etm3x", "arm,primecell";
-<<<<<<< HEAD
-=======
 		- "arm,coresight-etm4x", "arm,primecell";
->>>>>>> 9fe8ecca
 		- "qcom,coresight-replicator1x", "arm,primecell";
 
 	* reg: physical base address and length of the register
