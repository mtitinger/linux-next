--- conflicted
+++ resolved
@@ -654,11 +654,7 @@
 	wlcore: wlcore@2 {
 		compatible = "ti,wl1271";
 		reg = <2>;
-<<<<<<< HEAD
-		interrupt-parent = <&gpio1>;
-=======
 		interrupt-parent = <&gpio0>;
->>>>>>> 4b8a8262
 		interrupts = <31 IRQ_TYPE_LEVEL_HIGH>; /* gpio 31 */
 		ref-clock-frequency = <38400000>;
 	};
