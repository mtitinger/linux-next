--- conflicted
+++ resolved
@@ -16,10 +16,6 @@
 #include <linux/of.h>
 
 void mct_init(void __iomem *base, int irq_g0, int irq_l0, int irq_l1);
-<<<<<<< HEAD
-void exynos_init_time(void);
-=======
->>>>>>> d8ec26d7
 
 struct map_desc;
 void exynos_init_io(void);
