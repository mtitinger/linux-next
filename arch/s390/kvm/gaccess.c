/*
 * guest access functions
 *
 * Copyright IBM Corp. 2014
 *
 */

#include <linux/vmalloc.h>
#include <linux/err.h>
#include <asm/pgtable.h>
#include "kvm-s390.h"
#include "gaccess.h"
#include <asm/switch_to.h>

union asce {
	unsigned long val;
	struct {
		unsigned long origin : 52; /* Region- or Segment-Table Origin */
		unsigned long	 : 2;
		unsigned long g  : 1; /* Subspace Group Control */
		unsigned long p  : 1; /* Private Space Control */
		unsigned long s  : 1; /* Storage-Alteration-Event Control */
		unsigned long x  : 1; /* Space-Switch-Event Control */
		unsigned long r  : 1; /* Real-Space Control */
		unsigned long	 : 1;
		unsigned long dt : 2; /* Designation-Type Control */
		unsigned long tl : 2; /* Region- or Segment-Table Length */
	};
};

enum {
	ASCE_TYPE_SEGMENT = 0,
	ASCE_TYPE_REGION3 = 1,
	ASCE_TYPE_REGION2 = 2,
	ASCE_TYPE_REGION1 = 3
};

union region1_table_entry {
	unsigned long val;
	struct {
		unsigned long rto: 52;/* Region-Table Origin */
		unsigned long	 : 2;
		unsigned long p  : 1; /* DAT-Protection Bit */
		unsigned long	 : 1;
		unsigned long tf : 2; /* Region-Second-Table Offset */
		unsigned long i  : 1; /* Region-Invalid Bit */
		unsigned long	 : 1;
		unsigned long tt : 2; /* Table-Type Bits */
		unsigned long tl : 2; /* Region-Second-Table Length */
	};
};

union region2_table_entry {
	unsigned long val;
	struct {
		unsigned long rto: 52;/* Region-Table Origin */
		unsigned long	 : 2;
		unsigned long p  : 1; /* DAT-Protection Bit */
		unsigned long	 : 1;
		unsigned long tf : 2; /* Region-Third-Table Offset */
		unsigned long i  : 1; /* Region-Invalid Bit */
		unsigned long	 : 1;
		unsigned long tt : 2; /* Table-Type Bits */
		unsigned long tl : 2; /* Region-Third-Table Length */
	};
};

struct region3_table_entry_fc0 {
	unsigned long sto: 52;/* Segment-Table Origin */
	unsigned long	 : 1;
	unsigned long fc : 1; /* Format-Control */
	unsigned long p  : 1; /* DAT-Protection Bit */
	unsigned long	 : 1;
	unsigned long tf : 2; /* Segment-Table Offset */
	unsigned long i  : 1; /* Region-Invalid Bit */
	unsigned long cr : 1; /* Common-Region Bit */
	unsigned long tt : 2; /* Table-Type Bits */
	unsigned long tl : 2; /* Segment-Table Length */
};

struct region3_table_entry_fc1 {
	unsigned long rfaa : 33; /* Region-Frame Absolute Address */
	unsigned long	 : 14;
	unsigned long av : 1; /* ACCF-Validity Control */
	unsigned long acc: 4; /* Access-Control Bits */
	unsigned long f  : 1; /* Fetch-Protection Bit */
	unsigned long fc : 1; /* Format-Control */
	unsigned long p  : 1; /* DAT-Protection Bit */
	unsigned long co : 1; /* Change-Recording Override */
	unsigned long	 : 2;
	unsigned long i  : 1; /* Region-Invalid Bit */
	unsigned long cr : 1; /* Common-Region Bit */
	unsigned long tt : 2; /* Table-Type Bits */
	unsigned long	 : 2;
};

union region3_table_entry {
	unsigned long val;
	struct region3_table_entry_fc0 fc0;
	struct region3_table_entry_fc1 fc1;
	struct {
		unsigned long	 : 53;
		unsigned long fc : 1; /* Format-Control */
		unsigned long	 : 4;
		unsigned long i  : 1; /* Region-Invalid Bit */
		unsigned long cr : 1; /* Common-Region Bit */
		unsigned long tt : 2; /* Table-Type Bits */
		unsigned long	 : 2;
	};
};

struct segment_entry_fc0 {
	unsigned long pto: 53;/* Page-Table Origin */
	unsigned long fc : 1; /* Format-Control */
	unsigned long p  : 1; /* DAT-Protection Bit */
	unsigned long	 : 3;
	unsigned long i  : 1; /* Segment-Invalid Bit */
	unsigned long cs : 1; /* Common-Segment Bit */
	unsigned long tt : 2; /* Table-Type Bits */
	unsigned long	 : 2;
};

struct segment_entry_fc1 {
	unsigned long sfaa : 44; /* Segment-Frame Absolute Address */
	unsigned long	 : 3;
	unsigned long av : 1; /* ACCF-Validity Control */
	unsigned long acc: 4; /* Access-Control Bits */
	unsigned long f  : 1; /* Fetch-Protection Bit */
	unsigned long fc : 1; /* Format-Control */
	unsigned long p  : 1; /* DAT-Protection Bit */
	unsigned long co : 1; /* Change-Recording Override */
	unsigned long	 : 2;
	unsigned long i  : 1; /* Segment-Invalid Bit */
	unsigned long cs : 1; /* Common-Segment Bit */
	unsigned long tt : 2; /* Table-Type Bits */
	unsigned long	 : 2;
};

union segment_table_entry {
	unsigned long val;
	struct segment_entry_fc0 fc0;
	struct segment_entry_fc1 fc1;
	struct {
		unsigned long	 : 53;
		unsigned long fc : 1; /* Format-Control */
		unsigned long	 : 4;
		unsigned long i  : 1; /* Segment-Invalid Bit */
		unsigned long cs : 1; /* Common-Segment Bit */
		unsigned long tt : 2; /* Table-Type Bits */
		unsigned long	 : 2;
	};
};

enum {
	TABLE_TYPE_SEGMENT = 0,
	TABLE_TYPE_REGION3 = 1,
	TABLE_TYPE_REGION2 = 2,
	TABLE_TYPE_REGION1 = 3
};

union page_table_entry {
	unsigned long val;
	struct {
		unsigned long pfra : 52; /* Page-Frame Real Address */
		unsigned long z  : 1; /* Zero Bit */
		unsigned long i  : 1; /* Page-Invalid Bit */
		unsigned long p  : 1; /* DAT-Protection Bit */
		unsigned long co : 1; /* Change-Recording Override */
		unsigned long	 : 8;
	};
};

/*
 * vaddress union in order to easily decode a virtual address into its
 * region first index, region second index etc. parts.
 */
union vaddress {
	unsigned long addr;
	struct {
		unsigned long rfx : 11;
		unsigned long rsx : 11;
		unsigned long rtx : 11;
		unsigned long sx  : 11;
		unsigned long px  : 8;
		unsigned long bx  : 12;
	};
	struct {
		unsigned long rfx01 : 2;
		unsigned long	    : 9;
		unsigned long rsx01 : 2;
		unsigned long	    : 9;
		unsigned long rtx01 : 2;
		unsigned long	    : 9;
		unsigned long sx01  : 2;
		unsigned long	    : 29;
	};
};

/*
 * raddress union which will contain the result (real or absolute address)
 * after a page table walk. The rfaa, sfaa and pfra members are used to
 * simply assign them the value of a region, segment or page table entry.
 */
union raddress {
	unsigned long addr;
	unsigned long rfaa : 33; /* Region-Frame Absolute Address */
	unsigned long sfaa : 44; /* Segment-Frame Absolute Address */
	unsigned long pfra : 52; /* Page-Frame Real Address */
};

union alet {
	u32 val;
	struct {
		u32 reserved : 7;
		u32 p        : 1;
		u32 alesn    : 8;
		u32 alen     : 16;
	};
};

union ald {
	u32 val;
	struct {
		u32     : 1;
		u32 alo : 24;
		u32 all : 7;
	};
};

struct ale {
	unsigned long i      : 1; /* ALEN-Invalid Bit */
	unsigned long        : 5;
	unsigned long fo     : 1; /* Fetch-Only Bit */
	unsigned long p      : 1; /* Private Bit */
	unsigned long alesn  : 8; /* Access-List-Entry Sequence Number */
	unsigned long aleax  : 16; /* Access-List-Entry Authorization Index */
	unsigned long        : 32;
	unsigned long        : 1;
	unsigned long asteo  : 25; /* ASN-Second-Table-Entry Origin */
	unsigned long        : 6;
	unsigned long astesn : 32; /* ASTE Sequence Number */
} __packed;

struct aste {
	unsigned long i      : 1; /* ASX-Invalid Bit */
	unsigned long ato    : 29; /* Authority-Table Origin */
	unsigned long        : 1;
	unsigned long b      : 1; /* Base-Space Bit */
	unsigned long ax     : 16; /* Authorization Index */
	unsigned long atl    : 12; /* Authority-Table Length */
	unsigned long        : 2;
	unsigned long ca     : 1; /* Controlled-ASN Bit */
	unsigned long ra     : 1; /* Reusable-ASN Bit */
	unsigned long asce   : 64; /* Address-Space-Control Element */
	unsigned long ald    : 32;
	unsigned long astesn : 32;
	/* .. more fields there */
} __packed;

int ipte_lock_held(struct kvm_vcpu *vcpu)
{
	union ipte_control *ic = &vcpu->kvm->arch.sca->ipte_control;

	if (vcpu->arch.sie_block->eca & 1)
		return ic->kh != 0;
	return vcpu->kvm->arch.ipte_lock_count != 0;
}

static void ipte_lock_simple(struct kvm_vcpu *vcpu)
{
	union ipte_control old, new, *ic;

	mutex_lock(&vcpu->kvm->arch.ipte_mutex);
	vcpu->kvm->arch.ipte_lock_count++;
	if (vcpu->kvm->arch.ipte_lock_count > 1)
		goto out;
	ic = &vcpu->kvm->arch.sca->ipte_control;
	do {
		old = READ_ONCE(*ic);
		while (old.k) {
			cond_resched();
			old = READ_ONCE(*ic);
		}
		new = old;
		new.k = 1;
	} while (cmpxchg(&ic->val, old.val, new.val) != old.val);
out:
	mutex_unlock(&vcpu->kvm->arch.ipte_mutex);
}

static void ipte_unlock_simple(struct kvm_vcpu *vcpu)
{
	union ipte_control old, new, *ic;

	mutex_lock(&vcpu->kvm->arch.ipte_mutex);
	vcpu->kvm->arch.ipte_lock_count--;
	if (vcpu->kvm->arch.ipte_lock_count)
		goto out;
	ic = &vcpu->kvm->arch.sca->ipte_control;
	do {
		old = READ_ONCE(*ic);
		new = old;
		new.k = 0;
	} while (cmpxchg(&ic->val, old.val, new.val) != old.val);
	wake_up(&vcpu->kvm->arch.ipte_wq);
out:
	mutex_unlock(&vcpu->kvm->arch.ipte_mutex);
}

static void ipte_lock_siif(struct kvm_vcpu *vcpu)
{
	union ipte_control old, new, *ic;

	ic = &vcpu->kvm->arch.sca->ipte_control;
	do {
		old = READ_ONCE(*ic);
		while (old.kg) {
			cond_resched();
			old = READ_ONCE(*ic);
		}
		new = old;
		new.k = 1;
		new.kh++;
	} while (cmpxchg(&ic->val, old.val, new.val) != old.val);
}

static void ipte_unlock_siif(struct kvm_vcpu *vcpu)
{
	union ipte_control old, new, *ic;

	ic = &vcpu->kvm->arch.sca->ipte_control;
	do {
		old = READ_ONCE(*ic);
		new = old;
		new.kh--;
		if (!new.kh)
			new.k = 0;
	} while (cmpxchg(&ic->val, old.val, new.val) != old.val);
	if (!new.kh)
		wake_up(&vcpu->kvm->arch.ipte_wq);
}

void ipte_lock(struct kvm_vcpu *vcpu)
{
	if (vcpu->arch.sie_block->eca & 1)
		ipte_lock_siif(vcpu);
	else
		ipte_lock_simple(vcpu);
}

void ipte_unlock(struct kvm_vcpu *vcpu)
{
	if (vcpu->arch.sie_block->eca & 1)
		ipte_unlock_siif(vcpu);
	else
		ipte_unlock_simple(vcpu);
}

static int ar_translation(struct kvm_vcpu *vcpu, union asce *asce, ar_t ar,
			  int write)
{
	union alet alet;
	struct ale ale;
	struct aste aste;
	unsigned long ald_addr, authority_table_addr;
	union ald ald;
	int eax, rc;
	u8 authority_table;

	if (ar >= NUM_ACRS)
		return -EINVAL;

	save_access_regs(vcpu->run->s.regs.acrs);
	alet.val = vcpu->run->s.regs.acrs[ar];

	if (ar == 0 || alet.val == 0) {
		asce->val = vcpu->arch.sie_block->gcr[1];
		return 0;
	} else if (alet.val == 1) {
		asce->val = vcpu->arch.sie_block->gcr[7];
		return 0;
	}

	if (alet.reserved)
		return PGM_ALET_SPECIFICATION;

	if (alet.p)
		ald_addr = vcpu->arch.sie_block->gcr[5];
	else
		ald_addr = vcpu->arch.sie_block->gcr[2];
	ald_addr &= 0x7fffffc0;

	rc = read_guest_real(vcpu, ald_addr + 16, &ald.val, sizeof(union ald));
	if (rc)
		return rc;

	if (alet.alen / 8 > ald.all)
		return PGM_ALEN_TRANSLATION;

	if (0x7fffffff - ald.alo * 128 < alet.alen * 16)
		return PGM_ADDRESSING;

	rc = read_guest_real(vcpu, ald.alo * 128 + alet.alen * 16, &ale,
			     sizeof(struct ale));
	if (rc)
		return rc;

	if (ale.i == 1)
		return PGM_ALEN_TRANSLATION;
	if (ale.alesn != alet.alesn)
		return PGM_ALE_SEQUENCE;

	rc = read_guest_real(vcpu, ale.asteo * 64, &aste, sizeof(struct aste));
	if (rc)
		return rc;

	if (aste.i)
		return PGM_ASTE_VALIDITY;
	if (aste.astesn != ale.astesn)
		return PGM_ASTE_SEQUENCE;

	if (ale.p == 1) {
		eax = (vcpu->arch.sie_block->gcr[8] >> 16) & 0xffff;
		if (ale.aleax != eax) {
			if (eax / 16 > aste.atl)
				return PGM_EXTENDED_AUTHORITY;

			authority_table_addr = aste.ato * 4 + eax / 4;

			rc = read_guest_real(vcpu, authority_table_addr,
					     &authority_table,
					     sizeof(u8));
			if (rc)
				return rc;

			if ((authority_table & (0x40 >> ((eax & 3) * 2))) == 0)
				return PGM_EXTENDED_AUTHORITY;
		}
	}

	if (ale.fo == 1 && write)
		return PGM_PROTECTION;

	asce->val = aste.asce;
	return 0;
}

struct trans_exc_code_bits {
	unsigned long addr : 52; /* Translation-exception Address */
	unsigned long fsi  : 2;  /* Access Exception Fetch/Store Indication */
	unsigned long	   : 6;
	unsigned long b60  : 1;
	unsigned long b61  : 1;
	unsigned long as   : 2;  /* ASCE Identifier */
};

enum {
	FSI_UNKNOWN = 0, /* Unknown wether fetch or store */
	FSI_STORE   = 1, /* Exception was due to store operation */
	FSI_FETCH   = 2  /* Exception was due to fetch operation */
};

static int get_vcpu_asce(struct kvm_vcpu *vcpu, union asce *asce,
			 ar_t ar, int write)
{
	int rc;
	psw_t *psw = &vcpu->arch.sie_block->gpsw;
	struct kvm_s390_pgm_info *pgm = &vcpu->arch.pgm;
	struct trans_exc_code_bits *tec_bits;

	memset(pgm, 0, sizeof(*pgm));
	tec_bits = (struct trans_exc_code_bits *)&pgm->trans_exc_code;
	tec_bits->fsi = write ? FSI_STORE : FSI_FETCH;
	tec_bits->as = psw_bits(*psw).as;

	if (!psw_bits(*psw).t) {
		asce->val = 0;
		asce->r = 1;
		return 0;
	}

	switch (psw_bits(vcpu->arch.sie_block->gpsw).as) {
	case PSW_AS_PRIMARY:
		asce->val = vcpu->arch.sie_block->gcr[1];
		return 0;
	case PSW_AS_SECONDARY:
		asce->val = vcpu->arch.sie_block->gcr[7];
		return 0;
	case PSW_AS_HOME:
		asce->val = vcpu->arch.sie_block->gcr[13];
		return 0;
	case PSW_AS_ACCREG:
		rc = ar_translation(vcpu, asce, ar, write);
		switch (rc) {
		case PGM_ALEN_TRANSLATION:
		case PGM_ALE_SEQUENCE:
		case PGM_ASTE_VALIDITY:
		case PGM_ASTE_SEQUENCE:
		case PGM_EXTENDED_AUTHORITY:
			vcpu->arch.pgm.exc_access_id = ar;
			break;
		case PGM_PROTECTION:
			tec_bits->b60 = 1;
			tec_bits->b61 = 1;
			break;
		}
		if (rc > 0)
			pgm->code = rc;
		return rc;
	}
	return 0;
}

static int deref_table(struct kvm *kvm, unsigned long gpa, unsigned long *val)
{
	return kvm_read_guest(kvm, gpa, val, sizeof(*val));
}

/**
 * guest_translate - translate a guest virtual into a guest absolute address
 * @vcpu: virtual cpu
 * @gva: guest virtual address
 * @gpa: points to where guest physical (absolute) address should be stored
 * @asce: effective asce
 * @write: indicates if access is a write access
 *
 * Translate a guest virtual address into a guest absolute address by means
 * of dynamic address translation as specified by the architecture.
 * If the resulting absolute address is not available in the configuration
 * an addressing exception is indicated and @gpa will not be changed.
 *
 * Returns: - zero on success; @gpa contains the resulting absolute address
 *	    - a negative value if guest access failed due to e.g. broken
 *	      guest mapping
 *	    - a positve value if an access exception happened. In this case
 *	      the returned value is the program interruption code as defined
 *	      by the architecture
 */
static unsigned long guest_translate(struct kvm_vcpu *vcpu, unsigned long gva,
				     unsigned long *gpa, const union asce asce,
				     int write)
{
	union vaddress vaddr = {.addr = gva};
	union raddress raddr = {.addr = gva};
	union page_table_entry pte;
	int dat_protection = 0;
	union ctlreg0 ctlreg0;
	unsigned long ptr;
	int edat1, edat2;

	ctlreg0.val = vcpu->arch.sie_block->gcr[0];
	edat1 = ctlreg0.edat && test_kvm_facility(vcpu->kvm, 8);
	edat2 = edat1 && test_kvm_facility(vcpu->kvm, 78);
<<<<<<< HEAD
	asce.val = get_vcpu_asce(vcpu);
=======
>>>>>>> 007760cf
	if (asce.r)
		goto real_address;
	ptr = asce.origin * 4096;
	switch (asce.dt) {
	case ASCE_TYPE_REGION1:
		if (vaddr.rfx01 > asce.tl)
			return PGM_REGION_FIRST_TRANS;
		ptr += vaddr.rfx * 8;
		break;
	case ASCE_TYPE_REGION2:
		if (vaddr.rfx)
			return PGM_ASCE_TYPE;
		if (vaddr.rsx01 > asce.tl)
			return PGM_REGION_SECOND_TRANS;
		ptr += vaddr.rsx * 8;
		break;
	case ASCE_TYPE_REGION3:
		if (vaddr.rfx || vaddr.rsx)
			return PGM_ASCE_TYPE;
		if (vaddr.rtx01 > asce.tl)
			return PGM_REGION_THIRD_TRANS;
		ptr += vaddr.rtx * 8;
		break;
	case ASCE_TYPE_SEGMENT:
		if (vaddr.rfx || vaddr.rsx || vaddr.rtx)
			return PGM_ASCE_TYPE;
		if (vaddr.sx01 > asce.tl)
			return PGM_SEGMENT_TRANSLATION;
		ptr += vaddr.sx * 8;
		break;
	}
	switch (asce.dt) {
	case ASCE_TYPE_REGION1:	{
		union region1_table_entry rfte;

		if (kvm_is_error_gpa(vcpu->kvm, ptr))
			return PGM_ADDRESSING;
		if (deref_table(vcpu->kvm, ptr, &rfte.val))
			return -EFAULT;
		if (rfte.i)
			return PGM_REGION_FIRST_TRANS;
		if (rfte.tt != TABLE_TYPE_REGION1)
			return PGM_TRANSLATION_SPEC;
		if (vaddr.rsx01 < rfte.tf || vaddr.rsx01 > rfte.tl)
			return PGM_REGION_SECOND_TRANS;
		if (edat1)
			dat_protection |= rfte.p;
		ptr = rfte.rto * 4096 + vaddr.rsx * 8;
	}
		/* fallthrough */
	case ASCE_TYPE_REGION2: {
		union region2_table_entry rste;

		if (kvm_is_error_gpa(vcpu->kvm, ptr))
			return PGM_ADDRESSING;
		if (deref_table(vcpu->kvm, ptr, &rste.val))
			return -EFAULT;
		if (rste.i)
			return PGM_REGION_SECOND_TRANS;
		if (rste.tt != TABLE_TYPE_REGION2)
			return PGM_TRANSLATION_SPEC;
		if (vaddr.rtx01 < rste.tf || vaddr.rtx01 > rste.tl)
			return PGM_REGION_THIRD_TRANS;
		if (edat1)
			dat_protection |= rste.p;
		ptr = rste.rto * 4096 + vaddr.rtx * 8;
	}
		/* fallthrough */
	case ASCE_TYPE_REGION3: {
		union region3_table_entry rtte;

		if (kvm_is_error_gpa(vcpu->kvm, ptr))
			return PGM_ADDRESSING;
		if (deref_table(vcpu->kvm, ptr, &rtte.val))
			return -EFAULT;
		if (rtte.i)
			return PGM_REGION_THIRD_TRANS;
		if (rtte.tt != TABLE_TYPE_REGION3)
			return PGM_TRANSLATION_SPEC;
		if (rtte.cr && asce.p && edat2)
			return PGM_TRANSLATION_SPEC;
		if (rtte.fc && edat2) {
			dat_protection |= rtte.fc1.p;
			raddr.rfaa = rtte.fc1.rfaa;
			goto absolute_address;
		}
		if (vaddr.sx01 < rtte.fc0.tf)
			return PGM_SEGMENT_TRANSLATION;
		if (vaddr.sx01 > rtte.fc0.tl)
			return PGM_SEGMENT_TRANSLATION;
		if (edat1)
			dat_protection |= rtte.fc0.p;
		ptr = rtte.fc0.sto * 4096 + vaddr.sx * 8;
	}
		/* fallthrough */
	case ASCE_TYPE_SEGMENT: {
		union segment_table_entry ste;

		if (kvm_is_error_gpa(vcpu->kvm, ptr))
			return PGM_ADDRESSING;
		if (deref_table(vcpu->kvm, ptr, &ste.val))
			return -EFAULT;
		if (ste.i)
			return PGM_SEGMENT_TRANSLATION;
		if (ste.tt != TABLE_TYPE_SEGMENT)
			return PGM_TRANSLATION_SPEC;
		if (ste.cs && asce.p)
			return PGM_TRANSLATION_SPEC;
		if (ste.fc && edat1) {
			dat_protection |= ste.fc1.p;
			raddr.sfaa = ste.fc1.sfaa;
			goto absolute_address;
		}
		dat_protection |= ste.fc0.p;
		ptr = ste.fc0.pto * 2048 + vaddr.px * 8;
	}
	}
	if (kvm_is_error_gpa(vcpu->kvm, ptr))
		return PGM_ADDRESSING;
	if (deref_table(vcpu->kvm, ptr, &pte.val))
		return -EFAULT;
	if (pte.i)
		return PGM_PAGE_TRANSLATION;
	if (pte.z)
		return PGM_TRANSLATION_SPEC;
	if (pte.co && !edat1)
		return PGM_TRANSLATION_SPEC;
	dat_protection |= pte.p;
	raddr.pfra = pte.pfra;
real_address:
	raddr.addr = kvm_s390_real_to_abs(vcpu, raddr.addr);
absolute_address:
	if (write && dat_protection)
		return PGM_PROTECTION;
	if (kvm_is_error_gpa(vcpu->kvm, raddr.addr))
		return PGM_ADDRESSING;
	*gpa = raddr.addr;
	return 0;
}

static inline int is_low_address(unsigned long ga)
{
	/* Check for address ranges 0..511 and 4096..4607 */
	return (ga & ~0x11fful) == 0;
}

static int low_address_protection_enabled(struct kvm_vcpu *vcpu,
					  const union asce asce)
{
	union ctlreg0 ctlreg0 = {.val = vcpu->arch.sie_block->gcr[0]};
	psw_t *psw = &vcpu->arch.sie_block->gpsw;

	if (!ctlreg0.lap)
		return 0;
	if (psw_bits(*psw).t && asce.p)
		return 0;
	return 1;
}

static int guest_page_range(struct kvm_vcpu *vcpu, unsigned long ga,
			    unsigned long *pages, unsigned long nr_pages,
			    const union asce asce, int write)
{
	struct kvm_s390_pgm_info *pgm = &vcpu->arch.pgm;
	psw_t *psw = &vcpu->arch.sie_block->gpsw;
	struct trans_exc_code_bits *tec_bits;
	int lap_enabled, rc;

	tec_bits = (struct trans_exc_code_bits *)&pgm->trans_exc_code;
	lap_enabled = low_address_protection_enabled(vcpu, asce);
	while (nr_pages) {
		ga = kvm_s390_logical_to_effective(vcpu, ga);
		tec_bits->addr = ga >> PAGE_SHIFT;
		if (write && lap_enabled && is_low_address(ga)) {
			pgm->code = PGM_PROTECTION;
			return pgm->code;
		}
		ga &= PAGE_MASK;
		if (psw_bits(*psw).t) {
			rc = guest_translate(vcpu, ga, pages, asce, write);
			if (rc < 0)
				return rc;
			if (rc == PGM_PROTECTION)
				tec_bits->b61 = 1;
			if (rc)
				pgm->code = rc;
		} else {
			*pages = kvm_s390_real_to_abs(vcpu, ga);
			if (kvm_is_error_gpa(vcpu->kvm, *pages))
				pgm->code = PGM_ADDRESSING;
		}
		if (pgm->code)
			return pgm->code;
		ga += PAGE_SIZE;
		pages++;
		nr_pages--;
	}
	return 0;
}

int access_guest(struct kvm_vcpu *vcpu, unsigned long ga, ar_t ar, void *data,
		 unsigned long len, int write)
{
	psw_t *psw = &vcpu->arch.sie_block->gpsw;
	unsigned long _len, nr_pages, gpa, idx;
	unsigned long pages_array[2];
	unsigned long *pages;
	int need_ipte_lock;
	union asce asce;
	int rc;

	if (!len)
		return 0;
	rc = get_vcpu_asce(vcpu, &asce, ar, write);
	if (rc)
		return rc;
	nr_pages = (((ga & ~PAGE_MASK) + len - 1) >> PAGE_SHIFT) + 1;
	pages = pages_array;
	if (nr_pages > ARRAY_SIZE(pages_array))
		pages = vmalloc(nr_pages * sizeof(unsigned long));
	if (!pages)
		return -ENOMEM;
	need_ipte_lock = psw_bits(*psw).t && !asce.r;
	if (need_ipte_lock)
		ipte_lock(vcpu);
	rc = guest_page_range(vcpu, ga, pages, nr_pages, asce, write);
	for (idx = 0; idx < nr_pages && !rc; idx++) {
		gpa = *(pages + idx) + (ga & ~PAGE_MASK);
		_len = min(PAGE_SIZE - (gpa & ~PAGE_MASK), len);
		if (write)
			rc = kvm_write_guest(vcpu->kvm, gpa, data, _len);
		else
			rc = kvm_read_guest(vcpu->kvm, gpa, data, _len);
		len -= _len;
		ga += _len;
		data += _len;
	}
	if (need_ipte_lock)
		ipte_unlock(vcpu);
	if (nr_pages > ARRAY_SIZE(pages_array))
		vfree(pages);
	return rc;
}

int access_guest_real(struct kvm_vcpu *vcpu, unsigned long gra,
		      void *data, unsigned long len, int write)
{
	unsigned long _len, gpa;
	int rc = 0;

	while (len && !rc) {
		gpa = kvm_s390_real_to_abs(vcpu, gra);
		_len = min(PAGE_SIZE - (gpa & ~PAGE_MASK), len);
		if (write)
			rc = write_guest_abs(vcpu, gpa, data, _len);
		else
			rc = read_guest_abs(vcpu, gpa, data, _len);
		len -= _len;
		gra += _len;
		data += _len;
	}
	return rc;
}

/**
 * guest_translate_address - translate guest logical into guest absolute address
 *
 * Parameter semantics are the same as the ones from guest_translate.
 * The memory contents at the guest address are not changed.
 *
 * Note: The IPTE lock is not taken during this function, so the caller
 * has to take care of this.
 */
int guest_translate_address(struct kvm_vcpu *vcpu, unsigned long gva, ar_t ar,
			    unsigned long *gpa, int write)
{
	struct kvm_s390_pgm_info *pgm = &vcpu->arch.pgm;
	psw_t *psw = &vcpu->arch.sie_block->gpsw;
	struct trans_exc_code_bits *tec;
	union asce asce;
	int rc;

	gva = kvm_s390_logical_to_effective(vcpu, gva);
	tec = (struct trans_exc_code_bits *)&pgm->trans_exc_code;
	rc = get_vcpu_asce(vcpu, &asce, ar, write);
	tec->addr = gva >> PAGE_SHIFT;
	if (rc)
		return rc;
	if (is_low_address(gva) && low_address_protection_enabled(vcpu, asce)) {
		if (write) {
			rc = pgm->code = PGM_PROTECTION;
			return rc;
		}
	}

	if (psw_bits(*psw).t && !asce.r) {	/* Use DAT? */
		rc = guest_translate(vcpu, gva, gpa, asce, write);
		if (rc > 0) {
			if (rc == PGM_PROTECTION)
				tec->b61 = 1;
			pgm->code = rc;
		}
	} else {
		rc = 0;
		*gpa = kvm_s390_real_to_abs(vcpu, gva);
		if (kvm_is_error_gpa(vcpu->kvm, *gpa))
			rc = pgm->code = PGM_ADDRESSING;
	}

	return rc;
}

/**
 * check_gva_range - test a range of guest virtual addresses for accessibility
 */
int check_gva_range(struct kvm_vcpu *vcpu, unsigned long gva, ar_t ar,
		    unsigned long length, int is_write)
{
	unsigned long gpa;
	unsigned long currlen;
	int rc = 0;

	ipte_lock(vcpu);
	while (length > 0 && !rc) {
		currlen = min(length, PAGE_SIZE - (gva % PAGE_SIZE));
		rc = guest_translate_address(vcpu, gva, ar, &gpa, is_write);
		gva += currlen;
		length -= currlen;
	}
	ipte_unlock(vcpu);

	return rc;
}

/**
 * kvm_s390_check_low_addr_prot_real - check for low-address protection
 * @gra: Guest real address
 *
 * Checks whether an address is subject to low-address protection and set
 * up vcpu->arch.pgm accordingly if necessary.
 *
 * Return: 0 if no protection exception, or PGM_PROTECTION if protected.
 */
int kvm_s390_check_low_addr_prot_real(struct kvm_vcpu *vcpu, unsigned long gra)
{
	struct kvm_s390_pgm_info *pgm = &vcpu->arch.pgm;
	psw_t *psw = &vcpu->arch.sie_block->gpsw;
	struct trans_exc_code_bits *tec_bits;
	union ctlreg0 ctlreg0 = {.val = vcpu->arch.sie_block->gcr[0]};

	if (!ctlreg0.lap || !is_low_address(gra))
		return 0;

	memset(pgm, 0, sizeof(*pgm));
	tec_bits = (struct trans_exc_code_bits *)&pgm->trans_exc_code;
	tec_bits->fsi = FSI_STORE;
	tec_bits->as = psw_bits(*psw).as;
	tec_bits->addr = gra >> PAGE_SHIFT;
	pgm->code = PGM_PROTECTION;

	return pgm->code;
}<|MERGE_RESOLUTION|>--- conflicted
+++ resolved
@@ -551,10 +551,6 @@
 	ctlreg0.val = vcpu->arch.sie_block->gcr[0];
 	edat1 = ctlreg0.edat && test_kvm_facility(vcpu->kvm, 8);
 	edat2 = edat1 && test_kvm_facility(vcpu->kvm, 78);
-<<<<<<< HEAD
-	asce.val = get_vcpu_asce(vcpu);
-=======
->>>>>>> 007760cf
 	if (asce.r)
 		goto real_address;
 	ptr = asce.origin * 4096;
