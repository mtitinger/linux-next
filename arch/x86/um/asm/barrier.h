--- conflicted
+++ resolved
@@ -40,11 +40,8 @@
 #define smp_rmb()	barrier()
 #define smp_wmb()	barrier()
 
-<<<<<<< HEAD
-=======
 #define smp_store_mb(var, value) do { WRITE_ONCE(var, value); barrier(); } while (0)
 
->>>>>>> 4b8a8262
 #define read_barrier_depends()		do { } while (0)
 #define smp_read_barrier_depends()	do { } while (0)
 
