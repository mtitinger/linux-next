#include <linux/kernel.h>
#include <linux/module.h>
#include <linux/init.h>
#include <linux/bootmem.h>
#include <linux/percpu.h>
#include <asm/smp.h>
#include <asm/percpu.h>
#include <asm/sections.h>
#include <asm/processor.h>
#include <asm/setup.h>
#include <asm/topology.h>
#include <asm/mpspec.h>
#include <asm/apicdef.h>

#ifdef CONFIG_X86_LOCAL_APIC
unsigned int num_processors;
unsigned disabled_cpus __cpuinitdata;
/* Processor that is doing the boot up */
unsigned int boot_cpu_physical_apicid = -1U;
unsigned int max_physical_apicid;
EXPORT_SYMBOL(boot_cpu_physical_apicid);

/* Bitmask of physically existing CPUs */
physid_mask_t phys_cpu_present_map;
#endif

/* map cpu index to physical APIC ID */
DEFINE_EARLY_PER_CPU(u16, x86_cpu_to_apicid, BAD_APICID);
DEFINE_EARLY_PER_CPU(u16, x86_bios_cpu_apicid, BAD_APICID);
EXPORT_EARLY_PER_CPU_SYMBOL(x86_cpu_to_apicid);
EXPORT_EARLY_PER_CPU_SYMBOL(x86_bios_cpu_apicid);

#if defined(CONFIG_NUMA) && defined(CONFIG_X86_64)
#define	X86_64_NUMA	1

/* map cpu index to node index */
DEFINE_EARLY_PER_CPU(int, x86_cpu_to_node_map, NUMA_NO_NODE);
EXPORT_EARLY_PER_CPU_SYMBOL(x86_cpu_to_node_map);

/* which logical CPUs are on which nodes */
cpumask_t *node_to_cpumask_map;
EXPORT_SYMBOL(node_to_cpumask_map);

/* setup node_to_cpumask_map */
static void __init setup_node_to_cpumask_map(void);

#else
static inline void setup_node_to_cpumask_map(void) { }
#endif

#if defined(CONFIG_HAVE_SETUP_PER_CPU_AREA) && defined(CONFIG_X86_SMP)
/*
 * Copy data used in early init routines from the initial arrays to the
 * per cpu data areas.  These arrays then become expendable and the
 * *_early_ptr's are zeroed indicating that the static arrays are gone.
 */
static void __init setup_per_cpu_maps(void)
{
	int cpu;

	for_each_possible_cpu(cpu) {
		per_cpu(x86_cpu_to_apicid, cpu) =
				early_per_cpu_map(x86_cpu_to_apicid, cpu);
		per_cpu(x86_bios_cpu_apicid, cpu) =
				early_per_cpu_map(x86_bios_cpu_apicid, cpu);
#ifdef X86_64_NUMA
		per_cpu(x86_cpu_to_node_map, cpu) =
				early_per_cpu_map(x86_cpu_to_node_map, cpu);
#endif
	}

	/* indicate the early static arrays will soon be gone */
	early_per_cpu_ptr(x86_cpu_to_apicid) = NULL;
	early_per_cpu_ptr(x86_bios_cpu_apicid) = NULL;
#ifdef X86_64_NUMA
	early_per_cpu_ptr(x86_cpu_to_node_map) = NULL;
#endif
}

#ifdef CONFIG_HAVE_CPUMASK_OF_CPU_MAP
cpumask_t *cpumask_of_cpu_map __read_mostly;
EXPORT_SYMBOL(cpumask_of_cpu_map);

/* requires nr_cpu_ids to be initialized */
static void __init setup_cpumask_of_cpu(void)
{
	int i;

	/* alloc_bootmem zeroes memory */
	cpumask_of_cpu_map = alloc_bootmem_low(sizeof(cpumask_t) * nr_cpu_ids);
	for (i = 0; i < nr_cpu_ids; i++)
		cpu_set(i, cpumask_of_cpu_map[i]);
}
#else
static inline void setup_cpumask_of_cpu(void) { }
#endif

#ifdef CONFIG_X86_32
/*
 * Great future not-so-futuristic plan: make i386 and x86_64 do it
 * the same way
 */
unsigned long __per_cpu_offset[NR_CPUS] __read_mostly;
EXPORT_SYMBOL(__per_cpu_offset);
static inline void setup_cpu_pda_map(void) { }

#elif !defined(CONFIG_SMP)
static inline void setup_cpu_pda_map(void) { }

#else /* CONFIG_SMP && CONFIG_X86_64 */

/*
 * Allocate cpu_pda pointer table and array via alloc_bootmem.
 */
static void __init setup_cpu_pda_map(void)
{
	char *pda;
	struct x8664_pda **new_cpu_pda;
	unsigned long size;
	int cpu;

	size = roundup(sizeof(struct x8664_pda), cache_line_size());

	/* allocate cpu_pda array and pointer table */
	{
		unsigned long tsize = nr_cpu_ids * sizeof(void *);
		unsigned long asize = size * (nr_cpu_ids - 1);

		tsize = roundup(tsize, cache_line_size());
		new_cpu_pda = alloc_bootmem(tsize + asize);
		pda = (char *)new_cpu_pda + tsize;
	}

	/* initialize pointer table to static pda's */
	for_each_possible_cpu(cpu) {
		if (cpu == 0) {
			/* leave boot cpu pda in place */
			new_cpu_pda[0] = cpu_pda(0);
			continue;
		}
		new_cpu_pda[cpu] = (struct x8664_pda *)pda;
		new_cpu_pda[cpu]->in_bootmem = 1;
		pda += size;
	}

	/* point to new pointer table */
	_cpu_pda = new_cpu_pda;
}
#endif

/*
 * Great future plan:
 * Declare PDA itself and support (irqstack,tss,pgd) as per cpu data.
 * Always point %gs to its beginning
 */
void __init setup_per_cpu_areas(void)
{
	ssize_t size = PERCPU_ENOUGH_ROOM;
	char *ptr;
	int cpu;

#ifdef CONFIG_HOTPLUG_CPU
	prefill_possible_map();
#else
	nr_cpu_ids = num_processors;
#endif

	/* Setup cpu_pda map */
	setup_cpu_pda_map();

	/* Copy section for each CPU (we discard the original) */
	size = PERCPU_ENOUGH_ROOM;
	printk(KERN_INFO "PERCPU: Allocating %zd bytes of per cpu data\n",
			  size);

	for_each_possible_cpu(cpu) {
#ifndef CONFIG_NEED_MULTIPLE_NODES
		ptr = alloc_bootmem_pages(size);
#else
		int node = early_cpu_to_node(cpu);
		if (!node_online(node) || !NODE_DATA(node)) {
			ptr = alloc_bootmem_pages(size);
			printk(KERN_INFO
			       "cpu %d has no node %d or node-local memory\n",
				cpu, node);
		}
		else
			ptr = alloc_bootmem_pages_node(NODE_DATA(node), size);
#endif
		per_cpu_offset(cpu) = ptr - __per_cpu_start;
		memcpy(ptr, __per_cpu_start, __per_cpu_end - __per_cpu_start);

	}

	printk(KERN_DEBUG "NR_CPUS: %d, nr_cpu_ids: %d, nr_node_ids %d\n",
		NR_CPUS, nr_cpu_ids, nr_node_ids);

	/* Setup percpu data maps */
	setup_per_cpu_maps();

	/* Setup node to cpumask map */
	setup_node_to_cpumask_map();

	/* Setup cpumask_of_cpu map */
	setup_cpumask_of_cpu();
}

#endif

<<<<<<< HEAD
void __init parse_setup_data(void)
{
	struct setup_data *data;
	u64 pa_data;

	if (boot_params.hdr.version < 0x0209)
		return;
	pa_data = boot_params.hdr.setup_data;
	while (pa_data) {
		data = early_ioremap(pa_data, PAGE_SIZE);
		switch (data->type) {
		case SETUP_E820_EXT:
			parse_e820_ext(data, pa_data);
			break;
		default:
			break;
		}
#ifndef CONFIG_DEBUG_BOOT_PARAMS
		free_early(pa_data, pa_data+sizeof(*data)+data->len);
#endif
		pa_data = data->next;
		early_iounmap(data, PAGE_SIZE);
	}
}
=======
#ifdef X86_64_NUMA

/*
 * Allocate node_to_cpumask_map based on number of available nodes
 * Requires node_possible_map to be valid.
 *
 * Note: node_to_cpumask() is not valid until after this is done.
 */
static void __init setup_node_to_cpumask_map(void)
{
	unsigned int node, num = 0;
	cpumask_t *map;

	/* setup nr_node_ids if not done yet */
	if (nr_node_ids == MAX_NUMNODES) {
		for_each_node_mask(node, node_possible_map)
			num = node;
		nr_node_ids = num + 1;
	}

	/* allocate the map */
	map = alloc_bootmem_low(nr_node_ids * sizeof(cpumask_t));

	Dprintk(KERN_DEBUG "Node to cpumask map at %p for %d nodes\n",
		map, nr_node_ids);

	/* node_to_cpumask() will now work */
	node_to_cpumask_map = map;
}

void __cpuinit numa_set_node(int cpu, int node)
{
	int *cpu_to_node_map = early_per_cpu_ptr(x86_cpu_to_node_map);

	if (cpu_pda(cpu) && node != NUMA_NO_NODE)
		cpu_pda(cpu)->nodenumber = node;

	if (cpu_to_node_map)
		cpu_to_node_map[cpu] = node;

	else if (per_cpu_offset(cpu))
		per_cpu(x86_cpu_to_node_map, cpu) = node;

	else
		Dprintk(KERN_INFO "Setting node for non-present cpu %d\n", cpu);
}

void __cpuinit numa_clear_node(int cpu)
{
	numa_set_node(cpu, NUMA_NO_NODE);
}

#ifndef CONFIG_DEBUG_PER_CPU_MAPS

void __cpuinit numa_add_cpu(int cpu)
{
	cpu_set(cpu, node_to_cpumask_map[early_cpu_to_node(cpu)]);
}

void __cpuinit numa_remove_cpu(int cpu)
{
	cpu_clear(cpu, node_to_cpumask_map[cpu_to_node(cpu)]);
}

#else /* CONFIG_DEBUG_PER_CPU_MAPS */

/*
 * --------- debug versions of the numa functions ---------
 */
static void __cpuinit numa_set_cpumask(int cpu, int enable)
{
	int node = cpu_to_node(cpu);
	cpumask_t *mask;
	char buf[64];

	if (node_to_cpumask_map == NULL) {
		printk(KERN_ERR "node_to_cpumask_map NULL\n");
		dump_stack();
		return;
	}

	mask = &node_to_cpumask_map[node];
	if (enable)
		cpu_set(cpu, *mask);
	else
		cpu_clear(cpu, *mask);

	cpulist_scnprintf(buf, sizeof(buf), *mask);
	printk(KERN_DEBUG "%s cpu %d node %d: mask now %s\n",
		enable? "numa_add_cpu":"numa_remove_cpu", cpu, node, buf);
 }

void __cpuinit numa_add_cpu(int cpu)
{
	numa_set_cpumask(cpu, 1);
}

void __cpuinit numa_remove_cpu(int cpu)
{
	numa_set_cpumask(cpu, 0);
}

int cpu_to_node(int cpu)
{
	if (early_per_cpu_ptr(x86_cpu_to_node_map)) {
		printk(KERN_WARNING
			"cpu_to_node(%d): usage too early!\n", cpu);
		dump_stack();
		return early_per_cpu_ptr(x86_cpu_to_node_map)[cpu];
	}
	return per_cpu(x86_cpu_to_node_map, cpu);
}
EXPORT_SYMBOL(cpu_to_node);

/*
 * Same function as cpu_to_node() but used if called before the
 * per_cpu areas are setup.
 */
int early_cpu_to_node(int cpu)
{
	if (early_per_cpu_ptr(x86_cpu_to_node_map))
		return early_per_cpu_ptr(x86_cpu_to_node_map)[cpu];

	if (!per_cpu_offset(cpu)) {
		printk(KERN_WARNING
			"early_cpu_to_node(%d): no per_cpu area!\n", cpu);
		dump_stack();
		return NUMA_NO_NODE;
	}
	return per_cpu(x86_cpu_to_node_map, cpu);
}

/*
 * Returns a pointer to the bitmask of CPUs on Node 'node'.
 */
cpumask_t *_node_to_cpumask_ptr(int node)
{
	if (node_to_cpumask_map == NULL) {
		printk(KERN_WARNING
			"_node_to_cpumask_ptr(%d): no node_to_cpumask_map!\n",
			node);
		dump_stack();
		return &cpu_online_map;
	}
	BUG_ON(node >= nr_node_ids);
	return &node_to_cpumask_map[node];
}
EXPORT_SYMBOL(_node_to_cpumask_ptr);

/*
 * Returns a bitmask of CPUs on Node 'node'.
 */
cpumask_t node_to_cpumask(int node)
{
	if (node_to_cpumask_map == NULL) {
		printk(KERN_WARNING
			"node_to_cpumask(%d): no node_to_cpumask_map!\n", node);
		dump_stack();
		return cpu_online_map;
	}
	BUG_ON(node >= nr_node_ids);
	return node_to_cpumask_map[node];
}
EXPORT_SYMBOL(node_to_cpumask);

/*
 * --------- end of debug versions of the numa functions ---------
 */

#endif /* CONFIG_DEBUG_PER_CPU_MAPS */

#endif /* X86_64_NUMA */
>>>>>>> 46f68e1c
<|MERGE_RESOLUTION|>--- conflicted
+++ resolved
@@ -207,7 +207,6 @@
 
 #endif
 
-<<<<<<< HEAD
 void __init parse_setup_data(void)
 {
 	struct setup_data *data;
@@ -232,7 +231,7 @@
 		early_iounmap(data, PAGE_SIZE);
 	}
 }
-=======
+
 #ifdef X86_64_NUMA
 
 /*
@@ -404,5 +403,4 @@
 
 #endif /* CONFIG_DEBUG_PER_CPU_MAPS */
 
-#endif /* X86_64_NUMA */
->>>>>>> 46f68e1c
+#endif /* X86_64_NUMA */