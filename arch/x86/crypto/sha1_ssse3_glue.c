/*
 * Cryptographic API.
 *
 * Glue code for the SHA1 Secure Hash Algorithm assembler implementation using
 * Supplemental SSE3 instructions.
 *
 * This file is based on sha1_generic.c
 *
 * Copyright (c) Alan Smithee.
 * Copyright (c) Andrew McDonald <andrew@mcdonald.org.uk>
 * Copyright (c) Jean-Francois Dive <jef@linuxbe.org>
 * Copyright (c) Mathias Krause <minipli@googlemail.com>
 * Copyright (c) Chandramouli Narayanan <mouli@linux.intel.com>
 *
 * This program is free software; you can redistribute it and/or modify it
 * under the terms of the GNU General Public License as published by the Free
 * Software Foundation; either version 2 of the License, or (at your option)
 * any later version.
 *
 */

#define pr_fmt(fmt)	KBUILD_MODNAME ": " fmt

#include <crypto/internal/hash.h>
#include <linux/init.h>
#include <linux/module.h>
#include <linux/mm.h>
#include <linux/cryptohash.h>
#include <linux/types.h>
#include <crypto/sha.h>
#include <crypto/sha1_base.h>
<<<<<<< HEAD
#include <asm/i387.h>
#include <asm/xcr.h>
#include <asm/xsave.h>
=======
#include <asm/fpu/api.h>
>>>>>>> 4b8a8262


asmlinkage void sha1_transform_ssse3(u32 *digest, const char *data,
				     unsigned int rounds);
#ifdef CONFIG_AS_AVX
asmlinkage void sha1_transform_avx(u32 *digest, const char *data,
				   unsigned int rounds);
#endif
#ifdef CONFIG_AS_AVX2
#define SHA1_AVX2_BLOCK_OPTSIZE	4	/* optimal 4*64 bytes of SHA1 blocks */

asmlinkage void sha1_transform_avx2(u32 *digest, const char *data,
				    unsigned int rounds);
#endif

static void (*sha1_transform_asm)(u32 *, const char *, unsigned int);

static int sha1_ssse3_update(struct shash_desc *desc, const u8 *data,
			     unsigned int len)
{
	struct sha1_state *sctx = shash_desc_ctx(desc);
<<<<<<< HEAD

	if (!irq_fpu_usable() ||
	    (sctx->count % SHA1_BLOCK_SIZE) + len < SHA1_BLOCK_SIZE)
		return crypto_sha1_update(desc, data, len);

	/* make sure casting to sha1_block_fn() is safe */
	BUILD_BUG_ON(offsetof(struct sha1_state, state) != 0);

=======

	if (!irq_fpu_usable() ||
	    (sctx->count % SHA1_BLOCK_SIZE) + len < SHA1_BLOCK_SIZE)
		return crypto_sha1_update(desc, data, len);

	/* make sure casting to sha1_block_fn() is safe */
	BUILD_BUG_ON(offsetof(struct sha1_state, state) != 0);

>>>>>>> 4b8a8262
	kernel_fpu_begin();
	sha1_base_do_update(desc, data, len,
			    (sha1_block_fn *)sha1_transform_asm);
	kernel_fpu_end();

	return 0;
}

static int sha1_ssse3_finup(struct shash_desc *desc, const u8 *data,
			      unsigned int len, u8 *out)
{
	if (!irq_fpu_usable())
		return crypto_sha1_finup(desc, data, len, out);

	kernel_fpu_begin();
	if (len)
		sha1_base_do_update(desc, data, len,
				    (sha1_block_fn *)sha1_transform_asm);
	sha1_base_do_finalize(desc, (sha1_block_fn *)sha1_transform_asm);
	kernel_fpu_end();

	return sha1_base_finish(desc, out);
}

/* Add padding and return the message digest. */
static int sha1_ssse3_final(struct shash_desc *desc, u8 *out)
{
	return sha1_ssse3_finup(desc, NULL, 0, out);
}

#ifdef CONFIG_AS_AVX2
static void sha1_apply_transform_avx2(u32 *digest, const char *data,
				unsigned int rounds)
{
	/* Select the optimal transform based on data block size */
	if (rounds >= SHA1_AVX2_BLOCK_OPTSIZE)
		sha1_transform_avx2(digest, data, rounds);
	else
		sha1_transform_avx(digest, data, rounds);
}
#endif

static struct shash_alg alg = {
	.digestsize	=	SHA1_DIGEST_SIZE,
	.init		=	sha1_base_init,
	.update		=	sha1_ssse3_update,
	.final		=	sha1_ssse3_final,
	.finup		=	sha1_ssse3_finup,
	.descsize	=	sizeof(struct sha1_state),
	.base		=	{
		.cra_name	=	"sha1",
		.cra_driver_name=	"sha1-ssse3",
		.cra_priority	=	150,
		.cra_flags	=	CRYPTO_ALG_TYPE_SHASH,
		.cra_blocksize	=	SHA1_BLOCK_SIZE,
		.cra_module	=	THIS_MODULE,
	}
};

#ifdef CONFIG_AS_AVX
static bool __init avx_usable(void)
{
	if (!cpu_has_xfeatures(XSTATE_SSE | XSTATE_YMM, NULL)) {
		if (cpu_has_avx)
			pr_info("AVX detected but unusable.\n");
		return false;
	}

	return true;
}

#ifdef CONFIG_AS_AVX2
static bool __init avx2_usable(void)
{
	if (avx_usable() && cpu_has_avx2 && boot_cpu_has(X86_FEATURE_BMI1) &&
	    boot_cpu_has(X86_FEATURE_BMI2))
		return true;

	return false;
}
#endif
#endif

static int __init sha1_ssse3_mod_init(void)
{
	char *algo_name;

	/* test for SSSE3 first */
	if (cpu_has_ssse3) {
		sha1_transform_asm = sha1_transform_ssse3;
		algo_name = "SSSE3";
	}

#ifdef CONFIG_AS_AVX
	/* allow AVX to override SSSE3, it's a little faster */
	if (avx_usable()) {
		sha1_transform_asm = sha1_transform_avx;
		algo_name = "AVX";
#ifdef CONFIG_AS_AVX2
		/* allow AVX2 to override AVX, it's a little faster */
		if (avx2_usable()) {
			sha1_transform_asm = sha1_apply_transform_avx2;
			algo_name = "AVX2";
		}
#endif
	}
#endif

	if (sha1_transform_asm) {
		pr_info("Using %s optimized SHA-1 implementation\n", algo_name);
		return crypto_register_shash(&alg);
	}
	pr_info("Neither AVX nor AVX2 nor SSSE3 is available/usable.\n");

	return -ENODEV;
}

static void __exit sha1_ssse3_mod_fini(void)
{
	crypto_unregister_shash(&alg);
}

module_init(sha1_ssse3_mod_init);
module_exit(sha1_ssse3_mod_fini);

MODULE_LICENSE("GPL");
MODULE_DESCRIPTION("SHA1 Secure Hash Algorithm, Supplemental SSE3 accelerated");

MODULE_ALIAS_CRYPTO("sha1");<|MERGE_RESOLUTION|>--- conflicted
+++ resolved
@@ -29,13 +29,7 @@
 #include <linux/types.h>
 #include <crypto/sha.h>
 #include <crypto/sha1_base.h>
-<<<<<<< HEAD
-#include <asm/i387.h>
-#include <asm/xcr.h>
-#include <asm/xsave.h>
-=======
 #include <asm/fpu/api.h>
->>>>>>> 4b8a8262
 
 
 asmlinkage void sha1_transform_ssse3(u32 *digest, const char *data,
@@ -57,7 +51,6 @@
 			     unsigned int len)
 {
 	struct sha1_state *sctx = shash_desc_ctx(desc);
-<<<<<<< HEAD
 
 	if (!irq_fpu_usable() ||
 	    (sctx->count % SHA1_BLOCK_SIZE) + len < SHA1_BLOCK_SIZE)
@@ -66,16 +59,6 @@
 	/* make sure casting to sha1_block_fn() is safe */
 	BUILD_BUG_ON(offsetof(struct sha1_state, state) != 0);
 
-=======
-
-	if (!irq_fpu_usable() ||
-	    (sctx->count % SHA1_BLOCK_SIZE) + len < SHA1_BLOCK_SIZE)
-		return crypto_sha1_update(desc, data, len);
-
-	/* make sure casting to sha1_block_fn() is safe */
-	BUILD_BUG_ON(offsetof(struct sha1_state, state) != 0);
-
->>>>>>> 4b8a8262
 	kernel_fpu_begin();
 	sha1_base_do_update(desc, data, len,
 			    (sha1_block_fn *)sha1_transform_asm);
