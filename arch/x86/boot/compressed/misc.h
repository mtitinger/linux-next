#ifndef BOOT_COMPRESSED_MISC_H
#define BOOT_COMPRESSED_MISC_H

/*
 * we have to be careful, because no indirections are allowed here, and
 * paravirt_ops is a kind of one. As it will only run in baremetal anyway,
 * we just keep it from happening
 */
#undef CONFIG_PARAVIRT
#undef CONFIG_KASAN
#ifdef CONFIG_X86_32
#define _ASM_X86_DESC_H 1
#endif

#include <linux/linkage.h>
#include <linux/screen_info.h>
#include <linux/elf.h>
#include <linux/io.h>
#include <asm/page.h>
#include <asm/boot.h>
#include <asm/bootparam.h>
#include <asm/bootparam_utils.h>

#define BOOT_BOOT_H
#include "../ctype.h"

#ifdef CONFIG_X86_64
#define memptr long
#else
#define memptr unsigned
#endif

/* misc.c */
extern memptr free_mem_ptr;
extern memptr free_mem_end_ptr;
extern struct boot_params *real_mode;		/* Pointer to real-mode data */
void __putstr(const char *s);
#define error_putstr(__x)  __putstr(__x)

#ifdef CONFIG_X86_VERBOSE_BOOTUP

#define debug_putstr(__x)  __putstr(__x)

#else

static inline void debug_putstr(const char *s)
{ }

#endif

#if CONFIG_EARLY_PRINTK || CONFIG_RANDOMIZE_BASE
/* cmdline.c */
int cmdline_find_option(const char *option, char *buffer, int bufsize);
int cmdline_find_option_bool(const char *option);
#endif


#if CONFIG_RANDOMIZE_BASE
/* aslr.c */
<<<<<<< HEAD
unsigned char *choose_kernel_location(struct boot_params *params,
=======
unsigned char *choose_kernel_location(struct boot_params *boot_params,
>>>>>>> 007760cf
				      unsigned char *input,
				      unsigned long input_size,
				      unsigned char *output,
				      unsigned long output_size);
/* cpuflags.c */
bool has_cpuflag(int flag);
#else
static inline
<<<<<<< HEAD
unsigned char *choose_kernel_location(struct boot_params *params,
=======
unsigned char *choose_kernel_location(struct boot_params *boot_params,
>>>>>>> 007760cf
				      unsigned char *input,
				      unsigned long input_size,
				      unsigned char *output,
				      unsigned long output_size)
{
	return output;
}
#endif

#ifdef CONFIG_EARLY_PRINTK
/* early_serial_console.c */
extern int early_serial_base;
void console_init(void);
#else
static const int early_serial_base;
static inline void console_init(void)
{ }
#endif

#endif<|MERGE_RESOLUTION|>--- conflicted
+++ resolved
@@ -57,11 +57,7 @@
 
 #if CONFIG_RANDOMIZE_BASE
 /* aslr.c */
-<<<<<<< HEAD
-unsigned char *choose_kernel_location(struct boot_params *params,
-=======
 unsigned char *choose_kernel_location(struct boot_params *boot_params,
->>>>>>> 007760cf
 				      unsigned char *input,
 				      unsigned long input_size,
 				      unsigned char *output,
@@ -70,11 +66,7 @@
 bool has_cpuflag(int flag);
 #else
 static inline
-<<<<<<< HEAD
-unsigned char *choose_kernel_location(struct boot_params *params,
-=======
 unsigned char *choose_kernel_location(struct boot_params *boot_params,
->>>>>>> 007760cf
 				      unsigned char *input,
 				      unsigned long input_size,
 				      unsigned char *output,
