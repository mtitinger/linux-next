/*
 * Copyright (C) 2012 ARM Ltd.
 * Author: Marc Zyngier <marc.zyngier@arm.com>
 *
 * This program is free software; you can redistribute it and/or modify
 * it under the terms of the GNU General Public License version 2 as
 * published by the Free Software Foundation.
 *
 * This program is distributed in the hope that it will be useful,
 * but WITHOUT ANY WARRANTY; without even the implied warranty of
 * MERCHANTABILITY or FITNESS FOR A PARTICULAR PURPOSE.  See the
 * GNU General Public License for more details.
 *
 * You should have received a copy of the GNU General Public License
 * along with this program; if not, write to the Free Software
 * Foundation, Inc., 59 Temple Place, Suite 330, Boston, MA 02111-1307 USA
 */

#include <linux/cpu.h>
#include <linux/of_irq.h>
#include <linux/kvm.h>
#include <linux/kvm_host.h>
#include <linux/interrupt.h>

#include <clocksource/arm_arch_timer.h>
#include <asm/arch_timer.h>

#include <kvm/arm_vgic.h>
#include <kvm/arm_arch_timer.h>

static struct timecounter *timecounter;
static struct workqueue_struct *wqueue;
static unsigned int host_vtimer_irq;

static cycle_t kvm_phys_timer_read(void)
{
	return timecounter->cc->read(timecounter->cc);
}

static bool timer_is_armed(struct arch_timer_cpu *timer)
{
	return timer->armed;
}

/* timer_arm: as in "arm the timer", not as in ARM the company */
static void timer_arm(struct arch_timer_cpu *timer, u64 ns)
{
	timer->armed = true;
	hrtimer_start(&timer->timer, ktime_add_ns(ktime_get(), ns),
		      HRTIMER_MODE_ABS);
}

static void timer_disarm(struct arch_timer_cpu *timer)
{
	if (timer_is_armed(timer)) {
		hrtimer_cancel(&timer->timer);
		cancel_work_sync(&timer->expired);
		timer->armed = false;
	}
}

static void kvm_timer_inject_irq(struct kvm_vcpu *vcpu)
{
	int ret;
	struct arch_timer_cpu *timer = &vcpu->arch.timer_cpu;

	timer->cntv_ctl |= ARCH_TIMER_CTRL_IT_MASK;
	ret = kvm_vgic_inject_irq(vcpu->kvm, vcpu->vcpu_id,
				  timer->irq->irq,
				  timer->irq->level);
	WARN_ON(ret);
}

static irqreturn_t kvm_arch_timer_handler(int irq, void *dev_id)
{
	struct kvm_vcpu *vcpu = *(struct kvm_vcpu **)dev_id;

	/*
	 * We disable the timer in the world switch and let it be
	 * handled by kvm_timer_sync_hwstate(). Getting a timer
	 * interrupt at this point is a sure sign of some major
	 * breakage.
	 */
	pr_warn("Unexpected interrupt %d on vcpu %p\n", irq, vcpu);
	return IRQ_HANDLED;
}

/*
 * Work function for handling the backup timer that we schedule when a vcpu is
 * no longer running, but had a timer programmed to fire in the future.
 */
static void kvm_timer_inject_irq_work(struct work_struct *work)
{
	struct kvm_vcpu *vcpu;

	vcpu = container_of(work, struct kvm_vcpu, arch.timer_cpu.expired);
	vcpu->arch.timer_cpu.armed = false;

	/*
	 * If the vcpu is blocked we want to wake it up so that it will see
	 * the timer has expired when entering the guest.
	 */
	kvm_vcpu_kick(vcpu);
}

static enum hrtimer_restart kvm_timer_expire(struct hrtimer *hrt)
{
	struct arch_timer_cpu *timer;
	timer = container_of(hrt, struct arch_timer_cpu, timer);
	queue_work(wqueue, &timer->expired);
	return HRTIMER_NORESTART;
}

bool kvm_timer_should_fire(struct kvm_vcpu *vcpu)
{
	struct arch_timer_cpu *timer = &vcpu->arch.timer_cpu;
	cycle_t cval, now;

	if ((timer->cntv_ctl & ARCH_TIMER_CTRL_IT_MASK) ||
		!(timer->cntv_ctl & ARCH_TIMER_CTRL_ENABLE))
		return false;

	cval = timer->cntv_cval;
	now = kvm_phys_timer_read() - vcpu->kvm->arch.timer.cntvoff;

	return cval <= now;
}

/**
 * kvm_timer_flush_hwstate - prepare to move the virt timer to the cpu
 * @vcpu: The vcpu pointer
 *
 * Disarm any pending soft timers, since the world-switch code will write the
 * virtual timer state back to the physical CPU.
 */
void kvm_timer_flush_hwstate(struct kvm_vcpu *vcpu)
{
	struct arch_timer_cpu *timer = &vcpu->arch.timer_cpu;

	/*
	 * We're about to run this vcpu again, so there is no need to
	 * keep the background timer running, as we're about to
	 * populate the CPU timer again.
	 */
	timer_disarm(timer);

	/*
	 * If the timer expired while we were not scheduled, now is the time
	 * to inject it.
	 */
	if (kvm_timer_should_fire(vcpu))
		kvm_timer_inject_irq(vcpu);
}

/**
 * kvm_timer_sync_hwstate - sync timer state from cpu
 * @vcpu: The vcpu pointer
 *
 * Check if the virtual timer was armed and either schedule a corresponding
 * soft timer or inject directly if already expired.
 */
void kvm_timer_sync_hwstate(struct kvm_vcpu *vcpu)
{
	struct arch_timer_cpu *timer = &vcpu->arch.timer_cpu;
	cycle_t cval, now;
	u64 ns;

	BUG_ON(timer_is_armed(timer));

	if (kvm_timer_should_fire(vcpu)) {
		/*
		 * Timer has already expired while we were not
		 * looking. Inject the interrupt and carry on.
		 */
		kvm_timer_inject_irq(vcpu);
		return;
	}

<<<<<<< HEAD
=======
	cval = timer->cntv_cval;
	now = kvm_phys_timer_read() - vcpu->kvm->arch.timer.cntvoff;

>>>>>>> 007760cf
	ns = cyclecounter_cyc2ns(timecounter->cc, cval - now, timecounter->mask,
				 &timecounter->frac);
	timer_arm(timer, ns);
}

void kvm_timer_vcpu_reset(struct kvm_vcpu *vcpu,
			  const struct kvm_irq_level *irq)
{
	struct arch_timer_cpu *timer = &vcpu->arch.timer_cpu;

	/*
	 * The vcpu timer irq number cannot be determined in
	 * kvm_timer_vcpu_init() because it is called much before
	 * kvm_vcpu_set_target(). To handle this, we determine
	 * vcpu timer irq number when the vcpu is reset.
	 */
	timer->irq = irq;
}

void kvm_timer_vcpu_init(struct kvm_vcpu *vcpu)
{
	struct arch_timer_cpu *timer = &vcpu->arch.timer_cpu;

	INIT_WORK(&timer->expired, kvm_timer_inject_irq_work);
	hrtimer_init(&timer->timer, CLOCK_MONOTONIC, HRTIMER_MODE_ABS);
	timer->timer.function = kvm_timer_expire;
}

static void kvm_timer_init_interrupt(void *info)
{
	enable_percpu_irq(host_vtimer_irq, 0);
}

int kvm_arm_timer_set_reg(struct kvm_vcpu *vcpu, u64 regid, u64 value)
{
	struct arch_timer_cpu *timer = &vcpu->arch.timer_cpu;

	switch (regid) {
	case KVM_REG_ARM_TIMER_CTL:
		timer->cntv_ctl = value;
		break;
	case KVM_REG_ARM_TIMER_CNT:
		vcpu->kvm->arch.timer.cntvoff = kvm_phys_timer_read() - value;
		break;
	case KVM_REG_ARM_TIMER_CVAL:
		timer->cntv_cval = value;
		break;
	default:
		return -1;
	}
	return 0;
}

u64 kvm_arm_timer_get_reg(struct kvm_vcpu *vcpu, u64 regid)
{
	struct arch_timer_cpu *timer = &vcpu->arch.timer_cpu;

	switch (regid) {
	case KVM_REG_ARM_TIMER_CTL:
		return timer->cntv_ctl;
	case KVM_REG_ARM_TIMER_CNT:
		return kvm_phys_timer_read() - vcpu->kvm->arch.timer.cntvoff;
	case KVM_REG_ARM_TIMER_CVAL:
		return timer->cntv_cval;
	}
	return (u64)-1;
}

static int kvm_timer_cpu_notify(struct notifier_block *self,
				unsigned long action, void *cpu)
{
	switch (action) {
	case CPU_STARTING:
	case CPU_STARTING_FROZEN:
		kvm_timer_init_interrupt(NULL);
		break;
	case CPU_DYING:
	case CPU_DYING_FROZEN:
		disable_percpu_irq(host_vtimer_irq);
		break;
	}

	return NOTIFY_OK;
}

static struct notifier_block kvm_timer_cpu_nb = {
	.notifier_call = kvm_timer_cpu_notify,
};

static const struct of_device_id arch_timer_of_match[] = {
	{ .compatible	= "arm,armv7-timer",	},
	{ .compatible	= "arm,armv8-timer",	},
	{},
};

int kvm_timer_hyp_init(void)
{
	struct device_node *np;
	unsigned int ppi;
	int err;

	timecounter = arch_timer_get_timecounter();
	if (!timecounter)
		return -ENODEV;

	np = of_find_matching_node(NULL, arch_timer_of_match);
	if (!np) {
		kvm_err("kvm_arch_timer: can't find DT node\n");
		return -ENODEV;
	}

	ppi = irq_of_parse_and_map(np, 2);
	if (!ppi) {
		kvm_err("kvm_arch_timer: no virtual timer interrupt\n");
		err = -EINVAL;
		goto out;
	}

	err = request_percpu_irq(ppi, kvm_arch_timer_handler,
				 "kvm guest timer", kvm_get_running_vcpus());
	if (err) {
		kvm_err("kvm_arch_timer: can't request interrupt %d (%d)\n",
			ppi, err);
		goto out;
	}

	host_vtimer_irq = ppi;

	err = __register_cpu_notifier(&kvm_timer_cpu_nb);
	if (err) {
		kvm_err("Cannot register timer CPU notifier\n");
		goto out_free;
	}

	wqueue = create_singlethread_workqueue("kvm_arch_timer");
	if (!wqueue) {
		err = -ENOMEM;
		goto out_free;
	}

	kvm_info("%s IRQ%d\n", np->name, ppi);
	on_each_cpu(kvm_timer_init_interrupt, NULL, 1);

	goto out;
out_free:
	free_percpu_irq(ppi, kvm_get_running_vcpus());
out:
	of_node_put(np);
	return err;
}

void kvm_timer_vcpu_terminate(struct kvm_vcpu *vcpu)
{
	struct arch_timer_cpu *timer = &vcpu->arch.timer_cpu;

	timer_disarm(timer);
}

void kvm_timer_enable(struct kvm *kvm)
{
	if (kvm->arch.timer.enabled)
		return;

	/*
	 * There is a potential race here between VCPUs starting for the first
	 * time, which may be enabling the timer multiple times.  That doesn't
	 * hurt though, because we're just setting a variable to the same
	 * variable that it already was.  The important thing is that all
	 * VCPUs have the enabled variable set, before entering the guest, if
	 * the arch timers are enabled.
	 */
	if (timecounter && wqueue)
		kvm->arch.timer.enabled = 1;
}

void kvm_timer_init(struct kvm *kvm)
{
	kvm->arch.timer.cntvoff = kvm_phys_timer_read();
}<|MERGE_RESOLUTION|>--- conflicted
+++ resolved
@@ -176,12 +176,9 @@
 		return;
 	}
 
-<<<<<<< HEAD
-=======
 	cval = timer->cntv_cval;
 	now = kvm_phys_timer_read() - vcpu->kvm->arch.timer.cntvoff;
 
->>>>>>> 007760cf
 	ns = cyclecounter_cyc2ns(timecounter->cc, cval - now, timecounter->mask,
 				 &timecounter->frac);
 	timer_arm(timer, ns);
