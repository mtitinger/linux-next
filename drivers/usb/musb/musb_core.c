--- conflicted
+++ resolved
@@ -477,16 +477,11 @@
 				musb->port1_status |=
 						(USB_PORT_STAT_C_SUSPEND << 16)
 						| MUSB_PORT_STAT_RESUME;
-<<<<<<< HEAD
-				schedule_delayed_work(
-					&musb->finish_resume_work, 20);
-=======
 				musb->rh_timer = jiffies
 						 + msecs_to_jiffies(20);
 				schedule_delayed_work(
 					&musb->finish_resume_work,
 					msecs_to_jiffies(20));
->>>>>>> e3703f8c
 
 				musb->xceiv->state = OTG_STATE_A_HOST;
 				musb->is_active = 1;
