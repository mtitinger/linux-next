/*
 * Driver for the PLX NET2280 USB device controller.
 * Specs and errata are available from <http://www.plxtech.com>.
 *
 * PLX Technology Inc. (formerly NetChip Technology) supported the
 * development of this driver.
 *
 *
 * CODE STATUS HIGHLIGHTS
 *
 * This driver should work well with most "gadget" drivers, including
 * the Mass Storage, Serial, and Ethernet/RNDIS gadget drivers
 * as well as Gadget Zero and Gadgetfs.
 *
 * DMA is enabled by default.
 *
 * MSI is enabled by default.  The legacy IRQ is used if MSI couldn't
 * be enabled.
 *
 * Note that almost all the errata workarounds here are only needed for
 * rev1 chips.  Rev1a silicon (0110) fixes almost all of them.
 */

/*
 * Copyright (C) 2003 David Brownell
 * Copyright (C) 2003-2005 PLX Technology, Inc.
 * Copyright (C) 2014 Ricardo Ribalda - Qtechnology/AS
 *
 * Modified Seth Levy 2005 PLX Technology, Inc. to provide compatibility
 *	with 2282 chip
 *
 * Modified Ricardo Ribalda Qtechnology AS  to provide compatibility
 *	with usb 338x chip. Based on PLX driver
 *
 * This program is free software; you can redistribute it and/or modify
 * it under the terms of the GNU General Public License as published by
 * the Free Software Foundation; either version 2 of the License, or
 * (at your option) any later version.
 */

#include <linux/module.h>
#include <linux/pci.h>
#include <linux/dma-mapping.h>
#include <linux/kernel.h>
#include <linux/delay.h>
#include <linux/ioport.h>
#include <linux/slab.h>
#include <linux/errno.h>
#include <linux/init.h>
#include <linux/timer.h>
#include <linux/list.h>
#include <linux/interrupt.h>
#include <linux/moduleparam.h>
#include <linux/device.h>
#include <linux/usb/ch9.h>
#include <linux/usb/gadget.h>
#include <linux/prefetch.h>
#include <linux/io.h>

#include <asm/byteorder.h>
#include <asm/irq.h>
#include <asm/unaligned.h>

#define	DRIVER_DESC		"PLX NET228x/USB338x USB Peripheral Controller"
#define	DRIVER_VERSION		"2005 Sept 27/v3.0"

#define	EP_DONTUSE		13	/* nonzero */

#define USE_RDK_LEDS		/* GPIO pins control three LEDs */


static const char driver_name[] = "net2280";
static const char driver_desc[] = DRIVER_DESC;

static const u32 ep_bit[9] = { 0, 17, 2, 19, 4, 1, 18, 3, 20 };
static const char ep0name[] = "ep0";
static const char *const ep_name[] = {
	ep0name,
	"ep-a", "ep-b", "ep-c", "ep-d",
	"ep-e", "ep-f", "ep-g", "ep-h",
};

<<<<<<< HEAD
=======
/* Endpoint names for usb3380 advance mode */
static const char *const ep_name_adv[] = {
	ep0name,
	"ep1in", "ep2out", "ep3in", "ep4out",
	"ep1out", "ep2in", "ep3out", "ep4in",
};

>>>>>>> 007760cf
/* mode 0 == ep-{a,b,c,d} 1K fifo each
 * mode 1 == ep-{a,b} 2K fifo each, ep-{c,d} unavailable
 * mode 2 == ep-a 2K fifo, ep-{b,c} 1K each, ep-d unavailable
 */
static ushort fifo_mode;

/* "modprobe net2280 fifo_mode=1" etc */
module_param(fifo_mode, ushort, 0644);

/* enable_suspend -- When enabled, the driver will respond to
 * USB suspend requests by powering down the NET2280.  Otherwise,
 * USB suspend requests will be ignored.  This is acceptable for
 * self-powered devices
 */
static bool enable_suspend;

/* "modprobe net2280 enable_suspend=1" etc */
module_param(enable_suspend, bool, 0444);

#define	DIR_STRING(bAddress) (((bAddress) & USB_DIR_IN) ? "in" : "out")

static char *type_string(u8 bmAttributes)
{
	switch ((bmAttributes) & USB_ENDPOINT_XFERTYPE_MASK) {
	case USB_ENDPOINT_XFER_BULK:	return "bulk";
	case USB_ENDPOINT_XFER_ISOC:	return "iso";
	case USB_ENDPOINT_XFER_INT:	return "intr";
	}
	return "control";
}

#include "net2280.h"

#define valid_bit	cpu_to_le32(BIT(VALID_BIT))
#define dma_done_ie	cpu_to_le32(BIT(DMA_DONE_INTERRUPT_ENABLE))

/*-------------------------------------------------------------------------*/
static inline void enable_pciirqenb(struct net2280_ep *ep)
{
	u32 tmp = readl(&ep->dev->regs->pciirqenb0);

	if (ep->dev->quirks & PLX_LEGACY)
		tmp |= BIT(ep->num);
	else
		tmp |= BIT(ep_bit[ep->num]);
	writel(tmp, &ep->dev->regs->pciirqenb0);

	return;
}

static int
net2280_enable(struct usb_ep *_ep, const struct usb_endpoint_descriptor *desc)
{
	struct net2280		*dev;
	struct net2280_ep	*ep;
	u32			max, tmp;
	unsigned long		flags;
	static const u32 ep_key[9] = { 1, 0, 1, 0, 1, 1, 0, 1, 0 };
	int ret = 0;

	ep = container_of(_ep, struct net2280_ep, ep);
	if (!_ep || !desc || ep->desc || _ep->name == ep0name ||
			desc->bDescriptorType != USB_DT_ENDPOINT) {
		pr_err("%s: failed at line=%d\n", __func__, __LINE__);
		return -EINVAL;
	}
	dev = ep->dev;
	if (!dev->driver || dev->gadget.speed == USB_SPEED_UNKNOWN) {
		ret = -ESHUTDOWN;
		goto print_err;
	}

	/* erratum 0119 workaround ties up an endpoint number */
	if ((desc->bEndpointAddress & 0x0f) == EP_DONTUSE) {
		ret = -EDOM;
		goto print_err;
	}

	if (dev->quirks & PLX_SUPERSPEED) {
		if ((desc->bEndpointAddress & 0x0f) >= 0x0c) {
			ret = -EDOM;
			goto print_err;
		}
		ep->is_in = !!usb_endpoint_dir_in(desc);
		if (dev->enhanced_mode && ep->is_in && ep_key[ep->num]) {
			ret = -EINVAL;
			goto print_err;
		}
	}

	/* sanity check ep-e/ep-f since their fifos are small */
	max = usb_endpoint_maxp(desc) & 0x1fff;
	if (ep->num > 4 && max > 64 && (dev->quirks & PLX_LEGACY)) {
		ret = -ERANGE;
		goto print_err;
	}

	spin_lock_irqsave(&dev->lock, flags);
	_ep->maxpacket = max & 0x7ff;
	ep->desc = desc;

	/* ep_reset() has already been called */
	ep->stopped = 0;
	ep->wedged = 0;
	ep->out_overflow = 0;

	/* set speed-dependent max packet; may kick in high bandwidth */
	set_max_speed(ep, max);

	/* set type, direction, address; reset fifo counters */
	writel(BIT(FIFO_FLUSH), &ep->regs->ep_stat);
	tmp = (desc->bmAttributes & USB_ENDPOINT_XFERTYPE_MASK);
	if (tmp == USB_ENDPOINT_XFER_INT) {
		/* erratum 0105 workaround prevents hs NYET */
		if (dev->chiprev == 0100 &&
				dev->gadget.speed == USB_SPEED_HIGH &&
				!(desc->bEndpointAddress & USB_DIR_IN))
			writel(BIT(CLEAR_NAK_OUT_PACKETS_MODE),
				&ep->regs->ep_rsp);
	} else if (tmp == USB_ENDPOINT_XFER_BULK) {
		/* catch some particularly blatant driver bugs */
		if ((dev->gadget.speed == USB_SPEED_SUPER && max != 1024) ||
		    (dev->gadget.speed == USB_SPEED_HIGH && max != 512) ||
		    (dev->gadget.speed == USB_SPEED_FULL && max > 64)) {
			spin_unlock_irqrestore(&dev->lock, flags);
			ret = -ERANGE;
			goto print_err;
		}
	}
	ep->is_iso = (tmp == USB_ENDPOINT_XFER_ISOC);
	/* Enable this endpoint */
	if (dev->quirks & PLX_LEGACY) {
		tmp <<= ENDPOINT_TYPE;
		tmp |= desc->bEndpointAddress;
		/* default full fifo lines */
		tmp |= (4 << ENDPOINT_BYTE_COUNT);
		tmp |= BIT(ENDPOINT_ENABLE);
		ep->is_in = (tmp & USB_DIR_IN) != 0;
	} else {
		/* In Legacy mode, only OUT endpoints are used */
		if (dev->enhanced_mode && ep->is_in) {
			tmp <<= IN_ENDPOINT_TYPE;
			tmp |= BIT(IN_ENDPOINT_ENABLE);
			/* Not applicable to Legacy */
			tmp |= BIT(ENDPOINT_DIRECTION);
		} else {
			tmp <<= OUT_ENDPOINT_TYPE;
			tmp |= BIT(OUT_ENDPOINT_ENABLE);
			tmp |= (ep->is_in << ENDPOINT_DIRECTION);
		}

		tmp |= usb_endpoint_num(desc);
		tmp |= (ep->ep.maxburst << MAX_BURST_SIZE);
	}

	/* Make sure all the registers are written before ep_rsp*/
	wmb();

	/* for OUT transfers, block the rx fifo until a read is posted */
	if (!ep->is_in)
		writel(BIT(SET_NAK_OUT_PACKETS), &ep->regs->ep_rsp);
	else if (!(dev->quirks & PLX_2280)) {
		/* Added for 2282, Don't use nak packets on an in endpoint,
		 * this was ignored on 2280
		 */
		writel(BIT(CLEAR_NAK_OUT_PACKETS) |
			BIT(CLEAR_NAK_OUT_PACKETS_MODE), &ep->regs->ep_rsp);
	}

	writel(tmp, &ep->cfg->ep_cfg);

	/* enable irqs */
	if (!ep->dma) {				/* pio, per-packet */
		enable_pciirqenb(ep);

		tmp = BIT(DATA_PACKET_RECEIVED_INTERRUPT_ENABLE) |
			BIT(DATA_PACKET_TRANSMITTED_INTERRUPT_ENABLE);
		if (dev->quirks & PLX_2280)
			tmp |= readl(&ep->regs->ep_irqenb);
		writel(tmp, &ep->regs->ep_irqenb);
	} else {				/* dma, per-request */
		tmp = BIT((8 + ep->num));	/* completion */
		tmp |= readl(&dev->regs->pciirqenb1);
		writel(tmp, &dev->regs->pciirqenb1);

		/* for short OUT transfers, dma completions can't
		 * advance the queue; do it pio-style, by hand.
		 * NOTE erratum 0112 workaround #2
		 */
		if ((desc->bEndpointAddress & USB_DIR_IN) == 0) {
			tmp = BIT(SHORT_PACKET_TRANSFERRED_INTERRUPT_ENABLE);
			writel(tmp, &ep->regs->ep_irqenb);

			enable_pciirqenb(ep);
		}
	}

	tmp = desc->bEndpointAddress;
	ep_dbg(dev, "enabled %s (ep%d%s-%s) %s max %04x\n",
		_ep->name, tmp & 0x0f, DIR_STRING(tmp),
		type_string(desc->bmAttributes),
		ep->dma ? "dma" : "pio", max);

	/* pci writes may still be posted */
	spin_unlock_irqrestore(&dev->lock, flags);
	return ret;

print_err:
	dev_err(&ep->dev->pdev->dev, "%s: error=%d\n", __func__, ret);
	return ret;
}

static int handshake(u32 __iomem *ptr, u32 mask, u32 done, int usec)
{
	u32	result;

	do {
		result = readl(ptr);
		if (result == ~(u32)0)		/* "device unplugged" */
			return -ENODEV;
		result &= mask;
		if (result == done)
			return 0;
		udelay(1);
		usec--;
	} while (usec > 0);
	return -ETIMEDOUT;
}

static const struct usb_ep_ops net2280_ep_ops;

static void ep_reset_228x(struct net2280_regs __iomem *regs,
			  struct net2280_ep *ep)
{
	u32		tmp;

	ep->desc = NULL;
	INIT_LIST_HEAD(&ep->queue);

	usb_ep_set_maxpacket_limit(&ep->ep, ~0);
	ep->ep.ops = &net2280_ep_ops;

	/* disable the dma, irqs, endpoint... */
	if (ep->dma) {
		writel(0, &ep->dma->dmactl);
		writel(BIT(DMA_SCATTER_GATHER_DONE_INTERRUPT) |
			BIT(DMA_TRANSACTION_DONE_INTERRUPT) |
			BIT(DMA_ABORT),
			&ep->dma->dmastat);

		tmp = readl(&regs->pciirqenb0);
		tmp &= ~BIT(ep->num);
		writel(tmp, &regs->pciirqenb0);
	} else {
		tmp = readl(&regs->pciirqenb1);
		tmp &= ~BIT((8 + ep->num));	/* completion */
		writel(tmp, &regs->pciirqenb1);
	}
	writel(0, &ep->regs->ep_irqenb);

	/* init to our chosen defaults, notably so that we NAK OUT
	 * packets until the driver queues a read (+note erratum 0112)
	 */
	if (!ep->is_in || (ep->dev->quirks & PLX_2280)) {
		tmp = BIT(SET_NAK_OUT_PACKETS_MODE) |
		BIT(SET_NAK_OUT_PACKETS) |
		BIT(CLEAR_EP_HIDE_STATUS_PHASE) |
		BIT(CLEAR_INTERRUPT_MODE);
	} else {
		/* added for 2282 */
		tmp = BIT(CLEAR_NAK_OUT_PACKETS_MODE) |
		BIT(CLEAR_NAK_OUT_PACKETS) |
		BIT(CLEAR_EP_HIDE_STATUS_PHASE) |
		BIT(CLEAR_INTERRUPT_MODE);
	}

	if (ep->num != 0) {
		tmp |= BIT(CLEAR_ENDPOINT_TOGGLE) |
			BIT(CLEAR_ENDPOINT_HALT);
	}
	writel(tmp, &ep->regs->ep_rsp);

	/* scrub most status bits, and flush any fifo state */
	if (ep->dev->quirks & PLX_2280)
		tmp = BIT(FIFO_OVERFLOW) |
			BIT(FIFO_UNDERFLOW);
	else
		tmp = 0;

	writel(tmp | BIT(TIMEOUT) |
		BIT(USB_STALL_SENT) |
		BIT(USB_IN_NAK_SENT) |
		BIT(USB_IN_ACK_RCVD) |
		BIT(USB_OUT_PING_NAK_SENT) |
		BIT(USB_OUT_ACK_SENT) |
		BIT(FIFO_FLUSH) |
		BIT(SHORT_PACKET_OUT_DONE_INTERRUPT) |
		BIT(SHORT_PACKET_TRANSFERRED_INTERRUPT) |
		BIT(DATA_PACKET_RECEIVED_INTERRUPT) |
		BIT(DATA_PACKET_TRANSMITTED_INTERRUPT) |
		BIT(DATA_OUT_PING_TOKEN_INTERRUPT) |
		BIT(DATA_IN_TOKEN_INTERRUPT),
		&ep->regs->ep_stat);

	/* fifo size is handled separately */
}

static void ep_reset_338x(struct net2280_regs __iomem *regs,
					struct net2280_ep *ep)
{
	u32 tmp, dmastat;

	ep->desc = NULL;
	INIT_LIST_HEAD(&ep->queue);

	usb_ep_set_maxpacket_limit(&ep->ep, ~0);
	ep->ep.ops = &net2280_ep_ops;

	/* disable the dma, irqs, endpoint... */
	if (ep->dma) {
		writel(0, &ep->dma->dmactl);
		writel(BIT(DMA_ABORT_DONE_INTERRUPT) |
		       BIT(DMA_PAUSE_DONE_INTERRUPT) |
		       BIT(DMA_SCATTER_GATHER_DONE_INTERRUPT) |
		       BIT(DMA_TRANSACTION_DONE_INTERRUPT),
		       /* | BIT(DMA_ABORT), */
		       &ep->dma->dmastat);

		dmastat = readl(&ep->dma->dmastat);
		if (dmastat == 0x5002) {
			ep_warn(ep->dev, "The dmastat return = %x!!\n",
			       dmastat);
			writel(0x5a, &ep->dma->dmastat);
		}

		tmp = readl(&regs->pciirqenb0);
		tmp &= ~BIT(ep_bit[ep->num]);
		writel(tmp, &regs->pciirqenb0);
	} else {
		if (ep->num < 5) {
			tmp = readl(&regs->pciirqenb1);
			tmp &= ~BIT((8 + ep->num));	/* completion */
			writel(tmp, &regs->pciirqenb1);
		}
	}
	writel(0, &ep->regs->ep_irqenb);

	writel(BIT(SHORT_PACKET_OUT_DONE_INTERRUPT) |
	       BIT(SHORT_PACKET_TRANSFERRED_INTERRUPT) |
	       BIT(FIFO_OVERFLOW) |
	       BIT(DATA_PACKET_RECEIVED_INTERRUPT) |
	       BIT(DATA_PACKET_TRANSMITTED_INTERRUPT) |
	       BIT(DATA_OUT_PING_TOKEN_INTERRUPT) |
	       BIT(DATA_IN_TOKEN_INTERRUPT), &ep->regs->ep_stat);
}

static void nuke(struct net2280_ep *);

static int net2280_disable(struct usb_ep *_ep)
{
	struct net2280_ep	*ep;
	unsigned long		flags;

	ep = container_of(_ep, struct net2280_ep, ep);
	if (!_ep || !ep->desc || _ep->name == ep0name) {
		pr_err("%s: Invalid ep=%p or ep->desc\n", __func__, _ep);
		return -EINVAL;
	}
	spin_lock_irqsave(&ep->dev->lock, flags);
	nuke(ep);

	if (ep->dev->quirks & PLX_SUPERSPEED)
		ep_reset_338x(ep->dev->regs, ep);
	else
		ep_reset_228x(ep->dev->regs, ep);

	ep_vdbg(ep->dev, "disabled %s %s\n",
			ep->dma ? "dma" : "pio", _ep->name);

	/* synch memory views with the device */
	(void)readl(&ep->cfg->ep_cfg);

	if (!ep->dma && ep->num >= 1 && ep->num <= 4)
		ep->dma = &ep->dev->dma[ep->num - 1];

	spin_unlock_irqrestore(&ep->dev->lock, flags);
	return 0;
}

/*-------------------------------------------------------------------------*/

static struct usb_request
*net2280_alloc_request(struct usb_ep *_ep, gfp_t gfp_flags)
{
	struct net2280_ep	*ep;
	struct net2280_request	*req;

	if (!_ep) {
		pr_err("%s: Invalid ep\n", __func__);
		return NULL;
	}
	ep = container_of(_ep, struct net2280_ep, ep);

	req = kzalloc(sizeof(*req), gfp_flags);
	if (!req)
		return NULL;

	INIT_LIST_HEAD(&req->queue);

	/* this dma descriptor may be swapped with the previous dummy */
	if (ep->dma) {
		struct net2280_dma	*td;

		td = pci_pool_alloc(ep->dev->requests, gfp_flags,
				&req->td_dma);
		if (!td) {
			kfree(req);
			return NULL;
		}
		td->dmacount = 0;	/* not VALID */
		td->dmadesc = td->dmaaddr;
		req->td = td;
	}
	return &req->req;
}

static void net2280_free_request(struct usb_ep *_ep, struct usb_request *_req)
{
	struct net2280_ep	*ep;
	struct net2280_request	*req;

	ep = container_of(_ep, struct net2280_ep, ep);
	if (!_ep || !_req) {
		dev_err(&ep->dev->pdev->dev, "%s: Inavlid ep=%p or req=%p\n",
							__func__, _ep, _req);
		return;
	}

	req = container_of(_req, struct net2280_request, req);
	WARN_ON(!list_empty(&req->queue));
	if (req->td)
		pci_pool_free(ep->dev->requests, req->td, req->td_dma);
	kfree(req);
}

/*-------------------------------------------------------------------------*/

/* load a packet into the fifo we use for usb IN transfers.
 * works for all endpoints.
 *
 * NOTE: pio with ep-a..ep-d could stuff multiple packets into the fifo
 * at a time, but this code is simpler because it knows it only writes
 * one packet.  ep-a..ep-d should use dma instead.
 */
static void write_fifo(struct net2280_ep *ep, struct usb_request *req)
{
	struct net2280_ep_regs	__iomem *regs = ep->regs;
	u8			*buf;
	u32			tmp;
	unsigned		count, total;

	/* INVARIANT:  fifo is currently empty. (testable) */

	if (req) {
		buf = req->buf + req->actual;
		prefetch(buf);
		total = req->length - req->actual;
	} else {
		total = 0;
		buf = NULL;
	}

	/* write just one packet at a time */
	count = ep->ep.maxpacket;
	if (count > total)	/* min() cannot be used on a bitfield */
		count = total;

	ep_vdbg(ep->dev, "write %s fifo (IN) %d bytes%s req %p\n",
			ep->ep.name, count,
			(count != ep->ep.maxpacket) ? " (short)" : "",
			req);
	while (count >= 4) {
		/* NOTE be careful if you try to align these. fifo lines
		 * should normally be full (4 bytes) and successive partial
		 * lines are ok only in certain cases.
		 */
		tmp = get_unaligned((u32 *)buf);
		cpu_to_le32s(&tmp);
		writel(tmp, &regs->ep_data);
		buf += 4;
		count -= 4;
	}

	/* last fifo entry is "short" unless we wrote a full packet.
	 * also explicitly validate last word in (periodic) transfers
	 * when maxpacket is not a multiple of 4 bytes.
	 */
	if (count || total < ep->ep.maxpacket) {
		tmp = count ? get_unaligned((u32 *)buf) : count;
		cpu_to_le32s(&tmp);
		set_fifo_bytecount(ep, count & 0x03);
		writel(tmp, &regs->ep_data);
	}

	/* pci writes may still be posted */
}

/* work around erratum 0106: PCI and USB race over the OUT fifo.
 * caller guarantees chiprev 0100, out endpoint is NAKing, and
 * there's no real data in the fifo.
 *
 * NOTE:  also used in cases where that erratum doesn't apply:
 * where the host wrote "too much" data to us.
 */
static void out_flush(struct net2280_ep *ep)
{
	u32	__iomem *statp;
	u32	tmp;

	statp = &ep->regs->ep_stat;

	tmp = readl(statp);
	if (tmp & BIT(NAK_OUT_PACKETS)) {
		ep_dbg(ep->dev, "%s %s %08x !NAK\n",
			ep->ep.name, __func__, tmp);
		writel(BIT(SET_NAK_OUT_PACKETS), &ep->regs->ep_rsp);
	}

	writel(BIT(DATA_OUT_PING_TOKEN_INTERRUPT) |
		BIT(DATA_PACKET_RECEIVED_INTERRUPT),
		statp);
	writel(BIT(FIFO_FLUSH), statp);
	/* Make sure that stap is written */
	mb();
	tmp = readl(statp);
	if (tmp & BIT(DATA_OUT_PING_TOKEN_INTERRUPT) &&
			/* high speed did bulk NYET; fifo isn't filling */
			ep->dev->gadget.speed == USB_SPEED_FULL) {
		unsigned	usec;

		usec = 50;		/* 64 byte bulk/interrupt */
		handshake(statp, BIT(USB_OUT_PING_NAK_SENT),
				BIT(USB_OUT_PING_NAK_SENT), usec);
		/* NAK done; now CLEAR_NAK_OUT_PACKETS is safe */
	}
}

/* unload packet(s) from the fifo we use for usb OUT transfers.
 * returns true iff the request completed, because of short packet
 * or the request buffer having filled with full packets.
 *
 * for ep-a..ep-d this will read multiple packets out when they
 * have been accepted.
 */
static int read_fifo(struct net2280_ep *ep, struct net2280_request *req)
{
	struct net2280_ep_regs	__iomem *regs = ep->regs;
	u8			*buf = req->req.buf + req->req.actual;
	unsigned		count, tmp, is_short;
	unsigned		cleanup = 0, prevent = 0;

	/* erratum 0106 ... packets coming in during fifo reads might
	 * be incompletely rejected.  not all cases have workarounds.
	 */
	if (ep->dev->chiprev == 0x0100 &&
			ep->dev->gadget.speed == USB_SPEED_FULL) {
		udelay(1);
		tmp = readl(&ep->regs->ep_stat);
		if ((tmp & BIT(NAK_OUT_PACKETS)))
			cleanup = 1;
		else if ((tmp & BIT(FIFO_FULL))) {
			start_out_naking(ep);
			prevent = 1;
		}
		/* else: hope we don't see the problem */
	}

	/* never overflow the rx buffer. the fifo reads packets until
	 * it sees a short one; we might not be ready for them all.
	 */
	prefetchw(buf);
	count = readl(&regs->ep_avail);
	if (unlikely(count == 0)) {
		udelay(1);
		tmp = readl(&ep->regs->ep_stat);
		count = readl(&regs->ep_avail);
		/* handled that data already? */
		if (count == 0 && (tmp & BIT(NAK_OUT_PACKETS)) == 0)
			return 0;
	}

	tmp = req->req.length - req->req.actual;
	if (count > tmp) {
		/* as with DMA, data overflow gets flushed */
		if ((tmp % ep->ep.maxpacket) != 0) {
			ep_err(ep->dev,
				"%s out fifo %d bytes, expected %d\n",
				ep->ep.name, count, tmp);
			req->req.status = -EOVERFLOW;
			cleanup = 1;
			/* NAK_OUT_PACKETS will be set, so flushing is safe;
			 * the next read will start with the next packet
			 */
		} /* else it's a ZLP, no worries */
		count = tmp;
	}
	req->req.actual += count;

	is_short = (count == 0) || ((count % ep->ep.maxpacket) != 0);

	ep_vdbg(ep->dev, "read %s fifo (OUT) %d bytes%s%s%s req %p %d/%d\n",
			ep->ep.name, count, is_short ? " (short)" : "",
			cleanup ? " flush" : "", prevent ? " nak" : "",
			req, req->req.actual, req->req.length);

	while (count >= 4) {
		tmp = readl(&regs->ep_data);
		cpu_to_le32s(&tmp);
		put_unaligned(tmp, (u32 *)buf);
		buf += 4;
		count -= 4;
	}
	if (count) {
		tmp = readl(&regs->ep_data);
		/* LE conversion is implicit here: */
		do {
			*buf++ = (u8) tmp;
			tmp >>= 8;
		} while (--count);
	}
	if (cleanup)
		out_flush(ep);
	if (prevent) {
		writel(BIT(CLEAR_NAK_OUT_PACKETS), &ep->regs->ep_rsp);
		(void) readl(&ep->regs->ep_rsp);
	}

	return is_short || ((req->req.actual == req->req.length) &&
			!req->req.zero);
}

/* fill out dma descriptor to match a given request */
static void fill_dma_desc(struct net2280_ep *ep,
					struct net2280_request *req, int valid)
{
	struct net2280_dma	*td = req->td;
	u32			dmacount = req->req.length;

	/* don't let DMA continue after a short OUT packet,
	 * so overruns can't affect the next transfer.
	 * in case of overruns on max-size packets, we can't
	 * stop the fifo from filling but we can flush it.
	 */
	if (ep->is_in)
		dmacount |= BIT(DMA_DIRECTION);
	if ((!ep->is_in && (dmacount % ep->ep.maxpacket) != 0) ||
					!(ep->dev->quirks & PLX_2280))
		dmacount |= BIT(END_OF_CHAIN);

	req->valid = valid;
	if (valid)
		dmacount |= BIT(VALID_BIT);
	dmacount |= BIT(DMA_DONE_INTERRUPT_ENABLE);

	/* td->dmadesc = previously set by caller */
	td->dmaaddr = cpu_to_le32 (req->req.dma);

	/* 2280 may be polling VALID_BIT through ep->dma->dmadesc */
	wmb();
	td->dmacount = cpu_to_le32(dmacount);
}

static const u32 dmactl_default =
		BIT(DMA_SCATTER_GATHER_DONE_INTERRUPT) |
		BIT(DMA_CLEAR_COUNT_ENABLE) |
		/* erratum 0116 workaround part 1 (use POLLING) */
		(POLL_100_USEC << DESCRIPTOR_POLLING_RATE) |
		BIT(DMA_VALID_BIT_POLLING_ENABLE) |
		BIT(DMA_VALID_BIT_ENABLE) |
		BIT(DMA_SCATTER_GATHER_ENABLE) |
		/* erratum 0116 workaround part 2 (no AUTOSTART) */
		BIT(DMA_ENABLE);

static inline void spin_stop_dma(struct net2280_dma_regs __iomem *dma)
{
	handshake(&dma->dmactl, BIT(DMA_ENABLE), 0, 50);
}

static inline void stop_dma(struct net2280_dma_regs __iomem *dma)
{
	writel(readl(&dma->dmactl) & ~BIT(DMA_ENABLE), &dma->dmactl);
	spin_stop_dma(dma);
}

static void start_queue(struct net2280_ep *ep, u32 dmactl, u32 td_dma)
{
	struct net2280_dma_regs	__iomem *dma = ep->dma;
	unsigned int tmp = BIT(VALID_BIT) | (ep->is_in << DMA_DIRECTION);

	if (!(ep->dev->quirks & PLX_2280))
		tmp |= BIT(END_OF_CHAIN);

	writel(tmp, &dma->dmacount);
	writel(readl(&dma->dmastat), &dma->dmastat);

	writel(td_dma, &dma->dmadesc);
	if (ep->dev->quirks & PLX_SUPERSPEED)
		dmactl |= BIT(DMA_REQUEST_OUTSTANDING);
	writel(dmactl, &dma->dmactl);

	/* erratum 0116 workaround part 3:  pci arbiter away from net2280 */
	(void) readl(&ep->dev->pci->pcimstctl);

	writel(BIT(DMA_START), &dma->dmastat);

	if (!ep->is_in)
		stop_out_naking(ep);
}

static void start_dma(struct net2280_ep *ep, struct net2280_request *req)
{
	u32			tmp;
	struct net2280_dma_regs	__iomem *dma = ep->dma;

	/* FIXME can't use DMA for ZLPs */

	/* on this path we "know" there's no dma active (yet) */
	WARN_ON(readl(&dma->dmactl) & BIT(DMA_ENABLE));
	writel(0, &ep->dma->dmactl);

	/* previous OUT packet might have been short */
	if (!ep->is_in && (readl(&ep->regs->ep_stat) &
				BIT(NAK_OUT_PACKETS))) {
		writel(BIT(SHORT_PACKET_TRANSFERRED_INTERRUPT),
			&ep->regs->ep_stat);

		tmp = readl(&ep->regs->ep_avail);
		if (tmp) {
			writel(readl(&dma->dmastat), &dma->dmastat);

			/* transfer all/some fifo data */
			writel(req->req.dma, &dma->dmaaddr);
			tmp = min(tmp, req->req.length);

			/* dma irq, faking scatterlist status */
			req->td->dmacount = cpu_to_le32(req->req.length - tmp);
			writel(BIT(DMA_DONE_INTERRUPT_ENABLE) | tmp,
					&dma->dmacount);
			req->td->dmadesc = 0;
			req->valid = 1;

			writel(BIT(DMA_ENABLE), &dma->dmactl);
			writel(BIT(DMA_START), &dma->dmastat);
			return;
		}
	}

	tmp = dmactl_default;

	/* force packet boundaries between dma requests, but prevent the
	 * controller from automagically writing a last "short" packet
	 * (zero length) unless the driver explicitly said to do that.
	 */
	if (ep->is_in) {
		if (likely((req->req.length % ep->ep.maxpacket) ||
							req->req.zero)){
			tmp |= BIT(DMA_FIFO_VALIDATE);
			ep->in_fifo_validate = 1;
		} else
			ep->in_fifo_validate = 0;
	}

	/* init req->td, pointing to the current dummy */
	req->td->dmadesc = cpu_to_le32 (ep->td_dma);
	fill_dma_desc(ep, req, 1);

	req->td->dmacount |= cpu_to_le32(BIT(END_OF_CHAIN));

	start_queue(ep, tmp, req->td_dma);
}

static inline void
queue_dma(struct net2280_ep *ep, struct net2280_request *req, int valid)
{
	struct net2280_dma	*end;
	dma_addr_t		tmp;

	/* swap new dummy for old, link; fill and maybe activate */
	end = ep->dummy;
	ep->dummy = req->td;
	req->td = end;

	tmp = ep->td_dma;
	ep->td_dma = req->td_dma;
	req->td_dma = tmp;

	end->dmadesc = cpu_to_le32 (ep->td_dma);

	fill_dma_desc(ep, req, valid);
}

static void
done(struct net2280_ep *ep, struct net2280_request *req, int status)
{
	struct net2280		*dev;
	unsigned		stopped = ep->stopped;

	list_del_init(&req->queue);

	if (req->req.status == -EINPROGRESS)
		req->req.status = status;
	else
		status = req->req.status;

	dev = ep->dev;
	if (ep->dma)
		usb_gadget_unmap_request(&dev->gadget, &req->req, ep->is_in);

	if (status && status != -ESHUTDOWN)
		ep_vdbg(dev, "complete %s req %p stat %d len %u/%u\n",
			ep->ep.name, &req->req, status,
			req->req.actual, req->req.length);

	/* don't modify queue heads during completion callback */
	ep->stopped = 1;
	spin_unlock(&dev->lock);
	usb_gadget_giveback_request(&ep->ep, &req->req);
	spin_lock(&dev->lock);
	ep->stopped = stopped;
}

/*-------------------------------------------------------------------------*/

static int
net2280_queue(struct usb_ep *_ep, struct usb_request *_req, gfp_t gfp_flags)
{
	struct net2280_request	*req;
	struct net2280_ep	*ep;
	struct net2280		*dev;
	unsigned long		flags;
	int ret = 0;

	/* we always require a cpu-view buffer, so that we can
	 * always use pio (as fallback or whatever).
	 */
	ep = container_of(_ep, struct net2280_ep, ep);
	if (!_ep || (!ep->desc && ep->num != 0)) {
		pr_err("%s: Invalid ep=%p or ep->desc\n", __func__, _ep);
		return -EINVAL;
	}
	req = container_of(_req, struct net2280_request, req);
	if (!_req || !_req->complete || !_req->buf ||
				!list_empty(&req->queue)) {
		ret = -EINVAL;
		goto print_err;
	}
	if (_req->length > (~0 & DMA_BYTE_COUNT_MASK)) {
		ret = -EDOM;
		goto print_err;
	}
	dev = ep->dev;
	if (!dev->driver || dev->gadget.speed == USB_SPEED_UNKNOWN) {
		ret = -ESHUTDOWN;
		goto print_err;
	}

	/* FIXME implement PIO fallback for ZLPs with DMA */
	if (ep->dma && _req->length == 0) {
		ret = -EOPNOTSUPP;
		goto print_err;
	}

	/* set up dma mapping in case the caller didn't */
	if (ep->dma) {
		ret = usb_gadget_map_request(&dev->gadget, _req,
				ep->is_in);
		if (ret)
			goto print_err;
	}

	ep_vdbg(dev, "%s queue req %p, len %d buf %p\n",
			_ep->name, _req, _req->length, _req->buf);

	spin_lock_irqsave(&dev->lock, flags);

	_req->status = -EINPROGRESS;
	_req->actual = 0;

	/* kickstart this i/o queue? */
	if  (list_empty(&ep->queue) && !ep->stopped &&
		!((dev->quirks & PLX_SUPERSPEED) && ep->dma &&
		  (readl(&ep->regs->ep_rsp) & BIT(CLEAR_ENDPOINT_HALT)))) {

		/* use DMA if the endpoint supports it, else pio */
		if (ep->dma)
			start_dma(ep, req);
		else {
			/* maybe there's no control data, just status ack */
			if (ep->num == 0 && _req->length == 0) {
				allow_status(ep);
				done(ep, req, 0);
				ep_vdbg(dev, "%s status ack\n", ep->ep.name);
				goto done;
			}

			/* PIO ... stuff the fifo, or unblock it.  */
			if (ep->is_in)
				write_fifo(ep, _req);
			else if (list_empty(&ep->queue)) {
				u32	s;

				/* OUT FIFO might have packet(s) buffered */
				s = readl(&ep->regs->ep_stat);
				if ((s & BIT(FIFO_EMPTY)) == 0) {
					/* note:  _req->short_not_ok is
					 * ignored here since PIO _always_
					 * stops queue advance here, and
					 * _req->status doesn't change for
					 * short reads (only _req->actual)
					 */
					if (read_fifo(ep, req) &&
							ep->num == 0) {
						done(ep, req, 0);
						allow_status(ep);
						/* don't queue it */
						req = NULL;
					} else if (read_fifo(ep, req) &&
							ep->num != 0) {
						done(ep, req, 0);
						req = NULL;
					} else
						s = readl(&ep->regs->ep_stat);
				}

				/* don't NAK, let the fifo fill */
				if (req && (s & BIT(NAK_OUT_PACKETS)))
					writel(BIT(CLEAR_NAK_OUT_PACKETS),
							&ep->regs->ep_rsp);
			}
		}

	} else if (ep->dma) {
		int	valid = 1;

		if (ep->is_in) {
			int	expect;

			/* preventing magic zlps is per-engine state, not
			 * per-transfer; irq logic must recover hiccups.
			 */
			expect = likely(req->req.zero ||
				(req->req.length % ep->ep.maxpacket));
			if (expect != ep->in_fifo_validate)
				valid = 0;
		}
		queue_dma(ep, req, valid);

	} /* else the irq handler advances the queue. */

	ep->responded = 1;
	if (req)
		list_add_tail(&req->queue, &ep->queue);
done:
	spin_unlock_irqrestore(&dev->lock, flags);

	/* pci writes may still be posted */
	return ret;

print_err:
	dev_err(&ep->dev->pdev->dev, "%s: error=%d\n", __func__, ret);
	return ret;
}

static inline void
dma_done(struct net2280_ep *ep,	struct net2280_request *req, u32 dmacount,
		int status)
{
	req->req.actual = req->req.length - (DMA_BYTE_COUNT_MASK & dmacount);
	done(ep, req, status);
}

static void scan_dma_completions(struct net2280_ep *ep)
{
	/* only look at descriptors that were "naturally" retired,
	 * so fifo and list head state won't matter
	 */
	while (!list_empty(&ep->queue)) {
		struct net2280_request	*req;
		u32			tmp;

		req = list_entry(ep->queue.next,
				struct net2280_request, queue);
		if (!req->valid)
			break;
		rmb();
		tmp = le32_to_cpup(&req->td->dmacount);
		if ((tmp & BIT(VALID_BIT)) != 0)
			break;

		/* SHORT_PACKET_TRANSFERRED_INTERRUPT handles "usb-short"
		 * cases where DMA must be aborted; this code handles
		 * all non-abort DMA completions.
		 */
		if (unlikely(req->td->dmadesc == 0)) {
			/* paranoia */
			tmp = readl(&ep->dma->dmacount);
			if (tmp & DMA_BYTE_COUNT_MASK)
				break;
			/* single transfer mode */
			dma_done(ep, req, tmp, 0);
			break;
		} else if (!ep->is_in &&
			   (req->req.length % ep->ep.maxpacket) &&
			   !(ep->dev->quirks & PLX_SUPERSPEED)) {

			tmp = readl(&ep->regs->ep_stat);
			/* AVOID TROUBLE HERE by not issuing short reads from
			 * your gadget driver.  That helps avoids errata 0121,
			 * 0122, and 0124; not all cases trigger the warning.
			 */
			if ((tmp & BIT(NAK_OUT_PACKETS)) == 0) {
				ep_warn(ep->dev, "%s lost packet sync!\n",
						ep->ep.name);
				req->req.status = -EOVERFLOW;
			} else {
				tmp = readl(&ep->regs->ep_avail);
				if (tmp) {
					/* fifo gets flushed later */
					ep->out_overflow = 1;
					ep_dbg(ep->dev,
						"%s dma, discard %d len %d\n",
						ep->ep.name, tmp,
						req->req.length);
					req->req.status = -EOVERFLOW;
				}
			}
		}
		dma_done(ep, req, tmp, 0);
	}
}

static void restart_dma(struct net2280_ep *ep)
{
	struct net2280_request	*req;

	if (ep->stopped)
		return;
	req = list_entry(ep->queue.next, struct net2280_request, queue);

	start_dma(ep, req);
}

static void abort_dma(struct net2280_ep *ep)
{
	/* abort the current transfer */
	if (likely(!list_empty(&ep->queue))) {
		/* FIXME work around errata 0121, 0122, 0124 */
		writel(BIT(DMA_ABORT), &ep->dma->dmastat);
		spin_stop_dma(ep->dma);
	} else
		stop_dma(ep->dma);
	scan_dma_completions(ep);
}

/* dequeue ALL requests */
static void nuke(struct net2280_ep *ep)
{
	struct net2280_request	*req;

	/* called with spinlock held */
	ep->stopped = 1;
	if (ep->dma)
		abort_dma(ep);
	while (!list_empty(&ep->queue)) {
		req = list_entry(ep->queue.next,
				struct net2280_request,
				queue);
		done(ep, req, -ESHUTDOWN);
	}
}

/* dequeue JUST ONE request */
static int net2280_dequeue(struct usb_ep *_ep, struct usb_request *_req)
{
	struct net2280_ep	*ep;
	struct net2280_request	*req;
	unsigned long		flags;
	u32			dmactl;
	int			stopped;

	ep = container_of(_ep, struct net2280_ep, ep);
	if (!_ep || (!ep->desc && ep->num != 0) || !_req) {
		pr_err("%s: Invalid ep=%p or ep->desc or req=%p\n",
						__func__, _ep, _req);
		return -EINVAL;
	}

	spin_lock_irqsave(&ep->dev->lock, flags);
	stopped = ep->stopped;

	/* quiesce dma while we patch the queue */
	dmactl = 0;
	ep->stopped = 1;
	if (ep->dma) {
		dmactl = readl(&ep->dma->dmactl);
		/* WARNING erratum 0127 may kick in ... */
		stop_dma(ep->dma);
		scan_dma_completions(ep);
	}

	/* make sure it's still queued on this endpoint */
	list_for_each_entry(req, &ep->queue, queue) {
		if (&req->req == _req)
			break;
	}
	if (&req->req != _req) {
		spin_unlock_irqrestore(&ep->dev->lock, flags);
		dev_err(&ep->dev->pdev->dev, "%s: Request mismatch\n",
								__func__);
		return -EINVAL;
	}

	/* queue head may be partially complete. */
	if (ep->queue.next == &req->queue) {
		if (ep->dma) {
			ep_dbg(ep->dev, "unlink (%s) dma\n", _ep->name);
			_req->status = -ECONNRESET;
			abort_dma(ep);
			if (likely(ep->queue.next == &req->queue)) {
				/* NOTE: misreports single-transfer mode*/
				req->td->dmacount = 0;	/* invalidate */
				dma_done(ep, req,
					readl(&ep->dma->dmacount),
					-ECONNRESET);
			}
		} else {
			ep_dbg(ep->dev, "unlink (%s) pio\n", _ep->name);
			done(ep, req, -ECONNRESET);
		}
		req = NULL;
	}

	if (req)
		done(ep, req, -ECONNRESET);
	ep->stopped = stopped;

	if (ep->dma) {
		/* turn off dma on inactive queues */
		if (list_empty(&ep->queue))
			stop_dma(ep->dma);
		else if (!ep->stopped) {
			/* resume current request, or start new one */
			if (req)
				writel(dmactl, &ep->dma->dmactl);
			else
				start_dma(ep, list_entry(ep->queue.next,
					struct net2280_request, queue));
		}
	}

	spin_unlock_irqrestore(&ep->dev->lock, flags);
	return 0;
}

/*-------------------------------------------------------------------------*/

static int net2280_fifo_status(struct usb_ep *_ep);

static int
net2280_set_halt_and_wedge(struct usb_ep *_ep, int value, int wedged)
{
	struct net2280_ep	*ep;
	unsigned long		flags;
	int			retval = 0;

	ep = container_of(_ep, struct net2280_ep, ep);
	if (!_ep || (!ep->desc && ep->num != 0)) {
		pr_err("%s: Invalid ep=%p or ep->desc\n", __func__, _ep);
		return -EINVAL;
	}
	if (!ep->dev->driver || ep->dev->gadget.speed == USB_SPEED_UNKNOWN) {
		retval = -ESHUTDOWN;
		goto print_err;
	}
	if (ep->desc /* not ep0 */ && (ep->desc->bmAttributes & 0x03)
						== USB_ENDPOINT_XFER_ISOC) {
		retval = -EINVAL;
		goto print_err;
	}

	spin_lock_irqsave(&ep->dev->lock, flags);
	if (!list_empty(&ep->queue)) {
		retval = -EAGAIN;
		goto print_unlock;
	} else if (ep->is_in && value && net2280_fifo_status(_ep) != 0) {
		retval = -EAGAIN;
		goto print_unlock;
	} else {
		ep_vdbg(ep->dev, "%s %s %s\n", _ep->name,
				value ? "set" : "clear",
				wedged ? "wedge" : "halt");
		/* set/clear, then synch memory views with the device */
		if (value) {
			if (ep->num == 0)
				ep->dev->protocol_stall = 1;
			else
				set_halt(ep);
			if (wedged)
				ep->wedged = 1;
		} else {
			clear_halt(ep);
			if (ep->dev->quirks & PLX_SUPERSPEED &&
				!list_empty(&ep->queue) && ep->td_dma)
					restart_dma(ep);
			ep->wedged = 0;
		}
		(void) readl(&ep->regs->ep_rsp);
	}
	spin_unlock_irqrestore(&ep->dev->lock, flags);

	return retval;

print_unlock:
	spin_unlock_irqrestore(&ep->dev->lock, flags);
print_err:
	dev_err(&ep->dev->pdev->dev, "%s: error=%d\n", __func__, retval);
	return retval;
}

static int net2280_set_halt(struct usb_ep *_ep, int value)
{
	return net2280_set_halt_and_wedge(_ep, value, 0);
}

static int net2280_set_wedge(struct usb_ep *_ep)
{
	if (!_ep || _ep->name == ep0name) {
		pr_err("%s: Invalid ep=%p or ep0\n", __func__, _ep);
		return -EINVAL;
	}
	return net2280_set_halt_and_wedge(_ep, 1, 1);
}

static int net2280_fifo_status(struct usb_ep *_ep)
{
	struct net2280_ep	*ep;
	u32			avail;

	ep = container_of(_ep, struct net2280_ep, ep);
	if (!_ep || (!ep->desc && ep->num != 0)) {
		pr_err("%s: Invalid ep=%p or ep->desc\n", __func__, _ep);
		return -ENODEV;
	}
	if (!ep->dev->driver || ep->dev->gadget.speed == USB_SPEED_UNKNOWN) {
		dev_err(&ep->dev->pdev->dev,
			"%s: Invalid driver=%p or speed=%d\n",
			__func__, ep->dev->driver, ep->dev->gadget.speed);
		return -ESHUTDOWN;
	}

	avail = readl(&ep->regs->ep_avail) & (BIT(12) - 1);
	if (avail > ep->fifo_size) {
		dev_err(&ep->dev->pdev->dev, "%s: Fifo overflow\n", __func__);
		return -EOVERFLOW;
	}
	if (ep->is_in)
		avail = ep->fifo_size - avail;
	return avail;
}

static void net2280_fifo_flush(struct usb_ep *_ep)
{
	struct net2280_ep	*ep;

	ep = container_of(_ep, struct net2280_ep, ep);
	if (!_ep || (!ep->desc && ep->num != 0)) {
		pr_err("%s: Invalid ep=%p or ep->desc\n", __func__, _ep);
		return;
	}
	if (!ep->dev->driver || ep->dev->gadget.speed == USB_SPEED_UNKNOWN) {
		dev_err(&ep->dev->pdev->dev,
			"%s: Invalid driver=%p or speed=%d\n",
			__func__, ep->dev->driver, ep->dev->gadget.speed);
		return;
	}

	writel(BIT(FIFO_FLUSH), &ep->regs->ep_stat);
	(void) readl(&ep->regs->ep_rsp);
}

static const struct usb_ep_ops net2280_ep_ops = {
	.enable		= net2280_enable,
	.disable	= net2280_disable,

	.alloc_request	= net2280_alloc_request,
	.free_request	= net2280_free_request,

	.queue		= net2280_queue,
	.dequeue	= net2280_dequeue,

	.set_halt	= net2280_set_halt,
	.set_wedge	= net2280_set_wedge,
	.fifo_status	= net2280_fifo_status,
	.fifo_flush	= net2280_fifo_flush,
};

/*-------------------------------------------------------------------------*/

static int net2280_get_frame(struct usb_gadget *_gadget)
{
	struct net2280		*dev;
	unsigned long		flags;
	u16			retval;

	if (!_gadget)
		return -ENODEV;
	dev = container_of(_gadget, struct net2280, gadget);
	spin_lock_irqsave(&dev->lock, flags);
	retval = get_idx_reg(dev->regs, REG_FRAME) & 0x03ff;
	spin_unlock_irqrestore(&dev->lock, flags);
	return retval;
}

static int net2280_wakeup(struct usb_gadget *_gadget)
{
	struct net2280		*dev;
	u32			tmp;
	unsigned long		flags;

	if (!_gadget)
		return 0;
	dev = container_of(_gadget, struct net2280, gadget);

	spin_lock_irqsave(&dev->lock, flags);
	tmp = readl(&dev->usb->usbctl);
	if (tmp & BIT(DEVICE_REMOTE_WAKEUP_ENABLE))
		writel(BIT(GENERATE_RESUME), &dev->usb->usbstat);
	spin_unlock_irqrestore(&dev->lock, flags);

	/* pci writes may still be posted */
	return 0;
}

static int net2280_set_selfpowered(struct usb_gadget *_gadget, int value)
{
	struct net2280		*dev;
	u32			tmp;
	unsigned long		flags;

	if (!_gadget)
		return 0;
	dev = container_of(_gadget, struct net2280, gadget);

	spin_lock_irqsave(&dev->lock, flags);
	tmp = readl(&dev->usb->usbctl);
	if (value) {
		tmp |= BIT(SELF_POWERED_STATUS);
		_gadget->is_selfpowered = 1;
	} else {
		tmp &= ~BIT(SELF_POWERED_STATUS);
		_gadget->is_selfpowered = 0;
	}
	writel(tmp, &dev->usb->usbctl);
	spin_unlock_irqrestore(&dev->lock, flags);

	return 0;
}

static int net2280_pullup(struct usb_gadget *_gadget, int is_on)
{
	struct net2280  *dev;
	u32             tmp;
	unsigned long   flags;

	if (!_gadget)
		return -ENODEV;
	dev = container_of(_gadget, struct net2280, gadget);

	spin_lock_irqsave(&dev->lock, flags);
	tmp = readl(&dev->usb->usbctl);
	dev->softconnect = (is_on != 0);
	if (is_on)
		tmp |= BIT(USB_DETECT_ENABLE);
	else
		tmp &= ~BIT(USB_DETECT_ENABLE);
	writel(tmp, &dev->usb->usbctl);
	spin_unlock_irqrestore(&dev->lock, flags);

	return 0;
}

static int net2280_start(struct usb_gadget *_gadget,
		struct usb_gadget_driver *driver);
static int net2280_stop(struct usb_gadget *_gadget);

static const struct usb_gadget_ops net2280_ops = {
	.get_frame	= net2280_get_frame,
	.wakeup		= net2280_wakeup,
	.set_selfpowered = net2280_set_selfpowered,
	.pullup		= net2280_pullup,
	.udc_start	= net2280_start,
	.udc_stop	= net2280_stop,
};

/*-------------------------------------------------------------------------*/

#ifdef	CONFIG_USB_GADGET_DEBUG_FILES

/* FIXME move these into procfs, and use seq_file.
 * Sysfs _still_ doesn't behave for arbitrarily sized files,
 * and also doesn't help products using this with 2.4 kernels.
 */

/* "function" sysfs attribute */
static ssize_t function_show(struct device *_dev, struct device_attribute *attr,
			     char *buf)
{
	struct net2280	*dev = dev_get_drvdata(_dev);

	if (!dev->driver || !dev->driver->function ||
			strlen(dev->driver->function) > PAGE_SIZE)
		return 0;
	return scnprintf(buf, PAGE_SIZE, "%s\n", dev->driver->function);
}
static DEVICE_ATTR_RO(function);

static ssize_t registers_show(struct device *_dev,
			      struct device_attribute *attr, char *buf)
{
	struct net2280		*dev;
	char			*next;
	unsigned		size, t;
	unsigned long		flags;
	int			i;
	u32			t1, t2;
	const char		*s;

	dev = dev_get_drvdata(_dev);
	next = buf;
	size = PAGE_SIZE;
	spin_lock_irqsave(&dev->lock, flags);

	if (dev->driver)
		s = dev->driver->driver.name;
	else
		s = "(none)";

	/* Main Control Registers */
	t = scnprintf(next, size, "%s version " DRIVER_VERSION
			", chiprev %04x\n\n"
			"devinit %03x fifoctl %08x gadget '%s'\n"
			"pci irqenb0 %02x irqenb1 %08x "
			"irqstat0 %04x irqstat1 %08x\n",
			driver_name, dev->chiprev,
			readl(&dev->regs->devinit),
			readl(&dev->regs->fifoctl),
			s,
			readl(&dev->regs->pciirqenb0),
			readl(&dev->regs->pciirqenb1),
			readl(&dev->regs->irqstat0),
			readl(&dev->regs->irqstat1));
	size -= t;
	next += t;

	/* USB Control Registers */
	t1 = readl(&dev->usb->usbctl);
	t2 = readl(&dev->usb->usbstat);
	if (t1 & BIT(VBUS_PIN)) {
		if (t2 & BIT(HIGH_SPEED))
			s = "high speed";
		else if (dev->gadget.speed == USB_SPEED_UNKNOWN)
			s = "powered";
		else
			s = "full speed";
		/* full speed bit (6) not working?? */
	} else
			s = "not attached";
	t = scnprintf(next, size,
			"stdrsp %08x usbctl %08x usbstat %08x "
				"addr 0x%02x (%s)\n",
			readl(&dev->usb->stdrsp), t1, t2,
			readl(&dev->usb->ouraddr), s);
	size -= t;
	next += t;

	/* PCI Master Control Registers */

	/* DMA Control Registers */

	/* Configurable EP Control Registers */
	for (i = 0; i < dev->n_ep; i++) {
		struct net2280_ep	*ep;

		ep = &dev->ep[i];
		if (i && !ep->desc)
			continue;

		t1 = readl(&ep->cfg->ep_cfg);
		t2 = readl(&ep->regs->ep_rsp) & 0xff;
		t = scnprintf(next, size,
				"\n%s\tcfg %05x rsp (%02x) %s%s%s%s%s%s%s%s"
					"irqenb %02x\n",
				ep->ep.name, t1, t2,
				(t2 & BIT(CLEAR_NAK_OUT_PACKETS))
					? "NAK " : "",
				(t2 & BIT(CLEAR_EP_HIDE_STATUS_PHASE))
					? "hide " : "",
				(t2 & BIT(CLEAR_EP_FORCE_CRC_ERROR))
					? "CRC " : "",
				(t2 & BIT(CLEAR_INTERRUPT_MODE))
					? "interrupt " : "",
				(t2 & BIT(CLEAR_CONTROL_STATUS_PHASE_HANDSHAKE))
					? "status " : "",
				(t2 & BIT(CLEAR_NAK_OUT_PACKETS_MODE))
					? "NAKmode " : "",
				(t2 & BIT(CLEAR_ENDPOINT_TOGGLE))
					? "DATA1 " : "DATA0 ",
				(t2 & BIT(CLEAR_ENDPOINT_HALT))
					? "HALT " : "",
				readl(&ep->regs->ep_irqenb));
		size -= t;
		next += t;

		t = scnprintf(next, size,
				"\tstat %08x avail %04x "
				"(ep%d%s-%s)%s\n",
				readl(&ep->regs->ep_stat),
				readl(&ep->regs->ep_avail),
				t1 & 0x0f, DIR_STRING(t1),
				type_string(t1 >> 8),
				ep->stopped ? "*" : "");
		size -= t;
		next += t;

		if (!ep->dma)
			continue;

		t = scnprintf(next, size,
				"  dma\tctl %08x stat %08x count %08x\n"
				"\taddr %08x desc %08x\n",
				readl(&ep->dma->dmactl),
				readl(&ep->dma->dmastat),
				readl(&ep->dma->dmacount),
				readl(&ep->dma->dmaaddr),
				readl(&ep->dma->dmadesc));
		size -= t;
		next += t;

	}

	/* Indexed Registers (none yet) */

	/* Statistics */
	t = scnprintf(next, size, "\nirqs:  ");
	size -= t;
	next += t;
	for (i = 0; i < dev->n_ep; i++) {
		struct net2280_ep	*ep;

		ep = &dev->ep[i];
		if (i && !ep->irqs)
			continue;
		t = scnprintf(next, size, " %s/%lu", ep->ep.name, ep->irqs);
		size -= t;
		next += t;

	}
	t = scnprintf(next, size, "\n");
	size -= t;
	next += t;

	spin_unlock_irqrestore(&dev->lock, flags);

	return PAGE_SIZE - size;
}
static DEVICE_ATTR_RO(registers);

static ssize_t queues_show(struct device *_dev, struct device_attribute *attr,
			   char *buf)
{
	struct net2280		*dev;
	char			*next;
	unsigned		size;
	unsigned long		flags;
	int			i;

	dev = dev_get_drvdata(_dev);
	next = buf;
	size = PAGE_SIZE;
	spin_lock_irqsave(&dev->lock, flags);

	for (i = 0; i < dev->n_ep; i++) {
		struct net2280_ep		*ep = &dev->ep[i];
		struct net2280_request		*req;
		int				t;

		if (i != 0) {
			const struct usb_endpoint_descriptor	*d;

			d = ep->desc;
			if (!d)
				continue;
			t = d->bEndpointAddress;
			t = scnprintf(next, size,
				"\n%s (ep%d%s-%s) max %04x %s fifo %d\n",
				ep->ep.name, t & USB_ENDPOINT_NUMBER_MASK,
				(t & USB_DIR_IN) ? "in" : "out",
				type_string(d->bmAttributes),
				usb_endpoint_maxp(d) & 0x1fff,
				ep->dma ? "dma" : "pio", ep->fifo_size
				);
		} else /* ep0 should only have one transfer queued */
			t = scnprintf(next, size, "ep0 max 64 pio %s\n",
					ep->is_in ? "in" : "out");
		if (t <= 0 || t > size)
			goto done;
		size -= t;
		next += t;

		if (list_empty(&ep->queue)) {
			t = scnprintf(next, size, "\t(nothing queued)\n");
			if (t <= 0 || t > size)
				goto done;
			size -= t;
			next += t;
			continue;
		}
		list_for_each_entry(req, &ep->queue, queue) {
			if (ep->dma && req->td_dma == readl(&ep->dma->dmadesc))
				t = scnprintf(next, size,
					"\treq %p len %d/%d "
					"buf %p (dmacount %08x)\n",
					&req->req, req->req.actual,
					req->req.length, req->req.buf,
					readl(&ep->dma->dmacount));
			else
				t = scnprintf(next, size,
					"\treq %p len %d/%d buf %p\n",
					&req->req, req->req.actual,
					req->req.length, req->req.buf);
			if (t <= 0 || t > size)
				goto done;
			size -= t;
			next += t;

			if (ep->dma) {
				struct net2280_dma	*td;

				td = req->td;
				t = scnprintf(next, size, "\t    td %08x "
					" count %08x buf %08x desc %08x\n",
					(u32) req->td_dma,
					le32_to_cpu(td->dmacount),
					le32_to_cpu(td->dmaaddr),
					le32_to_cpu(td->dmadesc));
				if (t <= 0 || t > size)
					goto done;
				size -= t;
				next += t;
			}
		}
	}

done:
	spin_unlock_irqrestore(&dev->lock, flags);
	return PAGE_SIZE - size;
}
static DEVICE_ATTR_RO(queues);


#else

#define device_create_file(a, b)	(0)
#define device_remove_file(a, b)	do { } while (0)

#endif

/*-------------------------------------------------------------------------*/

/* another driver-specific mode might be a request type doing dma
 * to/from another device fifo instead of to/from memory.
 */

static void set_fifo_mode(struct net2280 *dev, int mode)
{
	/* keeping high bits preserves BAR2 */
	writel((0xffff << PCI_BASE2_RANGE) | mode, &dev->regs->fifoctl);

	/* always ep-{a,b,e,f} ... maybe not ep-c or ep-d */
	INIT_LIST_HEAD(&dev->gadget.ep_list);
	list_add_tail(&dev->ep[1].ep.ep_list, &dev->gadget.ep_list);
	list_add_tail(&dev->ep[2].ep.ep_list, &dev->gadget.ep_list);
	switch (mode) {
	case 0:
		list_add_tail(&dev->ep[3].ep.ep_list, &dev->gadget.ep_list);
		list_add_tail(&dev->ep[4].ep.ep_list, &dev->gadget.ep_list);
		dev->ep[1].fifo_size = dev->ep[2].fifo_size = 1024;
		break;
	case 1:
		dev->ep[1].fifo_size = dev->ep[2].fifo_size = 2048;
		break;
	case 2:
		list_add_tail(&dev->ep[3].ep.ep_list, &dev->gadget.ep_list);
		dev->ep[1].fifo_size = 2048;
		dev->ep[2].fifo_size = 1024;
		break;
	}
	/* fifo sizes for ep0, ep-c, ep-d, ep-e, and ep-f never change */
	list_add_tail(&dev->ep[5].ep.ep_list, &dev->gadget.ep_list);
	list_add_tail(&dev->ep[6].ep.ep_list, &dev->gadget.ep_list);
}

static void defect7374_disable_data_eps(struct net2280 *dev)
{
	/*
	 * For Defect 7374, disable data EPs (and more):
	 *  - This phase undoes the earlier phase of the Defect 7374 workaround,
	 *    returing ep regs back to normal.
	 */
	struct net2280_ep *ep;
	int i;
	unsigned char ep_sel;
	u32 tmp_reg;

	for (i = 1; i < 5; i++) {
		ep = &dev->ep[i];
		writel(0, &ep->cfg->ep_cfg);
	}

	/* CSROUT, CSRIN, PCIOUT, PCIIN, STATIN, RCIN */
	for (i = 0; i < 6; i++)
		writel(0, &dev->dep[i].dep_cfg);

	for (ep_sel = 0; ep_sel <= 21; ep_sel++) {
		/* Select an endpoint for subsequent operations: */
		tmp_reg = readl(&dev->plregs->pl_ep_ctrl);
		writel(((tmp_reg & ~0x1f) | ep_sel), &dev->plregs->pl_ep_ctrl);

		if (ep_sel < 2 || (ep_sel > 9 && ep_sel < 14) ||
					ep_sel == 18 || ep_sel == 20)
			continue;

		/* Change settings on some selected endpoints */
		tmp_reg = readl(&dev->plregs->pl_ep_cfg_4);
		tmp_reg &= ~BIT(NON_CTRL_IN_TOLERATE_BAD_DIR);
		writel(tmp_reg, &dev->plregs->pl_ep_cfg_4);
		tmp_reg = readl(&dev->plregs->pl_ep_ctrl);
		tmp_reg |= BIT(EP_INITIALIZED);
		writel(tmp_reg, &dev->plregs->pl_ep_ctrl);
	}
}

static void defect7374_enable_data_eps_zero(struct net2280 *dev)
{
	u32 tmp = 0, tmp_reg;
	u32 scratch;
	int i;
	unsigned char ep_sel;

	scratch = get_idx_reg(dev->regs, SCRATCH);

	WARN_ON((scratch & (0xf << DEFECT7374_FSM_FIELD))
		== DEFECT7374_FSM_SS_CONTROL_READ);

	scratch &= ~(0xf << DEFECT7374_FSM_FIELD);

	ep_warn(dev, "Operate Defect 7374 workaround soft this time");
	ep_warn(dev, "It will operate on cold-reboot and SS connect");

	/*GPEPs:*/
	tmp = ((0 << ENDPOINT_NUMBER) | BIT(ENDPOINT_DIRECTION) |
			(2 << OUT_ENDPOINT_TYPE) | (2 << IN_ENDPOINT_TYPE) |
			((dev->enhanced_mode) ?
			 BIT(OUT_ENDPOINT_ENABLE) : BIT(ENDPOINT_ENABLE)) |
			BIT(IN_ENDPOINT_ENABLE));

	for (i = 1; i < 5; i++)
		writel(tmp, &dev->ep[i].cfg->ep_cfg);

	/* CSRIN, PCIIN, STATIN, RCIN*/
	tmp = ((0 << ENDPOINT_NUMBER) | BIT(ENDPOINT_ENABLE));
	writel(tmp, &dev->dep[1].dep_cfg);
	writel(tmp, &dev->dep[3].dep_cfg);
	writel(tmp, &dev->dep[4].dep_cfg);
	writel(tmp, &dev->dep[5].dep_cfg);
<<<<<<< HEAD

	/*Implemented for development and debug.
	 * Can be refined/tuned later.*/
	for (ep_sel = 0; ep_sel <= 21; ep_sel++) {
		/* Select an endpoint for subsequent operations: */
		tmp_reg = readl(&dev->plregs->pl_ep_ctrl);
		writel(((tmp_reg & ~0x1f) | ep_sel),
				&dev->plregs->pl_ep_ctrl);

=======

	/*Implemented for development and debug.
	 * Can be refined/tuned later.*/
	for (ep_sel = 0; ep_sel <= 21; ep_sel++) {
		/* Select an endpoint for subsequent operations: */
		tmp_reg = readl(&dev->plregs->pl_ep_ctrl);
		writel(((tmp_reg & ~0x1f) | ep_sel),
				&dev->plregs->pl_ep_ctrl);

>>>>>>> 007760cf
		if (ep_sel == 1) {
			tmp =
				(readl(&dev->plregs->pl_ep_ctrl) |
				 BIT(CLEAR_ACK_ERROR_CODE) | 0);
			writel(tmp, &dev->plregs->pl_ep_ctrl);
			continue;
		}

		if (ep_sel == 0 || (ep_sel > 9 && ep_sel < 14) ||
				ep_sel == 18  || ep_sel == 20)
			continue;

		tmp = (readl(&dev->plregs->pl_ep_cfg_4) |
				BIT(NON_CTRL_IN_TOLERATE_BAD_DIR) | 0);
		writel(tmp, &dev->plregs->pl_ep_cfg_4);

		tmp = readl(&dev->plregs->pl_ep_ctrl) &
			~BIT(EP_INITIALIZED);
		writel(tmp, &dev->plregs->pl_ep_ctrl);

	}

	/* Set FSM to focus on the first Control Read:
	 * - Tip: Connection speed is known upon the first
	 * setup request.*/
	scratch |= DEFECT7374_FSM_WAITING_FOR_CONTROL_READ;
	set_idx_reg(dev->regs, SCRATCH, scratch);

}

/* keeping it simple:
 * - one bus driver, initted first;
 * - one function driver, initted second
 *
 * most of the work to support multiple net2280 controllers would
 * be to associate this gadget driver (yes?) with all of them, or
 * perhaps to bind specific drivers to specific devices.
 */

static void usb_reset_228x(struct net2280 *dev)
{
	u32	tmp;

	dev->gadget.speed = USB_SPEED_UNKNOWN;
	(void) readl(&dev->usb->usbctl);

	net2280_led_init(dev);

	/* disable automatic responses, and irqs */
	writel(0, &dev->usb->stdrsp);
	writel(0, &dev->regs->pciirqenb0);
	writel(0, &dev->regs->pciirqenb1);

	/* clear old dma and irq state */
	for (tmp = 0; tmp < 4; tmp++) {
		struct net2280_ep       *ep = &dev->ep[tmp + 1];
		if (ep->dma)
			abort_dma(ep);
	}

	writel(~0, &dev->regs->irqstat0),
	writel(~(u32)BIT(SUSPEND_REQUEST_INTERRUPT), &dev->regs->irqstat1),

	/* reset, and enable pci */
	tmp = readl(&dev->regs->devinit) |
		BIT(PCI_ENABLE) |
		BIT(FIFO_SOFT_RESET) |
		BIT(USB_SOFT_RESET) |
		BIT(M8051_RESET);
	writel(tmp, &dev->regs->devinit);

	/* standard fifo and endpoint allocations */
	set_fifo_mode(dev, (fifo_mode <= 2) ? fifo_mode : 0);
}

static void usb_reset_338x(struct net2280 *dev)
{
	u32 tmp;

	dev->gadget.speed = USB_SPEED_UNKNOWN;
	(void)readl(&dev->usb->usbctl);

	net2280_led_init(dev);

	if (dev->bug7734_patched) {
		/* disable automatic responses, and irqs */
		writel(0, &dev->usb->stdrsp);
		writel(0, &dev->regs->pciirqenb0);
		writel(0, &dev->regs->pciirqenb1);
	}

	/* clear old dma and irq state */
	for (tmp = 0; tmp < 4; tmp++) {
		struct net2280_ep *ep = &dev->ep[tmp + 1];

		if (ep->dma)
			abort_dma(ep);
	}

	writel(~0, &dev->regs->irqstat0), writel(~0, &dev->regs->irqstat1);

	if (dev->bug7734_patched) {
		/* reset, and enable pci */
		tmp = readl(&dev->regs->devinit) |
		    BIT(PCI_ENABLE) |
		    BIT(FIFO_SOFT_RESET) |
		    BIT(USB_SOFT_RESET) |
		    BIT(M8051_RESET);

		writel(tmp, &dev->regs->devinit);
	}

	/* always ep-{1,2,3,4} ... maybe not ep-3 or ep-4 */
	INIT_LIST_HEAD(&dev->gadget.ep_list);

	for (tmp = 1; tmp < dev->n_ep; tmp++)
		list_add_tail(&dev->ep[tmp].ep.ep_list, &dev->gadget.ep_list);

}

static void usb_reset(struct net2280 *dev)
{
	if (dev->quirks & PLX_LEGACY)
		return usb_reset_228x(dev);
	return usb_reset_338x(dev);
}

static void usb_reinit_228x(struct net2280 *dev)
{
	u32	tmp;

	/* basic endpoint init */
	for (tmp = 0; tmp < 7; tmp++) {
		struct net2280_ep	*ep = &dev->ep[tmp];

		ep->ep.name = ep_name[tmp];
		ep->dev = dev;
		ep->num = tmp;

		if (tmp > 0 && tmp <= 4) {
			ep->fifo_size = 1024;
			ep->dma = &dev->dma[tmp - 1];
		} else
			ep->fifo_size = 64;
		ep->regs = &dev->epregs[tmp];
		ep->cfg = &dev->epregs[tmp];
		ep_reset_228x(dev->regs, ep);
	}
	usb_ep_set_maxpacket_limit(&dev->ep[0].ep, 64);
	usb_ep_set_maxpacket_limit(&dev->ep[5].ep, 64);
	usb_ep_set_maxpacket_limit(&dev->ep[6].ep, 64);

	dev->gadget.ep0 = &dev->ep[0].ep;
	dev->ep[0].stopped = 0;
	INIT_LIST_HEAD(&dev->gadget.ep0->ep_list);

	/* we want to prevent lowlevel/insecure access from the USB host,
	 * but erratum 0119 means this enable bit is ignored
	 */
	for (tmp = 0; tmp < 5; tmp++)
		writel(EP_DONTUSE, &dev->dep[tmp].dep_cfg);
}

static void usb_reinit_338x(struct net2280 *dev)
{
	int i;
	u32 tmp, val;
	static const u32 ne[9] = { 0, 1, 2, 3, 4, 1, 2, 3, 4 };
	static const u32 ep_reg_addr[9] = { 0x00, 0xC0, 0x00, 0xC0, 0x00,
						0x00, 0xC0, 0x00, 0xC0 };

	/* basic endpoint init */
	for (i = 0; i < dev->n_ep; i++) {
		struct net2280_ep *ep = &dev->ep[i];

		ep->ep.name = dev->enhanced_mode ? ep_name_adv[i] : ep_name[i];
		ep->dev = dev;
		ep->num = i;

		if (i > 0 && i <= 4)
			ep->dma = &dev->dma[i - 1];

		if (dev->enhanced_mode) {
			ep->cfg = &dev->epregs[ne[i]];
			ep->regs = (struct net2280_ep_regs __iomem *)
				(((void __iomem *)&dev->epregs[ne[i]]) +
				ep_reg_addr[i]);
		} else {
			ep->cfg = &dev->epregs[i];
			ep->regs = &dev->epregs[i];
		}

		ep->fifo_size = (i != 0) ? 2048 : 512;

		ep_reset_338x(dev->regs, ep);
	}
	usb_ep_set_maxpacket_limit(&dev->ep[0].ep, 512);

	dev->gadget.ep0 = &dev->ep[0].ep;
	dev->ep[0].stopped = 0;

	/* Link layer set up */
	if (dev->bug7734_patched) {
		tmp = readl(&dev->usb_ext->usbctl2) &
		    ~(BIT(U1_ENABLE) | BIT(U2_ENABLE) | BIT(LTM_ENABLE));
		writel(tmp, &dev->usb_ext->usbctl2);
	}

	/* Hardware Defect and Workaround */
	val = readl(&dev->ll_lfps_regs->ll_lfps_5);
	val &= ~(0xf << TIMER_LFPS_6US);
	val |= 0x5 << TIMER_LFPS_6US;
	writel(val, &dev->ll_lfps_regs->ll_lfps_5);

	val = readl(&dev->ll_lfps_regs->ll_lfps_6);
	val &= ~(0xffff << TIMER_LFPS_80US);
	val |= 0x0100 << TIMER_LFPS_80US;
	writel(val, &dev->ll_lfps_regs->ll_lfps_6);

	/*
	 * AA_AB Errata. Issue 4. Workaround for SuperSpeed USB
	 * Hot Reset Exit Handshake may Fail in Specific Case using
	 * Default Register Settings. Workaround for Enumeration test.
	 */
	val = readl(&dev->ll_tsn_regs->ll_tsn_counters_2);
	val &= ~(0x1f << HOT_TX_NORESET_TS2);
	val |= 0x10 << HOT_TX_NORESET_TS2;
	writel(val, &dev->ll_tsn_regs->ll_tsn_counters_2);

	val = readl(&dev->ll_tsn_regs->ll_tsn_counters_3);
	val &= ~(0x1f << HOT_RX_RESET_TS2);
	val |= 0x3 << HOT_RX_RESET_TS2;
	writel(val, &dev->ll_tsn_regs->ll_tsn_counters_3);

	/*
	 * Set Recovery Idle to Recover bit:
	 * - On SS connections, setting Recovery Idle to Recover Fmw improves
	 *   link robustness with various hosts and hubs.
	 * - It is safe to set for all connection speeds; all chip revisions.
	 * - R-M-W to leave other bits undisturbed.
	 * - Reference PLX TT-7372
	*/
	val = readl(&dev->ll_chicken_reg->ll_tsn_chicken_bit);
	val |= BIT(RECOVERY_IDLE_TO_RECOVER_FMW);
	writel(val, &dev->ll_chicken_reg->ll_tsn_chicken_bit);

	INIT_LIST_HEAD(&dev->gadget.ep0->ep_list);

	/* disable dedicated endpoints */
	writel(0x0D, &dev->dep[0].dep_cfg);
	writel(0x0D, &dev->dep[1].dep_cfg);
	writel(0x0E, &dev->dep[2].dep_cfg);
	writel(0x0E, &dev->dep[3].dep_cfg);
	writel(0x0F, &dev->dep[4].dep_cfg);
	writel(0x0C, &dev->dep[5].dep_cfg);
}

static void usb_reinit(struct net2280 *dev)
{
	if (dev->quirks & PLX_LEGACY)
		return usb_reinit_228x(dev);
	return usb_reinit_338x(dev);
}

static void ep0_start_228x(struct net2280 *dev)
{
	writel(BIT(CLEAR_EP_HIDE_STATUS_PHASE) |
		BIT(CLEAR_NAK_OUT_PACKETS) |
		BIT(CLEAR_CONTROL_STATUS_PHASE_HANDSHAKE),
		&dev->epregs[0].ep_rsp);

	/*
	 * hardware optionally handles a bunch of standard requests
	 * that the API hides from drivers anyway.  have it do so.
	 * endpoint status/features are handled in software, to
	 * help pass tests for some dubious behavior.
	 */
	writel(BIT(SET_TEST_MODE) |
		BIT(SET_ADDRESS) |
		BIT(DEVICE_SET_CLEAR_DEVICE_REMOTE_WAKEUP) |
		BIT(GET_DEVICE_STATUS) |
		BIT(GET_INTERFACE_STATUS),
		&dev->usb->stdrsp);
	writel(BIT(USB_ROOT_PORT_WAKEUP_ENABLE) |
		BIT(SELF_POWERED_USB_DEVICE) |
		BIT(REMOTE_WAKEUP_SUPPORT) |
		(dev->softconnect << USB_DETECT_ENABLE) |
		BIT(SELF_POWERED_STATUS),
		&dev->usb->usbctl);

	/* enable irqs so we can see ep0 and general operation  */
	writel(BIT(SETUP_PACKET_INTERRUPT_ENABLE) |
		BIT(ENDPOINT_0_INTERRUPT_ENABLE),
		&dev->regs->pciirqenb0);
	writel(BIT(PCI_INTERRUPT_ENABLE) |
		BIT(PCI_MASTER_ABORT_RECEIVED_INTERRUPT_ENABLE) |
		BIT(PCI_TARGET_ABORT_RECEIVED_INTERRUPT_ENABLE) |
		BIT(PCI_RETRY_ABORT_INTERRUPT_ENABLE) |
		BIT(VBUS_INTERRUPT_ENABLE) |
		BIT(ROOT_PORT_RESET_INTERRUPT_ENABLE) |
		BIT(SUSPEND_REQUEST_CHANGE_INTERRUPT_ENABLE),
		&dev->regs->pciirqenb1);

	/* don't leave any writes posted */
	(void) readl(&dev->usb->usbctl);
}

static void ep0_start_338x(struct net2280 *dev)
{

	if (dev->bug7734_patched)
		writel(BIT(CLEAR_NAK_OUT_PACKETS_MODE) |
		       BIT(SET_EP_HIDE_STATUS_PHASE),
		       &dev->epregs[0].ep_rsp);

	/*
	 * hardware optionally handles a bunch of standard requests
	 * that the API hides from drivers anyway.  have it do so.
	 * endpoint status/features are handled in software, to
	 * help pass tests for some dubious behavior.
	 */
	writel(BIT(SET_ISOCHRONOUS_DELAY) |
	       BIT(SET_SEL) |
	       BIT(SET_TEST_MODE) |
	       BIT(SET_ADDRESS) |
	       BIT(GET_INTERFACE_STATUS) |
	       BIT(GET_DEVICE_STATUS),
		&dev->usb->stdrsp);
	dev->wakeup_enable = 1;
	writel(BIT(USB_ROOT_PORT_WAKEUP_ENABLE) |
	       (dev->softconnect << USB_DETECT_ENABLE) |
	       BIT(DEVICE_REMOTE_WAKEUP_ENABLE),
	       &dev->usb->usbctl);

	/* enable irqs so we can see ep0 and general operation  */
	writel(BIT(SETUP_PACKET_INTERRUPT_ENABLE) |
	       BIT(ENDPOINT_0_INTERRUPT_ENABLE),
	       &dev->regs->pciirqenb0);
	writel(BIT(PCI_INTERRUPT_ENABLE) |
	       BIT(ROOT_PORT_RESET_INTERRUPT_ENABLE) |
	       BIT(SUSPEND_REQUEST_CHANGE_INTERRUPT_ENABLE) |
	       BIT(VBUS_INTERRUPT_ENABLE),
	       &dev->regs->pciirqenb1);

	/* don't leave any writes posted */
	(void)readl(&dev->usb->usbctl);
}

static void ep0_start(struct net2280 *dev)
{
	if (dev->quirks & PLX_LEGACY)
		return ep0_start_228x(dev);
	return ep0_start_338x(dev);
}

/* when a driver is successfully registered, it will receive
 * control requests including set_configuration(), which enables
 * non-control requests.  then usb traffic follows until a
 * disconnect is reported.  then a host may connect again, or
 * the driver might get unbound.
 */
static int net2280_start(struct usb_gadget *_gadget,
		struct usb_gadget_driver *driver)
{
	struct net2280		*dev;
	int			retval;
	unsigned		i;

	/* insist on high speed support from the driver, since
	 * (dev->usb->xcvrdiag & FORCE_FULL_SPEED_MODE)
	 * "must not be used in normal operation"
	 */
	if (!driver || driver->max_speed < USB_SPEED_HIGH ||
			!driver->setup)
		return -EINVAL;

	dev = container_of(_gadget, struct net2280, gadget);

	for (i = 0; i < dev->n_ep; i++)
		dev->ep[i].irqs = 0;

	/* hook up the driver ... */
	driver->driver.bus = NULL;
	dev->driver = driver;

	retval = device_create_file(&dev->pdev->dev, &dev_attr_function);
	if (retval)
		goto err_unbind;
	retval = device_create_file(&dev->pdev->dev, &dev_attr_queues);
	if (retval)
		goto err_func;

	/* enable host detection and ep0; and we're ready
	 * for set_configuration as well as eventual disconnect.
	 */
	net2280_led_active(dev, 1);

	if ((dev->quirks & PLX_SUPERSPEED) && !dev->bug7734_patched)
		defect7374_enable_data_eps_zero(dev);

	ep0_start(dev);

	/* pci writes may still be posted */
	return 0;

err_func:
	device_remove_file(&dev->pdev->dev, &dev_attr_function);
err_unbind:
	dev->driver = NULL;
	return retval;
}

static void stop_activity(struct net2280 *dev, struct usb_gadget_driver *driver)
{
	int			i;

	/* don't disconnect if it's not connected */
	if (dev->gadget.speed == USB_SPEED_UNKNOWN)
		driver = NULL;

	/* stop hardware; prevent new request submissions;
	 * and kill any outstanding requests.
	 */
	usb_reset(dev);
	for (i = 0; i < dev->n_ep; i++)
		nuke(&dev->ep[i]);

	/* report disconnect; the driver is already quiesced */
	if (driver) {
		spin_unlock(&dev->lock);
		driver->disconnect(&dev->gadget);
		spin_lock(&dev->lock);
	}

	usb_reinit(dev);
}

static int net2280_stop(struct usb_gadget *_gadget)
{
	struct net2280	*dev;
	unsigned long	flags;

	dev = container_of(_gadget, struct net2280, gadget);

	spin_lock_irqsave(&dev->lock, flags);
	stop_activity(dev, NULL);
	spin_unlock_irqrestore(&dev->lock, flags);

	net2280_led_active(dev, 0);

	device_remove_file(&dev->pdev->dev, &dev_attr_function);
	device_remove_file(&dev->pdev->dev, &dev_attr_queues);

	dev->driver = NULL;

	return 0;
}

/*-------------------------------------------------------------------------*/

/* handle ep0, ep-e, ep-f with 64 byte packets: packet per irq.
 * also works for dma-capable endpoints, in pio mode or just
 * to manually advance the queue after short OUT transfers.
 */
static void handle_ep_small(struct net2280_ep *ep)
{
	struct net2280_request	*req;
	u32			t;
	/* 0 error, 1 mid-data, 2 done */
	int			mode = 1;

	if (!list_empty(&ep->queue))
		req = list_entry(ep->queue.next,
			struct net2280_request, queue);
	else
		req = NULL;

	/* ack all, and handle what we care about */
	t = readl(&ep->regs->ep_stat);
	ep->irqs++;

	ep_vdbg(ep->dev, "%s ack ep_stat %08x, req %p\n",
			ep->ep.name, t, req ? &req->req : NULL);

	if (!ep->is_in || (ep->dev->quirks & PLX_2280))
		writel(t & ~BIT(NAK_OUT_PACKETS), &ep->regs->ep_stat);
	else
		/* Added for 2282 */
		writel(t, &ep->regs->ep_stat);

	/* for ep0, monitor token irqs to catch data stage length errors
	 * and to synchronize on status.
	 *
	 * also, to defer reporting of protocol stalls ... here's where
	 * data or status first appears, handling stalls here should never
	 * cause trouble on the host side..
	 *
	 * control requests could be slightly faster without token synch for
	 * status, but status can jam up that way.
	 */
	if (unlikely(ep->num == 0)) {
		if (ep->is_in) {
			/* status; stop NAKing */
			if (t & BIT(DATA_OUT_PING_TOKEN_INTERRUPT)) {
				if (ep->dev->protocol_stall) {
					ep->stopped = 1;
					set_halt(ep);
				}
				if (!req)
					allow_status(ep);
				mode = 2;
			/* reply to extra IN data tokens with a zlp */
			} else if (t & BIT(DATA_IN_TOKEN_INTERRUPT)) {
				if (ep->dev->protocol_stall) {
					ep->stopped = 1;
					set_halt(ep);
					mode = 2;
				} else if (ep->responded &&
						!req && !ep->stopped)
					write_fifo(ep, NULL);
			}
		} else {
			/* status; stop NAKing */
			if (t & BIT(DATA_IN_TOKEN_INTERRUPT)) {
				if (ep->dev->protocol_stall) {
					ep->stopped = 1;
					set_halt(ep);
				}
				mode = 2;
			/* an extra OUT token is an error */
			} else if (((t & BIT(DATA_OUT_PING_TOKEN_INTERRUPT)) &&
					req &&
					req->req.actual == req->req.length) ||
					(ep->responded && !req)) {
				ep->dev->protocol_stall = 1;
				set_halt(ep);
				ep->stopped = 1;
				if (req)
					done(ep, req, -EOVERFLOW);
				req = NULL;
			}
		}
	}

	if (unlikely(!req))
		return;

	/* manual DMA queue advance after short OUT */
	if (likely(ep->dma)) {
		if (t & BIT(SHORT_PACKET_TRANSFERRED_INTERRUPT)) {
			u32	count;
			int	stopped = ep->stopped;

			/* TRANSFERRED works around OUT_DONE erratum 0112.
			 * we expect (N <= maxpacket) bytes; host wrote M.
			 * iff (M < N) we won't ever see a DMA interrupt.
			 */
			ep->stopped = 1;
			for (count = 0; ; t = readl(&ep->regs->ep_stat)) {

				/* any preceding dma transfers must finish.
				 * dma handles (M >= N), may empty the queue
				 */
				scan_dma_completions(ep);
				if (unlikely(list_empty(&ep->queue) ||
						ep->out_overflow)) {
					req = NULL;
					break;
				}
				req = list_entry(ep->queue.next,
					struct net2280_request, queue);

				/* here either (M < N), a "real" short rx;
				 * or (M == N) and the queue didn't empty
				 */
				if (likely(t & BIT(FIFO_EMPTY))) {
					count = readl(&ep->dma->dmacount);
					count &= DMA_BYTE_COUNT_MASK;
					if (readl(&ep->dma->dmadesc)
							!= req->td_dma)
						req = NULL;
					break;
				}
				udelay(1);
			}

			/* stop DMA, leave ep NAKing */
			writel(BIT(DMA_ABORT), &ep->dma->dmastat);
			spin_stop_dma(ep->dma);

			if (likely(req)) {
				req->td->dmacount = 0;
				t = readl(&ep->regs->ep_avail);
				dma_done(ep, req, count,
					(ep->out_overflow || t)
						? -EOVERFLOW : 0);
			}

			/* also flush to prevent erratum 0106 trouble */
			if (unlikely(ep->out_overflow ||
					(ep->dev->chiprev == 0x0100 &&
					ep->dev->gadget.speed
					== USB_SPEED_FULL))) {
				out_flush(ep);
				ep->out_overflow = 0;
			}

			/* (re)start dma if needed, stop NAKing */
			ep->stopped = stopped;
			if (!list_empty(&ep->queue))
				restart_dma(ep);
		} else
			ep_dbg(ep->dev, "%s dma ep_stat %08x ??\n",
					ep->ep.name, t);
		return;

	/* data packet(s) received (in the fifo, OUT) */
	} else if (t & BIT(DATA_PACKET_RECEIVED_INTERRUPT)) {
		if (read_fifo(ep, req) && ep->num != 0)
			mode = 2;

	/* data packet(s) transmitted (IN) */
	} else if (t & BIT(DATA_PACKET_TRANSMITTED_INTERRUPT)) {
		unsigned	len;

		len = req->req.length - req->req.actual;
		if (len > ep->ep.maxpacket)
			len = ep->ep.maxpacket;
		req->req.actual += len;

		/* if we wrote it all, we're usually done */
		/* send zlps until the status stage */
		if ((req->req.actual == req->req.length) &&
			(!req->req.zero || len != ep->ep.maxpacket) && ep->num)
				mode = 2;

	/* there was nothing to do ...  */
	} else if (mode == 1)
		return;

	/* done */
	if (mode == 2) {
		/* stream endpoints often resubmit/unlink in completion */
		done(ep, req, 0);

		/* maybe advance queue to next request */
		if (ep->num == 0) {
			/* NOTE:  net2280 could let gadget driver start the
			 * status stage later. since not all controllers let
			 * them control that, the api doesn't (yet) allow it.
			 */
			if (!ep->stopped)
				allow_status(ep);
			req = NULL;
		} else {
			if (!list_empty(&ep->queue) && !ep->stopped)
				req = list_entry(ep->queue.next,
					struct net2280_request, queue);
			else
				req = NULL;
			if (req && !ep->is_in)
				stop_out_naking(ep);
		}
	}

	/* is there a buffer for the next packet?
	 * for best streaming performance, make sure there is one.
	 */
	if (req && !ep->stopped) {

		/* load IN fifo with next packet (may be zlp) */
		if (t & BIT(DATA_PACKET_TRANSMITTED_INTERRUPT))
			write_fifo(ep, &req->req);
	}
}

static struct net2280_ep *get_ep_by_addr(struct net2280 *dev, u16 wIndex)
{
	struct net2280_ep	*ep;

	if ((wIndex & USB_ENDPOINT_NUMBER_MASK) == 0)
		return &dev->ep[0];
	list_for_each_entry(ep, &dev->gadget.ep_list, ep.ep_list) {
		u8	bEndpointAddress;

		if (!ep->desc)
			continue;
		bEndpointAddress = ep->desc->bEndpointAddress;
		if ((wIndex ^ bEndpointAddress) & USB_DIR_IN)
			continue;
		if ((wIndex & 0x0f) == (bEndpointAddress & 0x0f))
			return ep;
	}
	return NULL;
}

static void defect7374_workaround(struct net2280 *dev, struct usb_ctrlrequest r)
{
	u32 scratch, fsmvalue;
	u32 ack_wait_timeout, state;

	/* Workaround for Defect 7374 (U1/U2 erroneously rejected): */
	scratch = get_idx_reg(dev->regs, SCRATCH);
	fsmvalue = scratch & (0xf << DEFECT7374_FSM_FIELD);
	scratch &= ~(0xf << DEFECT7374_FSM_FIELD);

	if (!((fsmvalue == DEFECT7374_FSM_WAITING_FOR_CONTROL_READ) &&
				(r.bRequestType & USB_DIR_IN)))
		return;

	/* This is the first Control Read for this connection: */
	if (!(readl(&dev->usb->usbstat) & BIT(SUPER_SPEED_MODE))) {
		/*
		 * Connection is NOT SS:
		 * - Connection must be FS or HS.
		 * - This FSM state should allow workaround software to
		 * run after the next USB connection.
		 */
		scratch |= DEFECT7374_FSM_NON_SS_CONTROL_READ;
		dev->bug7734_patched = 1;
		goto restore_data_eps;
	}

	/* Connection is SS: */
	for (ack_wait_timeout = 0;
			ack_wait_timeout < DEFECT_7374_NUMBEROF_MAX_WAIT_LOOPS;
			ack_wait_timeout++) {

		state =	readl(&dev->plregs->pl_ep_status_1)
			& (0xff << STATE);
		if ((state >= (ACK_GOOD_NORMAL << STATE)) &&
			(state <= (ACK_GOOD_MORE_ACKS_TO_COME << STATE))) {
			scratch |= DEFECT7374_FSM_SS_CONTROL_READ;
			dev->bug7734_patched = 1;
			break;
		}

		/*
		 * We have not yet received host's Data Phase ACK
		 * - Wait and try again.
		 */
		udelay(DEFECT_7374_PROCESSOR_WAIT_TIME);

		continue;
	}


	if (ack_wait_timeout >= DEFECT_7374_NUMBEROF_MAX_WAIT_LOOPS) {
		ep_err(dev, "FAIL: Defect 7374 workaround waited but failed "
		"to detect SS host's data phase ACK.");
		ep_err(dev, "PL_EP_STATUS_1(23:16):.Expected from 0x11 to 0x16"
		"got 0x%2.2x.\n", state >> STATE);
	} else {
		ep_warn(dev, "INFO: Defect 7374 workaround waited about\n"
		"%duSec for Control Read Data Phase ACK\n",
			DEFECT_7374_PROCESSOR_WAIT_TIME * ack_wait_timeout);
	}

restore_data_eps:
	/*
	 * Restore data EPs to their pre-workaround settings (disabled,
	 * initialized, and other details).
	 */
	defect7374_disable_data_eps(dev);

	set_idx_reg(dev->regs, SCRATCH, scratch);

	return;
}

static void ep_clear_seqnum(struct net2280_ep *ep)
{
	struct net2280 *dev = ep->dev;
	u32 val;
	static const u32 ep_pl[9] = { 0, 3, 4, 7, 8, 2, 5, 6, 9 };

	val = readl(&dev->plregs->pl_ep_ctrl) & ~0x1f;
	val |= ep_pl[ep->num];
	writel(val, &dev->plregs->pl_ep_ctrl);
	val |= BIT(SEQUENCE_NUMBER_RESET);
	writel(val, &dev->plregs->pl_ep_ctrl);

	return;
}

static void handle_stat0_irqs_superspeed(struct net2280 *dev,
		struct net2280_ep *ep, struct usb_ctrlrequest r)
{
	int tmp = 0;

#define	w_value		le16_to_cpu(r.wValue)
#define	w_index		le16_to_cpu(r.wIndex)
#define	w_length	le16_to_cpu(r.wLength)

	switch (r.bRequest) {
		struct net2280_ep *e;
		u16 status;

	case USB_REQ_SET_CONFIGURATION:
		dev->addressed_state = !w_value;
		goto usb3_delegate;

	case USB_REQ_GET_STATUS:
		switch (r.bRequestType) {
		case (USB_DIR_IN | USB_TYPE_STANDARD | USB_RECIP_DEVICE):
			status = dev->wakeup_enable ? 0x02 : 0x00;
			if (dev->gadget.is_selfpowered)
				status |= BIT(0);
			status |= (dev->u1_enable << 2 | dev->u2_enable << 3 |
							dev->ltm_enable << 4);
			writel(0, &dev->epregs[0].ep_irqenb);
			set_fifo_bytecount(ep, sizeof(status));
			writel((__force u32) status, &dev->epregs[0].ep_data);
			allow_status_338x(ep);
			break;

		case (USB_DIR_IN | USB_TYPE_STANDARD | USB_RECIP_ENDPOINT):
			e = get_ep_by_addr(dev, w_index);
			if (!e)
				goto do_stall3;
			status = readl(&e->regs->ep_rsp) &
						BIT(CLEAR_ENDPOINT_HALT);
			writel(0, &dev->epregs[0].ep_irqenb);
			set_fifo_bytecount(ep, sizeof(status));
			writel((__force u32) status, &dev->epregs[0].ep_data);
			allow_status_338x(ep);
			break;

		default:
			goto usb3_delegate;
		}
		break;

	case USB_REQ_CLEAR_FEATURE:
		switch (r.bRequestType) {
		case (USB_DIR_OUT | USB_TYPE_STANDARD | USB_RECIP_DEVICE):
			if (!dev->addressed_state) {
				switch (w_value) {
				case USB_DEVICE_U1_ENABLE:
					dev->u1_enable = 0;
					writel(readl(&dev->usb_ext->usbctl2) &
						~BIT(U1_ENABLE),
						&dev->usb_ext->usbctl2);
					allow_status_338x(ep);
					goto next_endpoints3;

				case USB_DEVICE_U2_ENABLE:
					dev->u2_enable = 0;
					writel(readl(&dev->usb_ext->usbctl2) &
						~BIT(U2_ENABLE),
						&dev->usb_ext->usbctl2);
					allow_status_338x(ep);
					goto next_endpoints3;

				case USB_DEVICE_LTM_ENABLE:
					dev->ltm_enable = 0;
					writel(readl(&dev->usb_ext->usbctl2) &
						~BIT(LTM_ENABLE),
						&dev->usb_ext->usbctl2);
					allow_status_338x(ep);
					goto next_endpoints3;

				default:
					break;
				}
			}
			if (w_value == USB_DEVICE_REMOTE_WAKEUP) {
				dev->wakeup_enable = 0;
				writel(readl(&dev->usb->usbctl) &
					~BIT(DEVICE_REMOTE_WAKEUP_ENABLE),
					&dev->usb->usbctl);
				allow_status_338x(ep);
				break;
			}
			goto usb3_delegate;

		case (USB_DIR_OUT | USB_TYPE_STANDARD | USB_RECIP_ENDPOINT):
			e = get_ep_by_addr(dev,	w_index);
			if (!e)
				goto do_stall3;
			if (w_value != USB_ENDPOINT_HALT)
				goto do_stall3;
			ep_vdbg(dev, "%s clear halt\n", e->ep.name);
			/*
			 * Workaround for SS SeqNum not cleared via
			 * Endpoint Halt (Clear) bit. select endpoint
			 */
			ep_clear_seqnum(e);
			clear_halt(e);
			if (!list_empty(&e->queue) && e->td_dma)
				restart_dma(e);
			allow_status(ep);
			ep->stopped = 1;
			break;

		default:
			goto usb3_delegate;
		}
		break;
	case USB_REQ_SET_FEATURE:
		switch (r.bRequestType) {
		case (USB_DIR_OUT | USB_TYPE_STANDARD | USB_RECIP_DEVICE):
			if (!dev->addressed_state) {
				switch (w_value) {
				case USB_DEVICE_U1_ENABLE:
					dev->u1_enable = 1;
					writel(readl(&dev->usb_ext->usbctl2) |
						BIT(U1_ENABLE),
						&dev->usb_ext->usbctl2);
					allow_status_338x(ep);
					goto next_endpoints3;

				case USB_DEVICE_U2_ENABLE:
					dev->u2_enable = 1;
					writel(readl(&dev->usb_ext->usbctl2) |
						BIT(U2_ENABLE),
						&dev->usb_ext->usbctl2);
					allow_status_338x(ep);
					goto next_endpoints3;

				case USB_DEVICE_LTM_ENABLE:
					dev->ltm_enable = 1;
					writel(readl(&dev->usb_ext->usbctl2) |
						BIT(LTM_ENABLE),
						&dev->usb_ext->usbctl2);
					allow_status_338x(ep);
					goto next_endpoints3;
				default:
					break;
				}
			}

			if (w_value == USB_DEVICE_REMOTE_WAKEUP) {
				dev->wakeup_enable = 1;
				writel(readl(&dev->usb->usbctl) |
					BIT(DEVICE_REMOTE_WAKEUP_ENABLE),
					&dev->usb->usbctl);
				allow_status_338x(ep);
				break;
			}
			goto usb3_delegate;

		case (USB_DIR_OUT | USB_TYPE_STANDARD | USB_RECIP_ENDPOINT):
			e = get_ep_by_addr(dev,	w_index);
			if (!e || (w_value != USB_ENDPOINT_HALT))
				goto do_stall3;
			ep->stopped = 1;
			if (ep->num == 0)
				ep->dev->protocol_stall = 1;
			else {
				if (ep->dma)
					abort_dma(ep);
				set_halt(ep);
			}
			allow_status_338x(ep);
			break;

		default:
			goto usb3_delegate;
		}

		break;
	default:

usb3_delegate:
		ep_vdbg(dev, "setup %02x.%02x v%04x i%04x l%04x ep_cfg %08x\n",
				r.bRequestType, r.bRequest,
				w_value, w_index, w_length,
				readl(&ep->cfg->ep_cfg));

		ep->responded = 0;
		spin_unlock(&dev->lock);
		tmp = dev->driver->setup(&dev->gadget, &r);
		spin_lock(&dev->lock);
	}
do_stall3:
	if (tmp < 0) {
		ep_vdbg(dev, "req %02x.%02x protocol STALL; stat %d\n",
				r.bRequestType, r.bRequest, tmp);
		dev->protocol_stall = 1;
		/* TD 9.9 Halt Endpoint test. TD 9.22 Set feature test */
		set_halt(ep);
	}

next_endpoints3:

#undef	w_value
#undef	w_index
#undef	w_length

	return;
}

static void handle_stat0_irqs(struct net2280 *dev, u32 stat)
{
	struct net2280_ep	*ep;
	u32			num, scratch;

	/* most of these don't need individual acks */
	stat &= ~BIT(INTA_ASSERTED);
	if (!stat)
		return;
	/* ep_dbg(dev, "irqstat0 %04x\n", stat); */

	/* starting a control request? */
	if (unlikely(stat & BIT(SETUP_PACKET_INTERRUPT))) {
		union {
			u32			raw[2];
			struct usb_ctrlrequest	r;
		} u;
		int				tmp;
		struct net2280_request		*req;

		if (dev->gadget.speed == USB_SPEED_UNKNOWN) {
			u32 val = readl(&dev->usb->usbstat);
			if (val & BIT(SUPER_SPEED)) {
				dev->gadget.speed = USB_SPEED_SUPER;
				usb_ep_set_maxpacket_limit(&dev->ep[0].ep,
						EP0_SS_MAX_PACKET_SIZE);
			} else if (val & BIT(HIGH_SPEED)) {
				dev->gadget.speed = USB_SPEED_HIGH;
				usb_ep_set_maxpacket_limit(&dev->ep[0].ep,
						EP0_HS_MAX_PACKET_SIZE);
			} else {
				dev->gadget.speed = USB_SPEED_FULL;
				usb_ep_set_maxpacket_limit(&dev->ep[0].ep,
						EP0_HS_MAX_PACKET_SIZE);
			}
			net2280_led_speed(dev, dev->gadget.speed);
			ep_dbg(dev, "%s\n",
					usb_speed_string(dev->gadget.speed));
		}

		ep = &dev->ep[0];
		ep->irqs++;

		/* make sure any leftover request state is cleared */
		stat &= ~BIT(ENDPOINT_0_INTERRUPT);
		while (!list_empty(&ep->queue)) {
			req = list_entry(ep->queue.next,
					struct net2280_request, queue);
			done(ep, req, (req->req.actual == req->req.length)
						? 0 : -EPROTO);
		}
		ep->stopped = 0;
		dev->protocol_stall = 0;
		if (!(dev->quirks & PLX_SUPERSPEED)) {
			if (ep->dev->quirks & PLX_2280)
				tmp = BIT(FIFO_OVERFLOW) |
				    BIT(FIFO_UNDERFLOW);
			else
				tmp = 0;

			writel(tmp | BIT(TIMEOUT) |
				   BIT(USB_STALL_SENT) |
				   BIT(USB_IN_NAK_SENT) |
				   BIT(USB_IN_ACK_RCVD) |
				   BIT(USB_OUT_PING_NAK_SENT) |
				   BIT(USB_OUT_ACK_SENT) |
				   BIT(SHORT_PACKET_OUT_DONE_INTERRUPT) |
				   BIT(SHORT_PACKET_TRANSFERRED_INTERRUPT) |
				   BIT(DATA_PACKET_RECEIVED_INTERRUPT) |
				   BIT(DATA_PACKET_TRANSMITTED_INTERRUPT) |
				   BIT(DATA_OUT_PING_TOKEN_INTERRUPT) |
				   BIT(DATA_IN_TOKEN_INTERRUPT),
				   &ep->regs->ep_stat);
		}
		u.raw[0] = readl(&dev->usb->setup0123);
		u.raw[1] = readl(&dev->usb->setup4567);

		cpu_to_le32s(&u.raw[0]);
		cpu_to_le32s(&u.raw[1]);

		if ((dev->quirks & PLX_SUPERSPEED) && !dev->bug7734_patched)
			defect7374_workaround(dev, u.r);

		tmp = 0;

#define	w_value		le16_to_cpu(u.r.wValue)
#define	w_index		le16_to_cpu(u.r.wIndex)
#define	w_length	le16_to_cpu(u.r.wLength)

		/* ack the irq */
		writel(BIT(SETUP_PACKET_INTERRUPT), &dev->regs->irqstat0);
		stat ^= BIT(SETUP_PACKET_INTERRUPT);

		/* watch control traffic at the token level, and force
		 * synchronization before letting the status stage happen.
		 * FIXME ignore tokens we'll NAK, until driver responds.
		 * that'll mean a lot less irqs for some drivers.
		 */
		ep->is_in = (u.r.bRequestType & USB_DIR_IN) != 0;
		if (ep->is_in) {
			scratch = BIT(DATA_PACKET_TRANSMITTED_INTERRUPT) |
				BIT(DATA_OUT_PING_TOKEN_INTERRUPT) |
				BIT(DATA_IN_TOKEN_INTERRUPT);
			stop_out_naking(ep);
		} else
			scratch = BIT(DATA_PACKET_RECEIVED_INTERRUPT) |
				BIT(DATA_OUT_PING_TOKEN_INTERRUPT) |
				BIT(DATA_IN_TOKEN_INTERRUPT);
		writel(scratch, &dev->epregs[0].ep_irqenb);

		/* we made the hardware handle most lowlevel requests;
		 * everything else goes uplevel to the gadget code.
		 */
		ep->responded = 1;

		if (dev->gadget.speed == USB_SPEED_SUPER) {
			handle_stat0_irqs_superspeed(dev, ep, u.r);
			goto next_endpoints;
		}

		switch (u.r.bRequest) {
		case USB_REQ_GET_STATUS: {
			struct net2280_ep	*e;
			__le32			status;

			/* hw handles device and interface status */
			if (u.r.bRequestType != (USB_DIR_IN|USB_RECIP_ENDPOINT))
				goto delegate;
			e = get_ep_by_addr(dev, w_index);
			if (!e || w_length > 2)
				goto do_stall;

			if (readl(&e->regs->ep_rsp) & BIT(SET_ENDPOINT_HALT))
				status = cpu_to_le32(1);
			else
				status = cpu_to_le32(0);

			/* don't bother with a request object! */
			writel(0, &dev->epregs[0].ep_irqenb);
			set_fifo_bytecount(ep, w_length);
			writel((__force u32)status, &dev->epregs[0].ep_data);
			allow_status(ep);
			ep_vdbg(dev, "%s stat %02x\n", ep->ep.name, status);
			goto next_endpoints;
			}
			break;
		case USB_REQ_CLEAR_FEATURE: {
			struct net2280_ep	*e;

			/* hw handles device features */
			if (u.r.bRequestType != USB_RECIP_ENDPOINT)
				goto delegate;
			if (w_value != USB_ENDPOINT_HALT || w_length != 0)
				goto do_stall;
			e = get_ep_by_addr(dev, w_index);
			if (!e)
				goto do_stall;
			if (e->wedged) {
				ep_vdbg(dev, "%s wedged, halt not cleared\n",
						ep->ep.name);
			} else {
				ep_vdbg(dev, "%s clear halt\n", e->ep.name);
				clear_halt(e);
				if ((ep->dev->quirks & PLX_SUPERSPEED) &&
					!list_empty(&e->queue) && e->td_dma)
						restart_dma(e);
			}
			allow_status(ep);
			goto next_endpoints;
			}
			break;
		case USB_REQ_SET_FEATURE: {
			struct net2280_ep	*e;

			/* hw handles device features */
			if (u.r.bRequestType != USB_RECIP_ENDPOINT)
				goto delegate;
			if (w_value != USB_ENDPOINT_HALT || w_length != 0)
				goto do_stall;
			e = get_ep_by_addr(dev, w_index);
			if (!e)
				goto do_stall;
			if (e->ep.name == ep0name)
				goto do_stall;
			set_halt(e);
			if ((dev->quirks & PLX_SUPERSPEED) && e->dma)
				abort_dma(e);
			allow_status(ep);
			ep_vdbg(dev, "%s set halt\n", ep->ep.name);
			goto next_endpoints;
			}
			break;
		default:
delegate:
			ep_vdbg(dev, "setup %02x.%02x v%04x i%04x l%04x "
				"ep_cfg %08x\n",
				u.r.bRequestType, u.r.bRequest,
				w_value, w_index, w_length,
				readl(&ep->cfg->ep_cfg));
			ep->responded = 0;
			spin_unlock(&dev->lock);
			tmp = dev->driver->setup(&dev->gadget, &u.r);
			spin_lock(&dev->lock);
		}

		/* stall ep0 on error */
		if (tmp < 0) {
do_stall:
			ep_vdbg(dev, "req %02x.%02x protocol STALL; stat %d\n",
					u.r.bRequestType, u.r.bRequest, tmp);
			dev->protocol_stall = 1;
		}

		/* some in/out token irq should follow; maybe stall then.
		 * driver must queue a request (even zlp) or halt ep0
		 * before the host times out.
		 */
	}

#undef	w_value
#undef	w_index
#undef	w_length

next_endpoints:
	/* endpoint data irq ? */
	scratch = stat & 0x7f;
	stat &= ~0x7f;
	for (num = 0; scratch; num++) {
		u32		t;

		/* do this endpoint's FIFO and queue need tending? */
		t = BIT(num);
		if ((scratch & t) == 0)
			continue;
		scratch ^= t;

		ep = &dev->ep[num];
		handle_ep_small(ep);
	}

	if (stat)
		ep_dbg(dev, "unhandled irqstat0 %08x\n", stat);
}

#define DMA_INTERRUPTS (BIT(DMA_D_INTERRUPT) | \
		BIT(DMA_C_INTERRUPT) | \
		BIT(DMA_B_INTERRUPT) | \
		BIT(DMA_A_INTERRUPT))
#define	PCI_ERROR_INTERRUPTS ( \
		BIT(PCI_MASTER_ABORT_RECEIVED_INTERRUPT) | \
		BIT(PCI_TARGET_ABORT_RECEIVED_INTERRUPT) | \
		BIT(PCI_RETRY_ABORT_INTERRUPT))

static void handle_stat1_irqs(struct net2280 *dev, u32 stat)
__releases(dev->lock)
__acquires(dev->lock)
{
	struct net2280_ep	*ep;
	u32			tmp, num, mask, scratch;

	/* after disconnect there's nothing else to do! */
	tmp = BIT(VBUS_INTERRUPT) | BIT(ROOT_PORT_RESET_INTERRUPT);
	mask = BIT(SUPER_SPEED) | BIT(HIGH_SPEED) | BIT(FULL_SPEED);

	/* VBUS disconnect is indicated by VBUS_PIN and VBUS_INTERRUPT set.
	 * Root Port Reset is indicated by ROOT_PORT_RESET_INTERRUPT set and
	 * both HIGH_SPEED and FULL_SPEED clear (as ROOT_PORT_RESET_INTERRUPT
	 * only indicates a change in the reset state).
	 */
	if (stat & tmp) {
		bool	reset = false;
		bool	disconnect = false;

		/*
		 * Ignore disconnects and resets if the speed hasn't been set.
		 * VBUS can bounce and there's always an initial reset.
		 */
		writel(tmp, &dev->regs->irqstat1);
		if (dev->gadget.speed != USB_SPEED_UNKNOWN) {
			if ((stat & BIT(VBUS_INTERRUPT)) &&
					(readl(&dev->usb->usbctl) &
						BIT(VBUS_PIN)) == 0) {
				disconnect = true;
				ep_dbg(dev, "disconnect %s\n",
						dev->driver->driver.name);
			} else if ((stat & BIT(ROOT_PORT_RESET_INTERRUPT)) &&
					(readl(&dev->usb->usbstat) & mask)
						== 0) {
				reset = true;
				ep_dbg(dev, "reset %s\n",
						dev->driver->driver.name);
			}

			if (disconnect || reset) {
				stop_activity(dev, dev->driver);
				ep0_start(dev);
				spin_unlock(&dev->lock);
				if (reset)
					usb_gadget_udc_reset
						(&dev->gadget, dev->driver);
				else
					(dev->driver->disconnect)
						(&dev->gadget);
				spin_lock(&dev->lock);
				return;
			}
		}
		stat &= ~tmp;

		/* vBUS can bounce ... one of many reasons to ignore the
		 * notion of hotplug events on bus connect/disconnect!
		 */
		if (!stat)
			return;
	}

	/* NOTE: chip stays in PCI D0 state for now, but it could
	 * enter D1 to save more power
	 */
	tmp = BIT(SUSPEND_REQUEST_CHANGE_INTERRUPT);
	if (stat & tmp) {
		writel(tmp, &dev->regs->irqstat1);
		if (stat & BIT(SUSPEND_REQUEST_INTERRUPT)) {
			if (dev->driver->suspend)
				dev->driver->suspend(&dev->gadget);
			if (!enable_suspend)
				stat &= ~BIT(SUSPEND_REQUEST_INTERRUPT);
		} else {
			if (dev->driver->resume)
				dev->driver->resume(&dev->gadget);
			/* at high speed, note erratum 0133 */
		}
		stat &= ~tmp;
	}

	/* clear any other status/irqs */
	if (stat)
		writel(stat, &dev->regs->irqstat1);

	/* some status we can just ignore */
	if (dev->quirks & PLX_2280)
		stat &= ~(BIT(CONTROL_STATUS_INTERRUPT) |
			  BIT(SUSPEND_REQUEST_INTERRUPT) |
			  BIT(RESUME_INTERRUPT) |
			  BIT(SOF_INTERRUPT));
	else
		stat &= ~(BIT(CONTROL_STATUS_INTERRUPT) |
			  BIT(RESUME_INTERRUPT) |
			  BIT(SOF_DOWN_INTERRUPT) |
			  BIT(SOF_INTERRUPT));

	if (!stat)
		return;
	/* ep_dbg(dev, "irqstat1 %08x\n", stat);*/

	/* DMA status, for ep-{a,b,c,d} */
	scratch = stat & DMA_INTERRUPTS;
	stat &= ~DMA_INTERRUPTS;
	scratch >>= 9;
	for (num = 0; scratch; num++) {
		struct net2280_dma_regs	__iomem *dma;

		tmp = BIT(num);
		if ((tmp & scratch) == 0)
			continue;
		scratch ^= tmp;

		ep = &dev->ep[num + 1];
		dma = ep->dma;

		if (!dma)
			continue;

		/* clear ep's dma status */
		tmp = readl(&dma->dmastat);
		writel(tmp, &dma->dmastat);

		/* dma sync*/
		if (dev->quirks & PLX_SUPERSPEED) {
			u32 r_dmacount = readl(&dma->dmacount);
			if (!ep->is_in &&  (r_dmacount & 0x00FFFFFF) &&
			    (tmp & BIT(DMA_TRANSACTION_DONE_INTERRUPT)))
				continue;
		}

		if (!(tmp & BIT(DMA_TRANSACTION_DONE_INTERRUPT))) {
			ep_dbg(ep->dev, "%s no xact done? %08x\n",
				ep->ep.name, tmp);
			continue;
		}
		stop_dma(ep->dma);

		/* OUT transfers terminate when the data from the
		 * host is in our memory.  Process whatever's done.
		 * On this path, we know transfer's last packet wasn't
		 * less than req->length. NAK_OUT_PACKETS may be set,
		 * or the FIFO may already be holding new packets.
		 *
		 * IN transfers can linger in the FIFO for a very
		 * long time ... we ignore that for now, accounting
		 * precisely (like PIO does) needs per-packet irqs
		 */
		scan_dma_completions(ep);

		/* disable dma on inactive queues; else maybe restart */
		if (!list_empty(&ep->queue)) {
			tmp = readl(&dma->dmactl);
			restart_dma(ep);
		}
		ep->irqs++;
	}

	/* NOTE:  there are other PCI errors we might usefully notice.
	 * if they appear very often, here's where to try recovering.
	 */
	if (stat & PCI_ERROR_INTERRUPTS) {
		ep_err(dev, "pci dma error; stat %08x\n", stat);
		stat &= ~PCI_ERROR_INTERRUPTS;
		/* these are fatal errors, but "maybe" they won't
		 * happen again ...
		 */
		stop_activity(dev, dev->driver);
		ep0_start(dev);
		stat = 0;
	}

	if (stat)
		ep_dbg(dev, "unhandled irqstat1 %08x\n", stat);
}

static irqreturn_t net2280_irq(int irq, void *_dev)
{
	struct net2280		*dev = _dev;

	/* shared interrupt, not ours */
	if ((dev->quirks & PLX_LEGACY) &&
		(!(readl(&dev->regs->irqstat0) & BIT(INTA_ASSERTED))))
		return IRQ_NONE;

	spin_lock(&dev->lock);

	/* handle disconnect, dma, and more */
	handle_stat1_irqs(dev, readl(&dev->regs->irqstat1));

	/* control requests and PIO */
	handle_stat0_irqs(dev, readl(&dev->regs->irqstat0));

	if (dev->quirks & PLX_SUPERSPEED) {
		/* re-enable interrupt to trigger any possible new interrupt */
		u32 pciirqenb1 = readl(&dev->regs->pciirqenb1);
		writel(pciirqenb1 & 0x7FFFFFFF, &dev->regs->pciirqenb1);
		writel(pciirqenb1, &dev->regs->pciirqenb1);
	}

	spin_unlock(&dev->lock);

	return IRQ_HANDLED;
}

/*-------------------------------------------------------------------------*/

static void gadget_release(struct device *_dev)
{
	struct net2280	*dev = dev_get_drvdata(_dev);

	kfree(dev);
}

/* tear down the binding between this driver and the pci device */

static void net2280_remove(struct pci_dev *pdev)
{
	struct net2280		*dev = pci_get_drvdata(pdev);

	usb_del_gadget_udc(&dev->gadget);

	BUG_ON(dev->driver);

	/* then clean up the resources we allocated during probe() */
	net2280_led_shutdown(dev);
	if (dev->requests) {
		int		i;
		for (i = 1; i < 5; i++) {
			if (!dev->ep[i].dummy)
				continue;
			pci_pool_free(dev->requests, dev->ep[i].dummy,
					dev->ep[i].td_dma);
		}
		pci_pool_destroy(dev->requests);
	}
	if (dev->got_irq)
		free_irq(pdev->irq, dev);
	if (dev->quirks & PLX_SUPERSPEED)
		pci_disable_msi(pdev);
	if (dev->regs)
		iounmap(dev->regs);
	if (dev->region)
		release_mem_region(pci_resource_start(pdev, 0),
				pci_resource_len(pdev, 0));
	if (dev->enabled)
		pci_disable_device(pdev);
	device_remove_file(&pdev->dev, &dev_attr_registers);

	ep_info(dev, "unbind\n");
}

/* wrap this driver around the specified device, but
 * don't respond over USB until a gadget driver binds to us.
 */

static int net2280_probe(struct pci_dev *pdev, const struct pci_device_id *id)
{
	struct net2280		*dev;
	unsigned long		resource, len;
	void			__iomem *base = NULL;
	int			retval, i;

	/* alloc, and start init */
	dev = kzalloc(sizeof(*dev), GFP_KERNEL);
	if (dev == NULL) {
		retval = -ENOMEM;
		goto done;
	}

	pci_set_drvdata(pdev, dev);
	spin_lock_init(&dev->lock);
	dev->quirks = id->driver_data;
	dev->pdev = pdev;
	dev->gadget.ops = &net2280_ops;
	dev->gadget.max_speed = (dev->quirks & PLX_SUPERSPEED) ?
				USB_SPEED_SUPER : USB_SPEED_HIGH;

	/* the "gadget" abstracts/virtualizes the controller */
	dev->gadget.name = driver_name;

	/* now all the pci goodies ... */
	if (pci_enable_device(pdev) < 0) {
		retval = -ENODEV;
		goto done;
	}
	dev->enabled = 1;

	/* BAR 0 holds all the registers
	 * BAR 1 is 8051 memory; unused here (note erratum 0103)
	 * BAR 2 is fifo memory; unused here
	 */
	resource = pci_resource_start(pdev, 0);
	len = pci_resource_len(pdev, 0);
	if (!request_mem_region(resource, len, driver_name)) {
		ep_dbg(dev, "controller already in use\n");
		retval = -EBUSY;
		goto done;
	}
	dev->region = 1;

	/* FIXME provide firmware download interface to put
	 * 8051 code into the chip, e.g. to turn on PCI PM.
	 */

	base = ioremap_nocache(resource, len);
	if (base == NULL) {
		ep_dbg(dev, "can't map memory\n");
		retval = -EFAULT;
		goto done;
	}
	dev->regs = (struct net2280_regs __iomem *) base;
	dev->usb = (struct net2280_usb_regs __iomem *) (base + 0x0080);
	dev->pci = (struct net2280_pci_regs __iomem *) (base + 0x0100);
	dev->dma = (struct net2280_dma_regs __iomem *) (base + 0x0180);
	dev->dep = (struct net2280_dep_regs __iomem *) (base + 0x0200);
	dev->epregs = (struct net2280_ep_regs __iomem *) (base + 0x0300);

	if (dev->quirks & PLX_SUPERSPEED) {
		u32 fsmvalue;
		u32 usbstat;
		dev->usb_ext = (struct usb338x_usb_ext_regs __iomem *)
							(base + 0x00b4);
		dev->llregs = (struct usb338x_ll_regs __iomem *)
							(base + 0x0700);
		dev->ll_lfps_regs = (struct usb338x_ll_lfps_regs __iomem *)
							(base + 0x0748);
		dev->ll_tsn_regs = (struct usb338x_ll_tsn_regs __iomem *)
							(base + 0x077c);
		dev->ll_chicken_reg = (struct usb338x_ll_chi_regs __iomem *)
							(base + 0x079c);
		dev->plregs = (struct usb338x_pl_regs __iomem *)
							(base + 0x0800);
		usbstat = readl(&dev->usb->usbstat);
		dev->enhanced_mode = !!(usbstat & BIT(11));
		dev->n_ep = (dev->enhanced_mode) ? 9 : 5;
		/* put into initial config, link up all endpoints */
		fsmvalue = get_idx_reg(dev->regs, SCRATCH) &
					(0xf << DEFECT7374_FSM_FIELD);
		/* See if firmware needs to set up for workaround: */
		if (fsmvalue == DEFECT7374_FSM_SS_CONTROL_READ) {
			dev->bug7734_patched = 1;
			writel(0, &dev->usb->usbctl);
		} else
			dev->bug7734_patched = 0;
	} else {
		dev->enhanced_mode = 0;
		dev->n_ep = 7;
		/* put into initial config, link up all endpoints */
		writel(0, &dev->usb->usbctl);
	}

	usb_reset(dev);
	usb_reinit(dev);

	/* irq setup after old hardware is cleaned up */
	if (!pdev->irq) {
		ep_err(dev, "No IRQ.  Check PCI setup!\n");
		retval = -ENODEV;
		goto done;
	}

	if (dev->quirks & PLX_SUPERSPEED)
		if (pci_enable_msi(pdev))
			ep_err(dev, "Failed to enable MSI mode\n");

	if (request_irq(pdev->irq, net2280_irq, IRQF_SHARED,
							driver_name, dev)) {
		ep_err(dev, "request interrupt %d failed\n", pdev->irq);
		retval = -EBUSY;
		goto done;
	}
	dev->got_irq = 1;

	/* DMA setup */
	/* NOTE:  we know only the 32 LSBs of dma addresses may be nonzero */
	dev->requests = pci_pool_create("requests", pdev,
		sizeof(struct net2280_dma),
		0 /* no alignment requirements */,
		0 /* or page-crossing issues */);
	if (!dev->requests) {
		ep_dbg(dev, "can't get request pool\n");
		retval = -ENOMEM;
		goto done;
	}
	for (i = 1; i < 5; i++) {
		struct net2280_dma	*td;

		td = pci_pool_alloc(dev->requests, GFP_KERNEL,
				&dev->ep[i].td_dma);
		if (!td) {
			ep_dbg(dev, "can't get dummy %d\n", i);
			retval = -ENOMEM;
			goto done;
		}
		td->dmacount = 0;	/* not VALID */
		td->dmadesc = td->dmaaddr;
		dev->ep[i].dummy = td;
	}

	/* enable lower-overhead pci memory bursts during DMA */
	if (dev->quirks & PLX_LEGACY)
		writel(BIT(DMA_MEMORY_WRITE_AND_INVALIDATE_ENABLE) |
			/*
			 * 256 write retries may not be enough...
			   BIT(PCI_RETRY_ABORT_ENABLE) |
			*/
			BIT(DMA_READ_MULTIPLE_ENABLE) |
			BIT(DMA_READ_LINE_ENABLE),
			&dev->pci->pcimstctl);
	/* erratum 0115 shouldn't appear: Linux inits PCI_LATENCY_TIMER */
	pci_set_master(pdev);
	pci_try_set_mwi(pdev);

	/* ... also flushes any posted pci writes */
	dev->chiprev = get_idx_reg(dev->regs, REG_CHIPREV) & 0xffff;

	/* done */
	ep_info(dev, "%s\n", driver_desc);
	ep_info(dev, "irq %d, pci mem %p, chip rev %04x\n",
			pdev->irq, base, dev->chiprev);
	ep_info(dev, "version: " DRIVER_VERSION "; %s\n",
		dev->enhanced_mode ? "enhanced mode" : "legacy mode");
	retval = device_create_file(&pdev->dev, &dev_attr_registers);
	if (retval)
		goto done;

	retval = usb_add_gadget_udc_release(&pdev->dev, &dev->gadget,
			gadget_release);
	if (retval)
		goto done;
	return 0;

done:
	if (dev)
		net2280_remove(pdev);
	return retval;
}

/* make sure the board is quiescent; otherwise it will continue
 * generating IRQs across the upcoming reboot.
 */

static void net2280_shutdown(struct pci_dev *pdev)
{
	struct net2280		*dev = pci_get_drvdata(pdev);

	/* disable IRQs */
	writel(0, &dev->regs->pciirqenb0);
	writel(0, &dev->regs->pciirqenb1);

	/* disable the pullup so the host will think we're gone */
	writel(0, &dev->usb->usbctl);

}


/*-------------------------------------------------------------------------*/

static const struct pci_device_id pci_ids[] = { {
	.class =	((PCI_CLASS_SERIAL_USB << 8) | 0xfe),
	.class_mask =	~0,
	.vendor =	PCI_VENDOR_ID_PLX_LEGACY,
	.device =	0x2280,
	.subvendor =	PCI_ANY_ID,
	.subdevice =	PCI_ANY_ID,
	.driver_data =	PLX_LEGACY | PLX_2280,
	}, {
	.class =	((PCI_CLASS_SERIAL_USB << 8) | 0xfe),
	.class_mask =	~0,
	.vendor =	PCI_VENDOR_ID_PLX_LEGACY,
	.device =	0x2282,
	.subvendor =	PCI_ANY_ID,
	.subdevice =	PCI_ANY_ID,
	.driver_data =	PLX_LEGACY,
	},
	{
	.class =	((PCI_CLASS_SERIAL_USB << 8) | 0xfe),
	.class_mask =	~0,
	.vendor =	PCI_VENDOR_ID_PLX,
	.device =	0x3380,
	.subvendor =	PCI_ANY_ID,
	.subdevice =	PCI_ANY_ID,
	.driver_data =	PLX_SUPERSPEED,
	 },
	{
	.class =	((PCI_CLASS_SERIAL_USB << 8) | 0xfe),
	.class_mask =	~0,
	.vendor =	PCI_VENDOR_ID_PLX,
	.device =	0x3382,
	.subvendor =	PCI_ANY_ID,
	.subdevice =	PCI_ANY_ID,
	.driver_data =	PLX_SUPERSPEED,
	 },
{ /* end: all zeroes */ }
};
MODULE_DEVICE_TABLE(pci, pci_ids);

/* pci driver glue; this is a "new style" PCI driver module */
static struct pci_driver net2280_pci_driver = {
	.name =		(char *) driver_name,
	.id_table =	pci_ids,

	.probe =	net2280_probe,
	.remove =	net2280_remove,
	.shutdown =	net2280_shutdown,

	/* FIXME add power management support */
};

module_pci_driver(net2280_pci_driver);

MODULE_DESCRIPTION(DRIVER_DESC);
MODULE_AUTHOR("David Brownell");
MODULE_LICENSE("GPL");<|MERGE_RESOLUTION|>--- conflicted
+++ resolved
@@ -80,8 +80,6 @@
 	"ep-e", "ep-f", "ep-g", "ep-h",
 };
 
-<<<<<<< HEAD
-=======
 /* Endpoint names for usb3380 advance mode */
 static const char *const ep_name_adv[] = {
 	ep0name,
@@ -89,7 +87,6 @@
 	"ep1out", "ep2in", "ep3out", "ep4in",
 };
 
->>>>>>> 007760cf
 /* mode 0 == ep-{a,b,c,d} 1K fifo each
  * mode 1 == ep-{a,b} 2K fifo each, ep-{c,d} unavailable
  * mode 2 == ep-a 2K fifo, ep-{b,c} 1K each, ep-d unavailable
@@ -1875,7 +1872,6 @@
 	writel(tmp, &dev->dep[3].dep_cfg);
 	writel(tmp, &dev->dep[4].dep_cfg);
 	writel(tmp, &dev->dep[5].dep_cfg);
-<<<<<<< HEAD
 
 	/*Implemented for development and debug.
 	 * Can be refined/tuned later.*/
@@ -1885,17 +1881,6 @@
 		writel(((tmp_reg & ~0x1f) | ep_sel),
 				&dev->plregs->pl_ep_ctrl);
 
-=======
-
-	/*Implemented for development and debug.
-	 * Can be refined/tuned later.*/
-	for (ep_sel = 0; ep_sel <= 21; ep_sel++) {
-		/* Select an endpoint for subsequent operations: */
-		tmp_reg = readl(&dev->plregs->pl_ep_ctrl);
-		writel(((tmp_reg & ~0x1f) | ep_sel),
-				&dev->plregs->pl_ep_ctrl);
-
->>>>>>> 007760cf
 		if (ep_sel == 1) {
 			tmp =
 				(readl(&dev->plregs->pl_ep_ctrl) |
