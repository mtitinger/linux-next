/*
 * Driver for pcf857x, pca857x, and pca967x I2C GPIO expanders
 *
 * Copyright (C) 2007 David Brownell
 *
 * This program is free software; you can redistribute it and/or modify
 * it under the terms of the GNU General Public License as published by
 * the Free Software Foundation; either version 2 of the License, or
 * (at your option) any later version.
 *
 * This program is distributed in the hope that it will be useful,
 * but WITHOUT ANY WARRANTY; without even the implied warranty of
 * MERCHANTABILITY or FITNESS FOR A PARTICULAR PURPOSE.  See the
 * GNU General Public License for more details.
 *
 * You should have received a copy of the GNU General Public License
 * along with this program; if not, write to the Free Software
 * Foundation, Inc., 675 Mass Ave, Cambridge, MA 02139, USA.
 */

#include <linux/gpio.h>
#include <linux/i2c.h>
#include <linux/i2c/pcf857x.h>
#include <linux/interrupt.h>
#include <linux/irq.h>
#include <linux/irqdomain.h>
#include <linux/kernel.h>
#include <linux/module.h>
#include <linux/of.h>
#include <linux/of_device.h>
#include <linux/slab.h>
#include <linux/spinlock.h>


static const struct i2c_device_id pcf857x_id[] = {
	{ "pcf8574", 8 },
	{ "pcf8574a", 8 },
	{ "pca8574", 8 },
	{ "pca9670", 8 },
	{ "pca9672", 8 },
	{ "pca9674", 8 },
	{ "pcf8575", 16 },
	{ "pca8575", 16 },
	{ "pca9671", 16 },
	{ "pca9673", 16 },
	{ "pca9675", 16 },
	{ "max7328", 8 },
	{ "max7329", 8 },
	{ "tca9554", 8 },
	{ }
};
MODULE_DEVICE_TABLE(i2c, pcf857x_id);

#ifdef CONFIG_OF
static const struct of_device_id pcf857x_of_table[] = {
	{ .compatible = "nxp,pcf8574" },
	{ .compatible = "nxp,pcf8574a" },
	{ .compatible = "nxp,pca8574" },
	{ .compatible = "nxp,pca9670" },
	{ .compatible = "nxp,pca9672" },
	{ .compatible = "nxp,pca9674" },
	{ .compatible = "nxp,pcf8575" },
	{ .compatible = "nxp,pca8575" },
	{ .compatible = "nxp,pca9671" },
	{ .compatible = "nxp,pca9673" },
	{ .compatible = "nxp,pca9675" },
	{ .compatible = "maxim,max7328" },
	{ .compatible = "maxim,max7329" },
	{ .compatible = "ti,tca9554" },
	{ }
};
MODULE_DEVICE_TABLE(of, pcf857x_of_table);
#endif

/*
 * The pcf857x, pca857x, and pca967x chips only expose one read and one
 * write register.  Writing a "one" bit (to match the reset state) lets
 * that pin be used as an input; it's not an open-drain model, but acts
 * a bit like one.  This is described as "quasi-bidirectional"; read the
 * chip documentation for details.
 *
 * Many other I2C GPIO expander chips (like the pca953x models) have
 * more complex register models and more conventional circuitry using
 * push/pull drivers.  They often use the same 0x20..0x27 addresses as
 * pcf857x parts, making the "legacy" I2C driver model problematic.
 */
struct pcf857x {
	struct gpio_chip	chip;
	struct i2c_client	*client;
	struct mutex		lock;		/* protect 'out' */
	spinlock_t		slock;		/* protect irq demux */
	unsigned		out;		/* software latch */
	unsigned		status;		/* current status */
<<<<<<< HEAD
=======
	unsigned int		irq_parent;
	unsigned		irq_enabled;	/* enabled irqs */
>>>>>>> 4b8a8262

	int (*write)(struct i2c_client *client, unsigned data);
	int (*read)(struct i2c_client *client);
};

/*-------------------------------------------------------------------------*/

/* Talk to 8-bit I/O expander */

static int i2c_write_le8(struct i2c_client *client, unsigned data)
{
	return i2c_smbus_write_byte(client, data);
}

static int i2c_read_le8(struct i2c_client *client)
{
	return (int)i2c_smbus_read_byte(client);
}

/* Talk to 16-bit I/O expander */

static int i2c_write_le16(struct i2c_client *client, unsigned word)
{
	u8 buf[2] = { word & 0xff, word >> 8, };
	int status;

	status = i2c_master_send(client, buf, 2);
	return (status < 0) ? status : 0;
}

static int i2c_read_le16(struct i2c_client *client)
{
	u8 buf[2];
	int status;

	status = i2c_master_recv(client, buf, 2);
	if (status < 0)
		return status;
	return (buf[1] << 8) | buf[0];
}

/*-------------------------------------------------------------------------*/

static int pcf857x_input(struct gpio_chip *chip, unsigned offset)
{
	struct pcf857x	*gpio = container_of(chip, struct pcf857x, chip);
	int		status;

	mutex_lock(&gpio->lock);
	gpio->out |= (1 << offset);
	status = gpio->write(gpio->client, gpio->out);
	mutex_unlock(&gpio->lock);

	return status;
}

static int pcf857x_get(struct gpio_chip *chip, unsigned offset)
{
	struct pcf857x	*gpio = container_of(chip, struct pcf857x, chip);
	int		value;

	value = gpio->read(gpio->client);
	return (value < 0) ? 0 : (value & (1 << offset));
}

static int pcf857x_output(struct gpio_chip *chip, unsigned offset, int value)
{
	struct pcf857x	*gpio = container_of(chip, struct pcf857x, chip);
	unsigned	bit = 1 << offset;
	int		status;

	mutex_lock(&gpio->lock);
	if (value)
		gpio->out |= bit;
	else
		gpio->out &= ~bit;
	status = gpio->write(gpio->client, gpio->out);
	mutex_unlock(&gpio->lock);

	return status;
}

static void pcf857x_set(struct gpio_chip *chip, unsigned offset, int value)
{
	pcf857x_output(chip, offset, value);
}

/*-------------------------------------------------------------------------*/

static irqreturn_t pcf857x_irq(int irq, void *data)
{
	struct pcf857x  *gpio = data;
	unsigned long change, i, status, flags;

	status = gpio->read(gpio->client);

	spin_lock_irqsave(&gpio->slock, flags);

	/*
	 * call the interrupt handler iff gpio is used as
	 * interrupt source, just to avoid bad irqs
	 */

<<<<<<< HEAD
	change = (gpio->status ^ status);
=======
	change = (gpio->status ^ status) & gpio->irq_enabled;
>>>>>>> 4b8a8262
	for_each_set_bit(i, &change, gpio->chip.ngpio)
		handle_nested_irq(irq_find_mapping(gpio->chip.irqdomain, i));
	gpio->status = status;

	spin_unlock_irqrestore(&gpio->slock, flags);

	return IRQ_HANDLED;
}

/*
 * NOP functions
 */
static void noop(struct irq_data *data) { }
<<<<<<< HEAD

static unsigned int noop_ret(struct irq_data *data)
{
	return 0;
}

static int pcf857x_irq_set_wake(struct irq_data *data, unsigned int on)
{
	struct pcf857x *gpio = irq_data_get_irq_chip_data(data);

	irq_set_irq_wake(gpio->client->irq, on);
	return 0;
=======

static int pcf857x_irq_set_wake(struct irq_data *data, unsigned int on)
{
	struct pcf857x *gpio = irq_data_get_irq_chip_data(data);

	int error = 0;

	if (gpio->irq_parent) {
		error = irq_set_irq_wake(gpio->irq_parent, on);
		if (error) {
			dev_dbg(&gpio->client->dev,
				"irq %u doesn't support irq_set_wake\n",
				gpio->irq_parent);
			gpio->irq_parent = 0;
		}
	}
	return error;
}

static void pcf857x_irq_enable(struct irq_data *data)
{
	struct pcf857x *gpio = irq_data_get_irq_chip_data(data);

	gpio->irq_enabled |= (1 << data->hwirq);
}

static void pcf857x_irq_disable(struct irq_data *data)
{
	struct pcf857x *gpio = irq_data_get_irq_chip_data(data);

	gpio->irq_enabled &= ~(1 << data->hwirq);
}

static void pcf857x_irq_bus_lock(struct irq_data *data)
{
	struct pcf857x *gpio = irq_data_get_irq_chip_data(data);

	mutex_lock(&gpio->lock);
}

static void pcf857x_irq_bus_sync_unlock(struct irq_data *data)
{
	struct pcf857x *gpio = irq_data_get_irq_chip_data(data);

	mutex_unlock(&gpio->lock);
>>>>>>> 4b8a8262
}

static struct irq_chip pcf857x_irq_chip = {
	.name		= "pcf857x",
<<<<<<< HEAD
	.irq_startup	= noop_ret,
	.irq_shutdown	= noop,
	.irq_enable	= noop,
	.irq_disable	= noop,
=======
	.irq_enable	= pcf857x_irq_enable,
	.irq_disable	= pcf857x_irq_disable,
>>>>>>> 4b8a8262
	.irq_ack	= noop,
	.irq_mask	= noop,
	.irq_unmask	= noop,
	.irq_set_wake	= pcf857x_irq_set_wake,
<<<<<<< HEAD
=======
	.irq_bus_lock		= pcf857x_irq_bus_lock,
	.irq_bus_sync_unlock	= pcf857x_irq_bus_sync_unlock,
>>>>>>> 4b8a8262
};

/*-------------------------------------------------------------------------*/

static int pcf857x_probe(struct i2c_client *client,
			 const struct i2c_device_id *id)
{
	struct pcf857x_platform_data	*pdata = dev_get_platdata(&client->dev);
	struct device_node		*np = client->dev.of_node;
	struct pcf857x			*gpio;
	unsigned int			n_latch = 0;
	int				status;

	if (IS_ENABLED(CONFIG_OF) && np)
		of_property_read_u32(np, "lines-initial-states", &n_latch);
	else if (pdata)
		n_latch = pdata->n_latch;
	else
		dev_dbg(&client->dev, "no platform data\n");

	/* Allocate, initialize, and register this gpio_chip. */
	gpio = devm_kzalloc(&client->dev, sizeof(*gpio), GFP_KERNEL);
	if (!gpio)
		return -ENOMEM;

	mutex_init(&gpio->lock);
	spin_lock_init(&gpio->slock);

	gpio->chip.base			= pdata ? pdata->gpio_base : -1;
	gpio->chip.can_sleep		= true;
	gpio->chip.dev			= &client->dev;
	gpio->chip.owner		= THIS_MODULE;
	gpio->chip.get			= pcf857x_get;
	gpio->chip.set			= pcf857x_set;
	gpio->chip.direction_input	= pcf857x_input;
	gpio->chip.direction_output	= pcf857x_output;
	gpio->chip.ngpio		= id->driver_data;

	/* NOTE:  the OnSemi jlc1562b is also largely compatible with
	 * these parts, notably for output.  It has a low-resolution
	 * DAC instead of pin change IRQs; and its inputs can be the
	 * result of comparators.
	 */

	/* 8574 addresses are 0x20..0x27; 8574a uses 0x38..0x3f;
	 * 9670, 9672, 9764, and 9764a use quite a variety.
	 *
	 * NOTE: we don't distinguish here between *4 and *4a parts.
	 */
	if (gpio->chip.ngpio == 8) {
		gpio->write	= i2c_write_le8;
		gpio->read	= i2c_read_le8;

		if (!i2c_check_functionality(client->adapter,
				I2C_FUNC_SMBUS_BYTE))
			status = -EIO;

		/* fail if there's no chip present */
		else
			status = i2c_smbus_read_byte(client);

	/* '75/'75c addresses are 0x20..0x27, just like the '74;
	 * the '75c doesn't have a current source pulling high.
	 * 9671, 9673, and 9765 use quite a variety of addresses.
	 *
	 * NOTE: we don't distinguish here between '75 and '75c parts.
	 */
	} else if (gpio->chip.ngpio == 16) {
		gpio->write	= i2c_write_le16;
		gpio->read	= i2c_read_le16;

		if (!i2c_check_functionality(client->adapter, I2C_FUNC_I2C))
			status = -EIO;

		/* fail if there's no chip present */
		else
			status = i2c_read_le16(client);

	} else {
		dev_dbg(&client->dev, "unsupported number of gpios\n");
		status = -EINVAL;
	}

	if (status < 0)
		goto fail;

	gpio->chip.label = client->name;

	gpio->client = client;
	i2c_set_clientdata(client, gpio);

	/* NOTE:  these chips have strange "quasi-bidirectional" I/O pins.
	 * We can't actually know whether a pin is configured (a) as output
	 * and driving the signal low, or (b) as input and reporting a low
	 * value ... without knowing the last value written since the chip
	 * came out of reset (if any).  We can't read the latched output.
	 *
	 * In short, the only reliable solution for setting up pin direction
	 * is to do it explicitly.  The setup() method can do that, but it
	 * may cause transient glitching since it can't know the last value
	 * written (some pins may need to be driven low).
	 *
	 * Using n_latch avoids that trouble.  When left initialized to zero,
	 * our software copy of the "latch" then matches the chip's all-ones
	 * reset state.  Otherwise it flags pins to be driven low.
	 */
	gpio->out = ~n_latch;
	gpio->status = gpio->out;

	status = gpiochip_add(&gpio->chip);
	if (status < 0)
		goto fail;

	/* Enable irqchip if we have an interrupt */
	if (client->irq) {
		status = gpiochip_irqchip_add(&gpio->chip, &pcf857x_irq_chip,
					      0, handle_level_irq,
					      IRQ_TYPE_NONE);
		if (status) {
			dev_err(&client->dev, "cannot add irqchip\n");
			goto fail_irq;
		}

		status = devm_request_threaded_irq(&client->dev, client->irq,
					NULL, pcf857x_irq, IRQF_ONESHOT |
					IRQF_TRIGGER_FALLING | IRQF_SHARED,
					dev_name(&client->dev), gpio);
		if (status)
			goto fail_irq;

		gpiochip_set_chained_irqchip(&gpio->chip, &pcf857x_irq_chip,
					     client->irq, NULL);
<<<<<<< HEAD
=======
		gpio->irq_parent = client->irq;
>>>>>>> 4b8a8262
	}

	/* Let platform code set up the GPIOs and their users.
	 * Now is the first time anyone could use them.
	 */
	if (pdata && pdata->setup) {
		status = pdata->setup(client,
				gpio->chip.base, gpio->chip.ngpio,
				pdata->context);
		if (status < 0)
			dev_warn(&client->dev, "setup --> %d\n", status);
	}

	dev_info(&client->dev, "probed\n");

	return 0;

fail_irq:
	gpiochip_remove(&gpio->chip);

fail:
	dev_dbg(&client->dev, "probe error %d for '%s'\n", status,
		client->name);

	return status;
}

static int pcf857x_remove(struct i2c_client *client)
{
	struct pcf857x_platform_data	*pdata = dev_get_platdata(&client->dev);
	struct pcf857x			*gpio = i2c_get_clientdata(client);
	int				status = 0;

	if (pdata && pdata->teardown) {
		status = pdata->teardown(client,
				gpio->chip.base, gpio->chip.ngpio,
				pdata->context);
		if (status < 0) {
			dev_err(&client->dev, "%s --> %d\n",
					"teardown", status);
			return status;
		}
	}

	gpiochip_remove(&gpio->chip);
	return status;
}

static struct i2c_driver pcf857x_driver = {
	.driver = {
		.name	= "pcf857x",
		.owner	= THIS_MODULE,
		.of_match_table = of_match_ptr(pcf857x_of_table),
	},
	.probe	= pcf857x_probe,
	.remove	= pcf857x_remove,
	.id_table = pcf857x_id,
};

static int __init pcf857x_init(void)
{
	return i2c_add_driver(&pcf857x_driver);
}
/* register after i2c postcore initcall and before
 * subsys initcalls that may rely on these GPIOs
 */
subsys_initcall(pcf857x_init);

static void __exit pcf857x_exit(void)
{
	i2c_del_driver(&pcf857x_driver);
}
module_exit(pcf857x_exit);

MODULE_LICENSE("GPL");
MODULE_AUTHOR("David Brownell");<|MERGE_RESOLUTION|>--- conflicted
+++ resolved
@@ -91,11 +91,8 @@
 	spinlock_t		slock;		/* protect irq demux */
 	unsigned		out;		/* software latch */
 	unsigned		status;		/* current status */
-<<<<<<< HEAD
-=======
 	unsigned int		irq_parent;
 	unsigned		irq_enabled;	/* enabled irqs */
->>>>>>> 4b8a8262
 
 	int (*write)(struct i2c_client *client, unsigned data);
 	int (*read)(struct i2c_client *client);
@@ -199,11 +196,7 @@
 	 * interrupt source, just to avoid bad irqs
 	 */
 
-<<<<<<< HEAD
-	change = (gpio->status ^ status);
-=======
 	change = (gpio->status ^ status) & gpio->irq_enabled;
->>>>>>> 4b8a8262
 	for_each_set_bit(i, &change, gpio->chip.ngpio)
 		handle_nested_irq(irq_find_mapping(gpio->chip.irqdomain, i));
 	gpio->status = status;
@@ -217,20 +210,6 @@
  * NOP functions
  */
 static void noop(struct irq_data *data) { }
-<<<<<<< HEAD
-
-static unsigned int noop_ret(struct irq_data *data)
-{
-	return 0;
-}
-
-static int pcf857x_irq_set_wake(struct irq_data *data, unsigned int on)
-{
-	struct pcf857x *gpio = irq_data_get_irq_chip_data(data);
-
-	irq_set_irq_wake(gpio->client->irq, on);
-	return 0;
-=======
 
 static int pcf857x_irq_set_wake(struct irq_data *data, unsigned int on)
 {
@@ -276,29 +255,18 @@
 	struct pcf857x *gpio = irq_data_get_irq_chip_data(data);
 
 	mutex_unlock(&gpio->lock);
->>>>>>> 4b8a8262
 }
 
 static struct irq_chip pcf857x_irq_chip = {
 	.name		= "pcf857x",
-<<<<<<< HEAD
-	.irq_startup	= noop_ret,
-	.irq_shutdown	= noop,
-	.irq_enable	= noop,
-	.irq_disable	= noop,
-=======
 	.irq_enable	= pcf857x_irq_enable,
 	.irq_disable	= pcf857x_irq_disable,
->>>>>>> 4b8a8262
 	.irq_ack	= noop,
 	.irq_mask	= noop,
 	.irq_unmask	= noop,
 	.irq_set_wake	= pcf857x_irq_set_wake,
-<<<<<<< HEAD
-=======
 	.irq_bus_lock		= pcf857x_irq_bus_lock,
 	.irq_bus_sync_unlock	= pcf857x_irq_bus_sync_unlock,
->>>>>>> 4b8a8262
 };
 
 /*-------------------------------------------------------------------------*/
@@ -431,10 +399,7 @@
 
 		gpiochip_set_chained_irqchip(&gpio->chip, &pcf857x_irq_chip,
 					     client->irq, NULL);
-<<<<<<< HEAD
-=======
 		gpio->irq_parent = client->irq;
->>>>>>> 4b8a8262
 	}
 
 	/* Let platform code set up the GPIOs and their users.
