--- conflicted
+++ resolved
@@ -219,12 +219,8 @@
 	goto unlock;
 err:
 	/* false interrupt, state didn't change */
-<<<<<<< HEAD
-	++ec->curr->irq_count;
-=======
 	if (in_interrupt())
 		++ec->curr->irq_count;
->>>>>>> 061e41fd
 unlock:
 	spin_unlock_irqrestore(&ec->curr_lock, flags);
 }
