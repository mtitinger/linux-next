/*
 * QLogic iSCSI HBA Driver
 * Copyright (c)  2003-2010 QLogic Corporation
 *
 * See LICENSE.qla4xxx for copyright and licensing details.
 */
#include <linux/moduleparam.h>
#include <linux/slab.h>
#include <linux/blkdev.h>
#include <linux/iscsi_boot_sysfs.h>
<<<<<<< HEAD
=======
#include <linux/inet.h>
>>>>>>> 6350323a

#include <scsi/scsi_tcq.h>
#include <scsi/scsicam.h>

#include "ql4_def.h"
#include "ql4_version.h"
#include "ql4_glbl.h"
#include "ql4_dbg.h"
#include "ql4_inline.h"

/*
 * Driver version
 */
static char qla4xxx_version_str[40];

/*
 * SRB allocation cache
 */
static struct kmem_cache *srb_cachep;

/*
 * Module parameter information and variables
 */
int ql4xdisablesysfsboot = 1;
module_param(ql4xdisablesysfsboot, int, S_IRUGO | S_IWUSR);
MODULE_PARM_DESC(ql4xdisablesysfsboot,
		"Set to disable exporting boot targets to sysfs\n"
		" 0 - Export boot targets\n"
		" 1 - Do not export boot targets (Default)");

int ql4xdontresethba = 0;
module_param(ql4xdontresethba, int, S_IRUGO | S_IWUSR);
MODULE_PARM_DESC(ql4xdontresethba,
		"Don't reset the HBA for driver recovery \n"
		" 0 - It will reset HBA (Default)\n"
		" 1 - It will NOT reset HBA");

int ql4xextended_error_logging = 0; /* 0 = off, 1 = log errors */
module_param(ql4xextended_error_logging, int, S_IRUGO | S_IWUSR);
MODULE_PARM_DESC(ql4xextended_error_logging,
		 "Option to enable extended error logging, "
		 "Default is 0 - no logging, 1 - debug logging");

int ql4xenablemsix = 1;
module_param(ql4xenablemsix, int, S_IRUGO|S_IWUSR);
MODULE_PARM_DESC(ql4xenablemsix,
		"Set to enable MSI or MSI-X interrupt mechanism.\n"
		" 0 = enable INTx interrupt mechanism.\n"
		" 1 = enable MSI-X interrupt mechanism (Default).\n"
		" 2 = enable MSI interrupt mechanism.");

#define QL4_DEF_QDEPTH 32
static int ql4xmaxqdepth = QL4_DEF_QDEPTH;
module_param(ql4xmaxqdepth, int, S_IRUGO | S_IWUSR);
MODULE_PARM_DESC(ql4xmaxqdepth,
		"Maximum queue depth to report for target devices.\n"
		" Default: 32.");

static int ql4xsess_recovery_tmo = QL4_SESS_RECOVERY_TMO;
module_param(ql4xsess_recovery_tmo, int, S_IRUGO);
MODULE_PARM_DESC(ql4xsess_recovery_tmo,
		"Target Session Recovery Timeout.\n"
		" Default: 120 sec.");

static int qla4xxx_wait_for_hba_online(struct scsi_qla_host *ha);
/*
 * SCSI host template entry points
 */
static void qla4xxx_config_dma_addressing(struct scsi_qla_host *ha);

/*
 * iSCSI template entry points
 */
static int qla4xxx_conn_get_param(struct iscsi_cls_conn *conn,
				  enum iscsi_param param, char *buf);
static int qla4xxx_host_get_param(struct Scsi_Host *shost,
				  enum iscsi_host_param param, char *buf);
static int qla4xxx_iface_set_param(struct Scsi_Host *shost, void *data,
				   uint32_t len);
static int qla4xxx_get_iface_param(struct iscsi_iface *iface,
				   enum iscsi_param_type param_type,
				   int param, char *buf);
static enum blk_eh_timer_return qla4xxx_eh_cmd_timed_out(struct scsi_cmnd *sc);
static struct iscsi_endpoint *qla4xxx_ep_connect(struct Scsi_Host *shost,
						 struct sockaddr *dst_addr,
						 int non_blocking);
static int qla4xxx_ep_poll(struct iscsi_endpoint *ep, int timeout_ms);
static void qla4xxx_ep_disconnect(struct iscsi_endpoint *ep);
static int qla4xxx_get_ep_param(struct iscsi_endpoint *ep,
				enum iscsi_param param, char *buf);
static int qla4xxx_conn_start(struct iscsi_cls_conn *conn);
static struct iscsi_cls_conn *
qla4xxx_conn_create(struct iscsi_cls_session *cls_sess, uint32_t conn_idx);
static int qla4xxx_conn_bind(struct iscsi_cls_session *cls_session,
			     struct iscsi_cls_conn *cls_conn,
			     uint64_t transport_fd, int is_leading);
static void qla4xxx_conn_destroy(struct iscsi_cls_conn *conn);
static struct iscsi_cls_session *
qla4xxx_session_create(struct iscsi_endpoint *ep, uint16_t cmds_max,
			uint16_t qdepth, uint32_t initial_cmdsn);
static void qla4xxx_session_destroy(struct iscsi_cls_session *sess);
static void qla4xxx_task_work(struct work_struct *wdata);
static int qla4xxx_alloc_pdu(struct iscsi_task *, uint8_t);
static int qla4xxx_task_xmit(struct iscsi_task *);
static void qla4xxx_task_cleanup(struct iscsi_task *);
static void qla4xxx_fail_session(struct iscsi_cls_session *cls_session);
static void qla4xxx_conn_get_stats(struct iscsi_cls_conn *cls_conn,
				   struct iscsi_stats *stats);
/*
 * SCSI host template entry points
 */
static int qla4xxx_queuecommand(struct Scsi_Host *h, struct scsi_cmnd *cmd);
static int qla4xxx_eh_abort(struct scsi_cmnd *cmd);
static int qla4xxx_eh_device_reset(struct scsi_cmnd *cmd);
static int qla4xxx_eh_target_reset(struct scsi_cmnd *cmd);
static int qla4xxx_eh_host_reset(struct scsi_cmnd *cmd);
static int qla4xxx_slave_alloc(struct scsi_device *device);
static int qla4xxx_slave_configure(struct scsi_device *device);
static void qla4xxx_slave_destroy(struct scsi_device *sdev);
static mode_t ql4_attr_is_visible(int param_type, int param);
static int qla4xxx_host_reset(struct Scsi_Host *shost, int reset_type);

static struct qla4_8xxx_legacy_intr_set legacy_intr[] =
    QLA82XX_LEGACY_INTR_CONFIG;

static struct scsi_host_template qla4xxx_driver_template = {
	.module			= THIS_MODULE,
	.name			= DRIVER_NAME,
	.proc_name		= DRIVER_NAME,
	.queuecommand		= qla4xxx_queuecommand,

	.eh_abort_handler	= qla4xxx_eh_abort,
	.eh_device_reset_handler = qla4xxx_eh_device_reset,
	.eh_target_reset_handler = qla4xxx_eh_target_reset,
	.eh_host_reset_handler	= qla4xxx_eh_host_reset,
	.eh_timed_out		= qla4xxx_eh_cmd_timed_out,

	.slave_configure	= qla4xxx_slave_configure,
	.slave_alloc		= qla4xxx_slave_alloc,
	.slave_destroy		= qla4xxx_slave_destroy,

	.this_id		= -1,
	.cmd_per_lun		= 3,
	.use_clustering		= ENABLE_CLUSTERING,
	.sg_tablesize		= SG_ALL,

	.max_sectors		= 0xFFFF,
	.shost_attrs		= qla4xxx_host_attrs,
	.host_reset		= qla4xxx_host_reset,
	.vendor_id		= SCSI_NL_VID_TYPE_PCI | PCI_VENDOR_ID_QLOGIC,
};

static struct iscsi_transport qla4xxx_iscsi_transport = {
	.owner			= THIS_MODULE,
	.name			= DRIVER_NAME,
	.caps			= CAP_TEXT_NEGO |
				  CAP_DATA_PATH_OFFLOAD | CAP_HDRDGST |
				  CAP_DATADGST | CAP_LOGIN_OFFLOAD |
				  CAP_MULTI_R2T,
	.attr_is_visible	= ql4_attr_is_visible,
	.create_session         = qla4xxx_session_create,
	.destroy_session        = qla4xxx_session_destroy,
	.start_conn             = qla4xxx_conn_start,
	.create_conn            = qla4xxx_conn_create,
	.bind_conn              = qla4xxx_conn_bind,
	.stop_conn              = iscsi_conn_stop,
	.destroy_conn           = qla4xxx_conn_destroy,
	.set_param              = iscsi_set_param,
	.get_conn_param		= qla4xxx_conn_get_param,
	.get_session_param	= iscsi_session_get_param,
	.get_ep_param           = qla4xxx_get_ep_param,
	.ep_connect		= qla4xxx_ep_connect,
	.ep_poll		= qla4xxx_ep_poll,
	.ep_disconnect		= qla4xxx_ep_disconnect,
	.get_stats		= qla4xxx_conn_get_stats,
	.send_pdu		= iscsi_conn_send_pdu,
	.xmit_task		= qla4xxx_task_xmit,
	.cleanup_task		= qla4xxx_task_cleanup,
	.alloc_pdu		= qla4xxx_alloc_pdu,

	.get_host_param		= qla4xxx_host_get_param,
	.set_iface_param	= qla4xxx_iface_set_param,
	.get_iface_param	= qla4xxx_get_iface_param,
	.bsg_request		= qla4xxx_bsg_request,
};

static struct scsi_transport_template *qla4xxx_scsi_transport;

static mode_t ql4_attr_is_visible(int param_type, int param)
<<<<<<< HEAD
{
	switch (param_type) {
	case ISCSI_HOST_PARAM:
		switch (param) {
		case ISCSI_HOST_PARAM_HWADDRESS:
		case ISCSI_HOST_PARAM_IPADDRESS:
		case ISCSI_HOST_PARAM_INITIATOR_NAME:
			return S_IRUGO;
		default:
			return 0;
		}
	case ISCSI_PARAM:
		switch (param) {
		case ISCSI_PARAM_PERSISTENT_ADDRESS:
		case ISCSI_PARAM_PERSISTENT_PORT:
		case ISCSI_PARAM_CONN_ADDRESS:
		case ISCSI_PARAM_CONN_PORT:
		case ISCSI_PARAM_TARGET_NAME:
		case ISCSI_PARAM_TPGT:
		case ISCSI_PARAM_TARGET_ALIAS:
		case ISCSI_PARAM_MAX_BURST:
		case ISCSI_PARAM_MAX_R2T:
		case ISCSI_PARAM_FIRST_BURST:
		case ISCSI_PARAM_MAX_RECV_DLENGTH:
		case ISCSI_PARAM_MAX_XMIT_DLENGTH:
		case ISCSI_PARAM_IFACE_NAME:
			return S_IRUGO;
		default:
			return 0;
		}
	case ISCSI_NET_PARAM:
		switch (param) {
		case ISCSI_NET_PARAM_IPV4_ADDR:
		case ISCSI_NET_PARAM_IPV4_SUBNET:
		case ISCSI_NET_PARAM_IPV4_GW:
		case ISCSI_NET_PARAM_IPV4_BOOTPROTO:
		case ISCSI_NET_PARAM_IFACE_ENABLE:
		case ISCSI_NET_PARAM_IPV6_LINKLOCAL:
		case ISCSI_NET_PARAM_IPV6_ADDR:
		case ISCSI_NET_PARAM_IPV6_ROUTER:
		case ISCSI_NET_PARAM_IPV6_ADDR_AUTOCFG:
		case ISCSI_NET_PARAM_IPV6_LINKLOCAL_AUTOCFG:
		case ISCSI_NET_PARAM_VLAN_ID:
		case ISCSI_NET_PARAM_VLAN_PRIORITY:
		case ISCSI_NET_PARAM_VLAN_ENABLED:
		case ISCSI_NET_PARAM_MTU:
		case ISCSI_NET_PARAM_PORT:
			return S_IRUGO;
		default:
			return 0;
		}
	}

	return 0;
}

static int qla4xxx_get_iface_param(struct iscsi_iface *iface,
				   enum iscsi_param_type param_type,
				   int param, char *buf)
{
	struct Scsi_Host *shost = iscsi_iface_to_shost(iface);
	struct scsi_qla_host *ha = to_qla_host(shost);
	int len = -ENOSYS;

	if (param_type != ISCSI_NET_PARAM)
		return -ENOSYS;

	switch (param) {
	case ISCSI_NET_PARAM_IPV4_ADDR:
		len = sprintf(buf, "%pI4\n", &ha->ip_config.ip_address);
		break;
	case ISCSI_NET_PARAM_IPV4_SUBNET:
		len = sprintf(buf, "%pI4\n", &ha->ip_config.subnet_mask);
		break;
	case ISCSI_NET_PARAM_IPV4_GW:
		len = sprintf(buf, "%pI4\n", &ha->ip_config.gateway);
		break;
	case ISCSI_NET_PARAM_IFACE_ENABLE:
		if (iface->iface_type == ISCSI_IFACE_TYPE_IPV4)
			len = sprintf(buf, "%s\n",
				      (ha->ip_config.ipv4_options &
				       IPOPT_IPV4_PROTOCOL_ENABLE) ?
				      "enabled" : "disabled");
		else if (iface->iface_type == ISCSI_IFACE_TYPE_IPV6)
			len = sprintf(buf, "%s\n",
				      (ha->ip_config.ipv6_options &
				       IPV6_OPT_IPV6_PROTOCOL_ENABLE) ?
				       "enabled" : "disabled");
		break;
	case ISCSI_NET_PARAM_IPV4_BOOTPROTO:
		len = sprintf(buf, "%s\n",
			      (ha->ip_config.tcp_options & TCPOPT_DHCP_ENABLE) ?
			      "dhcp" : "static");
		break;
	case ISCSI_NET_PARAM_IPV6_ADDR:
		if (iface->iface_num == 0)
			len = sprintf(buf, "%pI6\n", &ha->ip_config.ipv6_addr0);
		if (iface->iface_num == 1)
			len = sprintf(buf, "%pI6\n", &ha->ip_config.ipv6_addr1);
		break;
	case ISCSI_NET_PARAM_IPV6_LINKLOCAL:
		len = sprintf(buf, "%pI6\n",
			      &ha->ip_config.ipv6_link_local_addr);
		break;
	case ISCSI_NET_PARAM_IPV6_ROUTER:
		len = sprintf(buf, "%pI6\n",
			      &ha->ip_config.ipv6_default_router_addr);
		break;
	case ISCSI_NET_PARAM_IPV6_ADDR_AUTOCFG:
		len = sprintf(buf, "%s\n",
			      (ha->ip_config.ipv6_addl_options &
			       IPV6_ADDOPT_NEIGHBOR_DISCOVERY_ADDR_ENABLE) ?
			       "nd" : "static");
		break;
	case ISCSI_NET_PARAM_IPV6_LINKLOCAL_AUTOCFG:
		len = sprintf(buf, "%s\n",
			      (ha->ip_config.ipv6_addl_options &
			       IPV6_ADDOPT_AUTOCONFIG_LINK_LOCAL_ADDR) ?
			       "auto" : "static");
		break;
	case ISCSI_NET_PARAM_VLAN_ID:
		if (iface->iface_type == ISCSI_IFACE_TYPE_IPV4)
			len = sprintf(buf, "%d\n",
				      (ha->ip_config.ipv4_vlan_tag &
				       ISCSI_MAX_VLAN_ID));
		else if (iface->iface_type == ISCSI_IFACE_TYPE_IPV6)
			len = sprintf(buf, "%d\n",
				      (ha->ip_config.ipv6_vlan_tag &
				       ISCSI_MAX_VLAN_ID));
		break;
	case ISCSI_NET_PARAM_VLAN_PRIORITY:
		if (iface->iface_type == ISCSI_IFACE_TYPE_IPV4)
			len = sprintf(buf, "%d\n",
				      ((ha->ip_config.ipv4_vlan_tag >> 13) &
					ISCSI_MAX_VLAN_PRIORITY));
		else if (iface->iface_type == ISCSI_IFACE_TYPE_IPV6)
			len = sprintf(buf, "%d\n",
				      ((ha->ip_config.ipv6_vlan_tag >> 13) &
					ISCSI_MAX_VLAN_PRIORITY));
		break;
	case ISCSI_NET_PARAM_VLAN_ENABLED:
		if (iface->iface_type == ISCSI_IFACE_TYPE_IPV4)
			len = sprintf(buf, "%s\n",
				      (ha->ip_config.ipv4_options &
				       IPOPT_VLAN_TAGGING_ENABLE) ?
				       "enabled" : "disabled");
		else if (iface->iface_type == ISCSI_IFACE_TYPE_IPV6)
			len = sprintf(buf, "%s\n",
				      (ha->ip_config.ipv6_options &
				       IPV6_OPT_VLAN_TAGGING_ENABLE) ?
				       "enabled" : "disabled");
		break;
	case ISCSI_NET_PARAM_MTU:
		len = sprintf(buf, "%d\n", ha->ip_config.eth_mtu_size);
		break;
	case ISCSI_NET_PARAM_PORT:
		if (iface->iface_type == ISCSI_IFACE_TYPE_IPV4)
			len = sprintf(buf, "%d\n", ha->ip_config.ipv4_port);
		else if (iface->iface_type == ISCSI_IFACE_TYPE_IPV6)
			len = sprintf(buf, "%d\n", ha->ip_config.ipv6_port);
		break;
	default:
		len = -ENOSYS;
	}

	return len;
}

static struct iscsi_endpoint *
qla4xxx_ep_connect(struct Scsi_Host *shost, struct sockaddr *dst_addr,
		   int non_blocking)
{
	int ret;
	struct iscsi_endpoint *ep;
	struct qla_endpoint *qla_ep;
	struct scsi_qla_host *ha;
	struct sockaddr_in *addr;
	struct sockaddr_in6 *addr6;

	DEBUG2(printk(KERN_INFO "Func: %s\n", __func__));
	if (!shost) {
		ret = -ENXIO;
		printk(KERN_ERR "%s: shost is NULL\n",
		       __func__);
		return ERR_PTR(ret);
	}

	ha = iscsi_host_priv(shost);

	ep = iscsi_create_endpoint(sizeof(struct qla_endpoint));
	if (!ep) {
		ret = -ENOMEM;
		return ERR_PTR(ret);
	}

	qla_ep = ep->dd_data;
	memset(qla_ep, 0, sizeof(struct qla_endpoint));
	if (dst_addr->sa_family == AF_INET) {
		memcpy(&qla_ep->dst_addr, dst_addr, sizeof(struct sockaddr_in));
		addr = (struct sockaddr_in *)&qla_ep->dst_addr;
		DEBUG2(ql4_printk(KERN_INFO, ha, "%s: %pI4\n", __func__,
				  (char *)&addr->sin_addr));
	} else if (dst_addr->sa_family == AF_INET6) {
		memcpy(&qla_ep->dst_addr, dst_addr,
		       sizeof(struct sockaddr_in6));
		addr6 = (struct sockaddr_in6 *)&qla_ep->dst_addr;
		DEBUG2(ql4_printk(KERN_INFO, ha, "%s: %pI6\n", __func__,
				  (char *)&addr6->sin6_addr));
	}

	qla_ep->host = shost;

	return ep;
}

static int qla4xxx_ep_poll(struct iscsi_endpoint *ep, int timeout_ms)
{
	struct qla_endpoint *qla_ep;
	struct scsi_qla_host *ha;
	int ret = 0;

	DEBUG2(printk(KERN_INFO "Func: %s\n", __func__));
	qla_ep = ep->dd_data;
	ha = to_qla_host(qla_ep->host);

	if (adapter_up(ha))
		ret = 1;

	return ret;
}

static void qla4xxx_ep_disconnect(struct iscsi_endpoint *ep)
{
	DEBUG2(printk(KERN_INFO "Func: %s\n", __func__));
	iscsi_destroy_endpoint(ep);
}

static int qla4xxx_get_ep_param(struct iscsi_endpoint *ep,
				enum iscsi_param param,
				char *buf)
{
	struct qla_endpoint *qla_ep = ep->dd_data;
	struct sockaddr *dst_addr;

	DEBUG2(printk(KERN_INFO "Func: %s\n", __func__));

	switch (param) {
	case ISCSI_PARAM_CONN_PORT:
	case ISCSI_PARAM_CONN_ADDRESS:
		if (!qla_ep)
			return -ENOTCONN;

		dst_addr = (struct sockaddr *)&qla_ep->dst_addr;
		if (!dst_addr)
			return -ENOTCONN;

		return iscsi_conn_get_addr_param((struct sockaddr_storage *)
						 &qla_ep->dst_addr, param, buf);
	default:
		return -ENOSYS;
	}
}

static void qla4xxx_conn_get_stats(struct iscsi_cls_conn *cls_conn,
				   struct iscsi_stats *stats)
{
	struct iscsi_session *sess;
	struct iscsi_cls_session *cls_sess;
	struct ddb_entry *ddb_entry;
	struct scsi_qla_host *ha;
	struct ql_iscsi_stats *ql_iscsi_stats;
	int stats_size;
	int ret;
	dma_addr_t iscsi_stats_dma;

	DEBUG2(printk(KERN_INFO "Func: %s\n", __func__));

	cls_sess = iscsi_conn_to_session(cls_conn);
	sess = cls_sess->dd_data;
	ddb_entry = sess->dd_data;
	ha = ddb_entry->ha;

	stats_size = PAGE_ALIGN(sizeof(struct ql_iscsi_stats));
	/* Allocate memory */
	ql_iscsi_stats = dma_alloc_coherent(&ha->pdev->dev, stats_size,
					    &iscsi_stats_dma, GFP_KERNEL);
	if (!ql_iscsi_stats) {
		ql4_printk(KERN_ERR, ha,
			   "Unable to allocate memory for iscsi stats\n");
		goto exit_get_stats;
	}

	ret =  qla4xxx_get_mgmt_data(ha, ddb_entry->fw_ddb_index, stats_size,
				     iscsi_stats_dma);
	if (ret != QLA_SUCCESS) {
		ql4_printk(KERN_ERR, ha,
			   "Unable to retreive iscsi stats\n");
		goto free_stats;
	}

	/* octets */
	stats->txdata_octets = le64_to_cpu(ql_iscsi_stats->tx_data_octets);
	stats->rxdata_octets = le64_to_cpu(ql_iscsi_stats->rx_data_octets);
	/* xmit pdus */
	stats->noptx_pdus = le32_to_cpu(ql_iscsi_stats->tx_nopout_pdus);
	stats->scsicmd_pdus = le32_to_cpu(ql_iscsi_stats->tx_scsi_cmd_pdus);
	stats->tmfcmd_pdus = le32_to_cpu(ql_iscsi_stats->tx_tmf_cmd_pdus);
	stats->login_pdus = le32_to_cpu(ql_iscsi_stats->tx_login_cmd_pdus);
	stats->text_pdus = le32_to_cpu(ql_iscsi_stats->tx_text_cmd_pdus);
	stats->dataout_pdus = le32_to_cpu(ql_iscsi_stats->tx_scsi_write_pdus);
	stats->logout_pdus = le32_to_cpu(ql_iscsi_stats->tx_logout_cmd_pdus);
	stats->snack_pdus = le32_to_cpu(ql_iscsi_stats->tx_snack_req_pdus);
	/* recv pdus */
	stats->noprx_pdus = le32_to_cpu(ql_iscsi_stats->rx_nopin_pdus);
	stats->scsirsp_pdus = le32_to_cpu(ql_iscsi_stats->rx_scsi_resp_pdus);
	stats->tmfrsp_pdus = le32_to_cpu(ql_iscsi_stats->rx_tmf_resp_pdus);
	stats->textrsp_pdus = le32_to_cpu(ql_iscsi_stats->rx_text_resp_pdus);
	stats->datain_pdus = le32_to_cpu(ql_iscsi_stats->rx_scsi_read_pdus);
	stats->logoutrsp_pdus =
			le32_to_cpu(ql_iscsi_stats->rx_logout_resp_pdus);
	stats->r2t_pdus = le32_to_cpu(ql_iscsi_stats->rx_r2t_pdus);
	stats->async_pdus = le32_to_cpu(ql_iscsi_stats->rx_async_pdus);
	stats->rjt_pdus = le32_to_cpu(ql_iscsi_stats->rx_reject_pdus);

free_stats:
	dma_free_coherent(&ha->pdev->dev, stats_size, ql_iscsi_stats,
			  iscsi_stats_dma);
exit_get_stats:
	return;
}

static enum blk_eh_timer_return qla4xxx_eh_cmd_timed_out(struct scsi_cmnd *sc)
{
	struct iscsi_cls_session *session;
	struct iscsi_session *sess;
	unsigned long flags;
	enum blk_eh_timer_return ret = BLK_EH_NOT_HANDLED;

	session = starget_to_session(scsi_target(sc->device));
	sess = session->dd_data;

	spin_lock_irqsave(&session->lock, flags);
	if (session->state == ISCSI_SESSION_FAILED)
		ret = BLK_EH_RESET_TIMER;
	spin_unlock_irqrestore(&session->lock, flags);

	return ret;
=======
{
	switch (param_type) {
	case ISCSI_HOST_PARAM:
		switch (param) {
		case ISCSI_HOST_PARAM_HWADDRESS:
		case ISCSI_HOST_PARAM_IPADDRESS:
		case ISCSI_HOST_PARAM_INITIATOR_NAME:
			return S_IRUGO;
		default:
			return 0;
		}
	case ISCSI_PARAM:
		switch (param) {
		case ISCSI_PARAM_PERSISTENT_ADDRESS:
		case ISCSI_PARAM_PERSISTENT_PORT:
		case ISCSI_PARAM_CONN_ADDRESS:
		case ISCSI_PARAM_CONN_PORT:
		case ISCSI_PARAM_TARGET_NAME:
		case ISCSI_PARAM_TPGT:
		case ISCSI_PARAM_TARGET_ALIAS:
		case ISCSI_PARAM_MAX_BURST:
		case ISCSI_PARAM_MAX_R2T:
		case ISCSI_PARAM_FIRST_BURST:
		case ISCSI_PARAM_MAX_RECV_DLENGTH:
		case ISCSI_PARAM_MAX_XMIT_DLENGTH:
		case ISCSI_PARAM_IFACE_NAME:
			return S_IRUGO;
		default:
			return 0;
		}
	case ISCSI_NET_PARAM:
		switch (param) {
		case ISCSI_NET_PARAM_IPV4_ADDR:
		case ISCSI_NET_PARAM_IPV4_SUBNET:
		case ISCSI_NET_PARAM_IPV4_GW:
		case ISCSI_NET_PARAM_IPV4_BOOTPROTO:
		case ISCSI_NET_PARAM_IFACE_ENABLE:
		case ISCSI_NET_PARAM_IPV6_LINKLOCAL:
		case ISCSI_NET_PARAM_IPV6_ADDR:
		case ISCSI_NET_PARAM_IPV6_ROUTER:
		case ISCSI_NET_PARAM_IPV6_ADDR_AUTOCFG:
		case ISCSI_NET_PARAM_IPV6_LINKLOCAL_AUTOCFG:
		case ISCSI_NET_PARAM_VLAN_ID:
		case ISCSI_NET_PARAM_VLAN_PRIORITY:
		case ISCSI_NET_PARAM_VLAN_ENABLED:
		case ISCSI_NET_PARAM_MTU:
		case ISCSI_NET_PARAM_PORT:
			return S_IRUGO;
		default:
			return 0;
		}
	}

	return 0;
>>>>>>> 6350323a
}

static int qla4xxx_get_iface_param(struct iscsi_iface *iface,
				   enum iscsi_param_type param_type,
				   int param, char *buf)
{
	struct Scsi_Host *shost = iscsi_iface_to_shost(iface);
	struct scsi_qla_host *ha = to_qla_host(shost);
	int len = -ENOSYS;

	if (param_type != ISCSI_NET_PARAM)
		return -ENOSYS;

	switch (param) {
	case ISCSI_NET_PARAM_IPV4_ADDR:
		len = sprintf(buf, "%pI4\n", &ha->ip_config.ip_address);
		break;
<<<<<<< HEAD
	case ISCSI_HOST_PARAM_IPADDRESS:
		len = sprintf(buf, "%pI4\n", &ha->ip_config.ip_address);
=======
	case ISCSI_NET_PARAM_IPV4_SUBNET:
		len = sprintf(buf, "%pI4\n", &ha->ip_config.subnet_mask);
>>>>>>> 6350323a
		break;
	case ISCSI_NET_PARAM_IPV4_GW:
		len = sprintf(buf, "%pI4\n", &ha->ip_config.gateway);
		break;
<<<<<<< HEAD
	default:
		return -ENOSYS;
	}

	return len;
}

static void qla4xxx_create_ipv4_iface(struct scsi_qla_host *ha)
{
	if (ha->iface_ipv4)
		return;

	/* IPv4 */
	ha->iface_ipv4 = iscsi_create_iface(ha->host,
					    &qla4xxx_iscsi_transport,
					    ISCSI_IFACE_TYPE_IPV4, 0, 0);
	if (!ha->iface_ipv4)
		ql4_printk(KERN_ERR, ha, "Could not create IPv4 iSCSI "
			   "iface0.\n");
}

static void qla4xxx_create_ipv6_iface(struct scsi_qla_host *ha)
{
	if (!ha->iface_ipv6_0)
		/* IPv6 iface-0 */
		ha->iface_ipv6_0 = iscsi_create_iface(ha->host,
						      &qla4xxx_iscsi_transport,
						      ISCSI_IFACE_TYPE_IPV6, 0,
						      0);
	if (!ha->iface_ipv6_0)
		ql4_printk(KERN_ERR, ha, "Could not create IPv6 iSCSI "
			   "iface0.\n");

	if (!ha->iface_ipv6_1)
		/* IPv6 iface-1 */
		ha->iface_ipv6_1 = iscsi_create_iface(ha->host,
						      &qla4xxx_iscsi_transport,
						      ISCSI_IFACE_TYPE_IPV6, 1,
						      0);
	if (!ha->iface_ipv6_1)
		ql4_printk(KERN_ERR, ha, "Could not create IPv6 iSCSI "
			   "iface1.\n");
}

static void qla4xxx_create_ifaces(struct scsi_qla_host *ha)
{
	if (ha->ip_config.ipv4_options & IPOPT_IPV4_PROTOCOL_ENABLE)
		qla4xxx_create_ipv4_iface(ha);

	if (ha->ip_config.ipv6_options & IPV6_OPT_IPV6_PROTOCOL_ENABLE)
		qla4xxx_create_ipv6_iface(ha);
}

static void qla4xxx_destroy_ipv4_iface(struct scsi_qla_host *ha)
{
	if (ha->iface_ipv4) {
		iscsi_destroy_iface(ha->iface_ipv4);
		ha->iface_ipv4 = NULL;
	}
}

static void qla4xxx_destroy_ipv6_iface(struct scsi_qla_host *ha)
{
	if (ha->iface_ipv6_0) {
		iscsi_destroy_iface(ha->iface_ipv6_0);
		ha->iface_ipv6_0 = NULL;
	}
	if (ha->iface_ipv6_1) {
		iscsi_destroy_iface(ha->iface_ipv6_1);
		ha->iface_ipv6_1 = NULL;
	}
}

static void qla4xxx_destroy_ifaces(struct scsi_qla_host *ha)
{
	qla4xxx_destroy_ipv4_iface(ha);
	qla4xxx_destroy_ipv6_iface(ha);
}

static void qla4xxx_set_ipv6(struct scsi_qla_host *ha,
			     struct iscsi_iface_param_info *iface_param,
			     struct addr_ctrl_blk *init_fw_cb)
{
	/*
	 * iface_num 0 is valid for IPv6 Addr, linklocal, router, autocfg.
	 * iface_num 1 is valid only for IPv6 Addr.
	 */
	switch (iface_param->param) {
	case ISCSI_NET_PARAM_IPV6_ADDR:
		if (iface_param->iface_num & 0x1)
			/* IPv6 Addr 1 */
			memcpy(init_fw_cb->ipv6_addr1, iface_param->value,
			       sizeof(init_fw_cb->ipv6_addr1));
		else
			/* IPv6 Addr 0 */
			memcpy(init_fw_cb->ipv6_addr0, iface_param->value,
			       sizeof(init_fw_cb->ipv6_addr0));
		break;
	case ISCSI_NET_PARAM_IPV6_LINKLOCAL:
		if (iface_param->iface_num & 0x1)
			break;
		memcpy(init_fw_cb->ipv6_if_id, &iface_param->value[8],
		       sizeof(init_fw_cb->ipv6_if_id));
		break;
	case ISCSI_NET_PARAM_IPV6_ROUTER:
		if (iface_param->iface_num & 0x1)
			break;
		memcpy(init_fw_cb->ipv6_dflt_rtr_addr, iface_param->value,
		       sizeof(init_fw_cb->ipv6_dflt_rtr_addr));
		break;
	case ISCSI_NET_PARAM_IPV6_ADDR_AUTOCFG:
		/* Autocfg applies to even interface */
		if (iface_param->iface_num & 0x1)
			break;

		if (iface_param->value[0] == ISCSI_IPV6_AUTOCFG_DISABLE)
			init_fw_cb->ipv6_addtl_opts &=
				cpu_to_le16(
				  ~IPV6_ADDOPT_NEIGHBOR_DISCOVERY_ADDR_ENABLE);
		else if (iface_param->value[0] == ISCSI_IPV6_AUTOCFG_ND_ENABLE)
			init_fw_cb->ipv6_addtl_opts |=
				cpu_to_le16(
				  IPV6_ADDOPT_NEIGHBOR_DISCOVERY_ADDR_ENABLE);
		else
			ql4_printk(KERN_ERR, ha, "Invalid autocfg setting for "
				   "IPv6 addr\n");
		break;
	case ISCSI_NET_PARAM_IPV6_LINKLOCAL_AUTOCFG:
		/* Autocfg applies to even interface */
		if (iface_param->iface_num & 0x1)
			break;

		if (iface_param->value[0] ==
		    ISCSI_IPV6_LINKLOCAL_AUTOCFG_ENABLE)
			init_fw_cb->ipv6_addtl_opts |= cpu_to_le16(
					IPV6_ADDOPT_AUTOCONFIG_LINK_LOCAL_ADDR);
		else if (iface_param->value[0] ==
			 ISCSI_IPV6_LINKLOCAL_AUTOCFG_DISABLE)
			init_fw_cb->ipv6_addtl_opts &= cpu_to_le16(
				       ~IPV6_ADDOPT_AUTOCONFIG_LINK_LOCAL_ADDR);
		else
			ql4_printk(KERN_ERR, ha, "Invalid autocfg setting for "
				   "IPv6 linklocal addr\n");
		break;
	case ISCSI_NET_PARAM_IPV6_ROUTER_AUTOCFG:
		/* Autocfg applies to even interface */
		if (iface_param->iface_num & 0x1)
			break;

		if (iface_param->value[0] == ISCSI_IPV6_ROUTER_AUTOCFG_ENABLE)
			memset(init_fw_cb->ipv6_dflt_rtr_addr, 0,
			       sizeof(init_fw_cb->ipv6_dflt_rtr_addr));
		break;
	case ISCSI_NET_PARAM_IFACE_ENABLE:
		if (iface_param->value[0] == ISCSI_IFACE_ENABLE) {
			init_fw_cb->ipv6_opts |=
				cpu_to_le16(IPV6_OPT_IPV6_PROTOCOL_ENABLE);
			qla4xxx_create_ipv6_iface(ha);
		} else {
			init_fw_cb->ipv6_opts &=
				cpu_to_le16(~IPV6_OPT_IPV6_PROTOCOL_ENABLE &
					    0xFFFF);
			qla4xxx_destroy_ipv6_iface(ha);
		}
		break;
	case ISCSI_NET_PARAM_VLAN_TAG:
		if (iface_param->len != sizeof(init_fw_cb->ipv6_vlan_tag))
			break;
		init_fw_cb->ipv6_vlan_tag =
				cpu_to_be16(*(uint16_t *)iface_param->value);
		break;
	case ISCSI_NET_PARAM_VLAN_ENABLED:
		if (iface_param->value[0] == ISCSI_VLAN_ENABLE)
			init_fw_cb->ipv6_opts |=
				cpu_to_le16(IPV6_OPT_VLAN_TAGGING_ENABLE);
		else
			init_fw_cb->ipv6_opts &=
				cpu_to_le16(~IPV6_OPT_VLAN_TAGGING_ENABLE);
		break;
	case ISCSI_NET_PARAM_MTU:
		init_fw_cb->eth_mtu_size =
				cpu_to_le16(*(uint16_t *)iface_param->value);
		break;
	case ISCSI_NET_PARAM_PORT:
		/* Autocfg applies to even interface */
		if (iface_param->iface_num & 0x1)
			break;

		init_fw_cb->ipv6_port =
				cpu_to_le16(*(uint16_t *)iface_param->value);
		break;
	default:
		ql4_printk(KERN_ERR, ha, "Unknown IPv6 param = %d\n",
			   iface_param->param);
		break;
=======
	case ISCSI_NET_PARAM_IFACE_ENABLE:
		if (iface->iface_type == ISCSI_IFACE_TYPE_IPV4)
			len = sprintf(buf, "%s\n",
				      (ha->ip_config.ipv4_options &
				       IPOPT_IPV4_PROTOCOL_ENABLE) ?
				      "enabled" : "disabled");
		else if (iface->iface_type == ISCSI_IFACE_TYPE_IPV6)
			len = sprintf(buf, "%s\n",
				      (ha->ip_config.ipv6_options &
				       IPV6_OPT_IPV6_PROTOCOL_ENABLE) ?
				       "enabled" : "disabled");
		break;
	case ISCSI_NET_PARAM_IPV4_BOOTPROTO:
		len = sprintf(buf, "%s\n",
			      (ha->ip_config.tcp_options & TCPOPT_DHCP_ENABLE) ?
			      "dhcp" : "static");
		break;
	case ISCSI_NET_PARAM_IPV6_ADDR:
		if (iface->iface_num == 0)
			len = sprintf(buf, "%pI6\n", &ha->ip_config.ipv6_addr0);
		if (iface->iface_num == 1)
			len = sprintf(buf, "%pI6\n", &ha->ip_config.ipv6_addr1);
		break;
	case ISCSI_NET_PARAM_IPV6_LINKLOCAL:
		len = sprintf(buf, "%pI6\n",
			      &ha->ip_config.ipv6_link_local_addr);
		break;
	case ISCSI_NET_PARAM_IPV6_ROUTER:
		len = sprintf(buf, "%pI6\n",
			      &ha->ip_config.ipv6_default_router_addr);
		break;
	case ISCSI_NET_PARAM_IPV6_ADDR_AUTOCFG:
		len = sprintf(buf, "%s\n",
			      (ha->ip_config.ipv6_addl_options &
			       IPV6_ADDOPT_NEIGHBOR_DISCOVERY_ADDR_ENABLE) ?
			       "nd" : "static");
		break;
	case ISCSI_NET_PARAM_IPV6_LINKLOCAL_AUTOCFG:
		len = sprintf(buf, "%s\n",
			      (ha->ip_config.ipv6_addl_options &
			       IPV6_ADDOPT_AUTOCONFIG_LINK_LOCAL_ADDR) ?
			       "auto" : "static");
		break;
	case ISCSI_NET_PARAM_VLAN_ID:
		if (iface->iface_type == ISCSI_IFACE_TYPE_IPV4)
			len = sprintf(buf, "%d\n",
				      (ha->ip_config.ipv4_vlan_tag &
				       ISCSI_MAX_VLAN_ID));
		else if (iface->iface_type == ISCSI_IFACE_TYPE_IPV6)
			len = sprintf(buf, "%d\n",
				      (ha->ip_config.ipv6_vlan_tag &
				       ISCSI_MAX_VLAN_ID));
		break;
	case ISCSI_NET_PARAM_VLAN_PRIORITY:
		if (iface->iface_type == ISCSI_IFACE_TYPE_IPV4)
			len = sprintf(buf, "%d\n",
				      ((ha->ip_config.ipv4_vlan_tag >> 13) &
					ISCSI_MAX_VLAN_PRIORITY));
		else if (iface->iface_type == ISCSI_IFACE_TYPE_IPV6)
			len = sprintf(buf, "%d\n",
				      ((ha->ip_config.ipv6_vlan_tag >> 13) &
					ISCSI_MAX_VLAN_PRIORITY));
		break;
	case ISCSI_NET_PARAM_VLAN_ENABLED:
		if (iface->iface_type == ISCSI_IFACE_TYPE_IPV4)
			len = sprintf(buf, "%s\n",
				      (ha->ip_config.ipv4_options &
				       IPOPT_VLAN_TAGGING_ENABLE) ?
				       "enabled" : "disabled");
		else if (iface->iface_type == ISCSI_IFACE_TYPE_IPV6)
			len = sprintf(buf, "%s\n",
				      (ha->ip_config.ipv6_options &
				       IPV6_OPT_VLAN_TAGGING_ENABLE) ?
				       "enabled" : "disabled");
		break;
	case ISCSI_NET_PARAM_MTU:
		len = sprintf(buf, "%d\n", ha->ip_config.eth_mtu_size);
		break;
	case ISCSI_NET_PARAM_PORT:
		if (iface->iface_type == ISCSI_IFACE_TYPE_IPV4)
			len = sprintf(buf, "%d\n", ha->ip_config.ipv4_port);
		else if (iface->iface_type == ISCSI_IFACE_TYPE_IPV6)
			len = sprintf(buf, "%d\n", ha->ip_config.ipv6_port);
		break;
	default:
		len = -ENOSYS;
>>>>>>> 6350323a
	}
}

static void qla4xxx_set_ipv4(struct scsi_qla_host *ha,
			     struct iscsi_iface_param_info *iface_param,
			     struct addr_ctrl_blk *init_fw_cb)
{
	switch (iface_param->param) {
	case ISCSI_NET_PARAM_IPV4_ADDR:
		memcpy(init_fw_cb->ipv4_addr, iface_param->value,
		       sizeof(init_fw_cb->ipv4_addr));
		break;
	case ISCSI_NET_PARAM_IPV4_SUBNET:
		memcpy(init_fw_cb->ipv4_subnet,	iface_param->value,
		       sizeof(init_fw_cb->ipv4_subnet));
		break;
	case ISCSI_NET_PARAM_IPV4_GW:
		memcpy(init_fw_cb->ipv4_gw_addr, iface_param->value,
		       sizeof(init_fw_cb->ipv4_gw_addr));
		break;
	case ISCSI_NET_PARAM_IPV4_BOOTPROTO:
		if (iface_param->value[0] == ISCSI_BOOTPROTO_DHCP)
			init_fw_cb->ipv4_tcp_opts |=
					cpu_to_le16(TCPOPT_DHCP_ENABLE);
		else if (iface_param->value[0] == ISCSI_BOOTPROTO_STATIC)
			init_fw_cb->ipv4_tcp_opts &=
					cpu_to_le16(~TCPOPT_DHCP_ENABLE);
		else
			ql4_printk(KERN_ERR, ha, "Invalid IPv4 bootproto\n");
		break;
	case ISCSI_NET_PARAM_IFACE_ENABLE:
		if (iface_param->value[0] == ISCSI_IFACE_ENABLE) {
			init_fw_cb->ipv4_ip_opts |=
				cpu_to_le16(IPOPT_IPV4_PROTOCOL_ENABLE);
			qla4xxx_create_ipv4_iface(ha);
		} else {
			init_fw_cb->ipv4_ip_opts &=
				cpu_to_le16(~IPOPT_IPV4_PROTOCOL_ENABLE &
					    0xFFFF);
			qla4xxx_destroy_ipv4_iface(ha);
		}
		break;
	case ISCSI_NET_PARAM_VLAN_TAG:
		if (iface_param->len != sizeof(init_fw_cb->ipv4_vlan_tag))
			break;
		init_fw_cb->ipv4_vlan_tag =
				cpu_to_be16(*(uint16_t *)iface_param->value);
		break;
	case ISCSI_NET_PARAM_VLAN_ENABLED:
		if (iface_param->value[0] == ISCSI_VLAN_ENABLE)
			init_fw_cb->ipv4_ip_opts |=
					cpu_to_le16(IPOPT_VLAN_TAGGING_ENABLE);
		else
			init_fw_cb->ipv4_ip_opts &=
					cpu_to_le16(~IPOPT_VLAN_TAGGING_ENABLE);
		break;
	case ISCSI_NET_PARAM_MTU:
		init_fw_cb->eth_mtu_size =
				cpu_to_le16(*(uint16_t *)iface_param->value);
		break;
	case ISCSI_NET_PARAM_PORT:
		init_fw_cb->ipv4_port =
				cpu_to_le16(*(uint16_t *)iface_param->value);
		break;
	default:
		ql4_printk(KERN_ERR, ha, "Unknown IPv4 param = %d\n",
			   iface_param->param);
		break;
	}
}

<<<<<<< HEAD
static void
qla4xxx_initcb_to_acb(struct addr_ctrl_blk *init_fw_cb)
{
	struct addr_ctrl_blk_def *acb;
	acb = (struct addr_ctrl_blk_def *)init_fw_cb;
	memset(acb->reserved1, 0, sizeof(acb->reserved1));
	memset(acb->reserved2, 0, sizeof(acb->reserved2));
	memset(acb->reserved3, 0, sizeof(acb->reserved3));
	memset(acb->reserved4, 0, sizeof(acb->reserved4));
	memset(acb->reserved5, 0, sizeof(acb->reserved5));
	memset(acb->reserved6, 0, sizeof(acb->reserved6));
	memset(acb->reserved7, 0, sizeof(acb->reserved7));
	memset(acb->reserved8, 0, sizeof(acb->reserved8));
	memset(acb->reserved9, 0, sizeof(acb->reserved9));
	memset(acb->reserved10, 0, sizeof(acb->reserved10));
	memset(acb->reserved11, 0, sizeof(acb->reserved11));
	memset(acb->reserved12, 0, sizeof(acb->reserved12));
	memset(acb->reserved13, 0, sizeof(acb->reserved13));
	memset(acb->reserved14, 0, sizeof(acb->reserved14));
	memset(acb->reserved15, 0, sizeof(acb->reserved15));
}

static int
qla4xxx_iface_set_param(struct Scsi_Host *shost, void *data, uint32_t len)
{
	struct scsi_qla_host *ha = to_qla_host(shost);
	int rval = 0;
	struct iscsi_iface_param_info *iface_param = NULL;
	struct addr_ctrl_blk *init_fw_cb = NULL;
	dma_addr_t init_fw_cb_dma;
	uint32_t mbox_cmd[MBOX_REG_COUNT];
	uint32_t mbox_sts[MBOX_REG_COUNT];
	uint32_t rem = len;
	struct nlattr *attr;

	init_fw_cb = dma_alloc_coherent(&ha->pdev->dev,
					sizeof(struct addr_ctrl_blk),
					&init_fw_cb_dma, GFP_KERNEL);
	if (!init_fw_cb) {
		ql4_printk(KERN_ERR, ha, "%s: Unable to alloc init_cb\n",
			   __func__);
		return -ENOMEM;
	}

	memset(init_fw_cb, 0, sizeof(struct addr_ctrl_blk));
	memset(&mbox_cmd, 0, sizeof(mbox_cmd));
	memset(&mbox_sts, 0, sizeof(mbox_sts));

	if (qla4xxx_get_ifcb(ha, &mbox_cmd[0], &mbox_sts[0], init_fw_cb_dma)) {
		ql4_printk(KERN_ERR, ha, "%s: get ifcb failed\n", __func__);
		rval = -EIO;
		goto exit_init_fw_cb;
	}

	nla_for_each_attr(attr, data, len, rem) {
		iface_param = nla_data(attr);

		if (iface_param->param_type != ISCSI_NET_PARAM)
			continue;

		switch (iface_param->iface_type) {
		case ISCSI_IFACE_TYPE_IPV4:
			switch (iface_param->iface_num) {
			case 0:
				qla4xxx_set_ipv4(ha, iface_param, init_fw_cb);
				break;
			default:
				/* Cannot have more than one IPv4 interface */
				ql4_printk(KERN_ERR, ha, "Invalid IPv4 iface "
					   "number = %d\n",
					   iface_param->iface_num);
				break;
			}
			break;
		case ISCSI_IFACE_TYPE_IPV6:
			switch (iface_param->iface_num) {
			case 0:
			case 1:
				qla4xxx_set_ipv6(ha, iface_param, init_fw_cb);
				break;
			default:
				/* Cannot have more than two IPv6 interface */
				ql4_printk(KERN_ERR, ha, "Invalid IPv6 iface "
					   "number = %d\n",
					   iface_param->iface_num);
				break;
			}
			break;
		default:
			ql4_printk(KERN_ERR, ha, "Invalid iface type\n");
			break;
		}
	}

	init_fw_cb->cookie = cpu_to_le32(0x11BEAD5A);

	rval = qla4xxx_set_flash(ha, init_fw_cb_dma, FLASH_SEGMENT_IFCB,
				 sizeof(struct addr_ctrl_blk),
				 FLASH_OPT_RMW_COMMIT);
	if (rval != QLA_SUCCESS) {
		ql4_printk(KERN_ERR, ha, "%s: set flash mbx failed\n",
			   __func__);
		rval = -EIO;
		goto exit_init_fw_cb;
	}

	qla4xxx_disable_acb(ha);

	qla4xxx_initcb_to_acb(init_fw_cb);

	rval = qla4xxx_set_acb(ha, &mbox_cmd[0], &mbox_sts[0], init_fw_cb_dma);
	if (rval != QLA_SUCCESS) {
		ql4_printk(KERN_ERR, ha, "%s: set acb mbx failed\n",
			   __func__);
		rval = -EIO;
		goto exit_init_fw_cb;
	}

	memset(init_fw_cb, 0, sizeof(struct addr_ctrl_blk));
	qla4xxx_update_local_ifcb(ha, &mbox_cmd[0], &mbox_sts[0], init_fw_cb,
				  init_fw_cb_dma);

exit_init_fw_cb:
	dma_free_coherent(&ha->pdev->dev, sizeof(struct addr_ctrl_blk),
			  init_fw_cb, init_fw_cb_dma);

	return rval;
}

static int qla4xxx_conn_get_param(struct iscsi_cls_conn *cls_conn,
				  enum iscsi_param param, char *buf)
{
	struct iscsi_conn *conn;
	struct qla_conn *qla_conn;
	struct sockaddr *dst_addr;
	int len = 0;

	conn = cls_conn->dd_data;
	qla_conn = conn->dd_data;
	dst_addr = &qla_conn->qla_ep->dst_addr;

	switch (param) {
	case ISCSI_PARAM_CONN_PORT:
	case ISCSI_PARAM_CONN_ADDRESS:
		return iscsi_conn_get_addr_param((struct sockaddr_storage *)
						 dst_addr, param, buf);
	default:
		return iscsi_conn_get_param(cls_conn, param, buf);
	}

	return len;

}

static struct iscsi_cls_session *
qla4xxx_session_create(struct iscsi_endpoint *ep,
			uint16_t cmds_max, uint16_t qdepth,
			uint32_t initial_cmdsn)
{
	struct iscsi_cls_session *cls_sess;
	struct scsi_qla_host *ha;
	struct qla_endpoint *qla_ep;
	struct ddb_entry *ddb_entry;
	uint32_t ddb_index;
	uint32_t mbx_sts = 0;
	struct iscsi_session *sess;
	struct sockaddr *dst_addr;
	int ret;

	DEBUG2(printk(KERN_INFO "Func: %s\n", __func__));
	if (!ep) {
		printk(KERN_ERR "qla4xxx: missing ep.\n");
		return NULL;
	}

	qla_ep = ep->dd_data;
	dst_addr = (struct sockaddr *)&qla_ep->dst_addr;
	ha = to_qla_host(qla_ep->host);

get_ddb_index:
	ddb_index = find_first_zero_bit(ha->ddb_idx_map, MAX_DDB_ENTRIES);

	if (ddb_index >= MAX_DDB_ENTRIES) {
		DEBUG2(ql4_printk(KERN_INFO, ha,
				  "Free DDB index not available\n"));
		return NULL;
	}

	if (test_and_set_bit(ddb_index, ha->ddb_idx_map))
		goto get_ddb_index;

	DEBUG2(ql4_printk(KERN_INFO, ha,
			  "Found a free DDB index at %d\n", ddb_index));
	ret = qla4xxx_req_ddb_entry(ha, ddb_index, &mbx_sts);
	if (ret == QLA_ERROR) {
		if (mbx_sts == MBOX_STS_COMMAND_ERROR) {
			ql4_printk(KERN_INFO, ha,
				   "DDB index = %d not available trying next\n",
				   ddb_index);
			goto get_ddb_index;
		}
		DEBUG2(ql4_printk(KERN_INFO, ha,
				  "Free FW DDB not available\n"));
		return NULL;
	}

	cls_sess = iscsi_session_setup(&qla4xxx_iscsi_transport, qla_ep->host,
				       cmds_max, sizeof(struct ddb_entry),
				       sizeof(struct ql4_task_data),
				       initial_cmdsn, ddb_index);
	if (!cls_sess)
		return NULL;

	sess = cls_sess->dd_data;
	ddb_entry = sess->dd_data;
	ddb_entry->fw_ddb_index = ddb_index;
	ddb_entry->fw_ddb_device_state = DDB_DS_NO_CONNECTION_ACTIVE;
	ddb_entry->ha = ha;
	ddb_entry->sess = cls_sess;
	cls_sess->recovery_tmo = ql4xsess_recovery_tmo;
	ha->fw_ddb_index_map[ddb_entry->fw_ddb_index] = ddb_entry;
	ha->tot_ddbs++;

	return cls_sess;
}

static void qla4xxx_session_destroy(struct iscsi_cls_session *cls_sess)
{
	struct iscsi_session *sess;
	struct ddb_entry *ddb_entry;
	struct scsi_qla_host *ha;
	unsigned long flags;

	DEBUG2(printk(KERN_INFO "Func: %s\n", __func__));
	sess = cls_sess->dd_data;
	ddb_entry = sess->dd_data;
	ha = ddb_entry->ha;

	qla4xxx_clear_ddb_entry(ha, ddb_entry->fw_ddb_index);

	spin_lock_irqsave(&ha->hardware_lock, flags);
	qla4xxx_free_ddb(ha, ddb_entry);
	spin_unlock_irqrestore(&ha->hardware_lock, flags);
	iscsi_session_teardown(cls_sess);
}

static struct iscsi_cls_conn *
qla4xxx_conn_create(struct iscsi_cls_session *cls_sess, uint32_t conn_idx)
{
	struct iscsi_cls_conn *cls_conn;
	struct iscsi_session *sess;
	struct ddb_entry *ddb_entry;

	DEBUG2(printk(KERN_INFO "Func: %s\n", __func__));
	cls_conn = iscsi_conn_setup(cls_sess, sizeof(struct qla_conn),
				    conn_idx);
	sess = cls_sess->dd_data;
	ddb_entry = sess->dd_data;
	ddb_entry->conn = cls_conn;

	return cls_conn;
}

static int qla4xxx_conn_bind(struct iscsi_cls_session *cls_session,
			     struct iscsi_cls_conn *cls_conn,
			     uint64_t transport_fd, int is_leading)
{
	struct iscsi_conn *conn;
	struct qla_conn *qla_conn;
	struct iscsi_endpoint *ep;

	DEBUG2(printk(KERN_INFO "Func: %s\n", __func__));

	if (iscsi_conn_bind(cls_session, cls_conn, is_leading))
		return -EINVAL;
	ep = iscsi_lookup_endpoint(transport_fd);
	conn = cls_conn->dd_data;
	qla_conn = conn->dd_data;
	qla_conn->qla_ep = ep->dd_data;
	return 0;
}

static int qla4xxx_conn_start(struct iscsi_cls_conn *cls_conn)
{
	struct iscsi_cls_session *cls_sess = iscsi_conn_to_session(cls_conn);
	struct iscsi_session *sess;
	struct ddb_entry *ddb_entry;
	struct scsi_qla_host *ha;
	struct dev_db_entry *fw_ddb_entry;
	dma_addr_t fw_ddb_entry_dma;
	uint32_t mbx_sts = 0;
=======
static struct iscsi_endpoint *
qla4xxx_ep_connect(struct Scsi_Host *shost, struct sockaddr *dst_addr,
		   int non_blocking)
{
	int ret;
	struct iscsi_endpoint *ep;
	struct qla_endpoint *qla_ep;
	struct scsi_qla_host *ha;
	struct sockaddr_in *addr;
	struct sockaddr_in6 *addr6;

	DEBUG2(printk(KERN_INFO "Func: %s\n", __func__));
	if (!shost) {
		ret = -ENXIO;
		printk(KERN_ERR "%s: shost is NULL\n",
		       __func__);
		return ERR_PTR(ret);
	}

	ha = iscsi_host_priv(shost);

	ep = iscsi_create_endpoint(sizeof(struct qla_endpoint));
	if (!ep) {
		ret = -ENOMEM;
		return ERR_PTR(ret);
	}

	qla_ep = ep->dd_data;
	memset(qla_ep, 0, sizeof(struct qla_endpoint));
	if (dst_addr->sa_family == AF_INET) {
		memcpy(&qla_ep->dst_addr, dst_addr, sizeof(struct sockaddr_in));
		addr = (struct sockaddr_in *)&qla_ep->dst_addr;
		DEBUG2(ql4_printk(KERN_INFO, ha, "%s: %pI4\n", __func__,
				  (char *)&addr->sin_addr));
	} else if (dst_addr->sa_family == AF_INET6) {
		memcpy(&qla_ep->dst_addr, dst_addr,
		       sizeof(struct sockaddr_in6));
		addr6 = (struct sockaddr_in6 *)&qla_ep->dst_addr;
		DEBUG2(ql4_printk(KERN_INFO, ha, "%s: %pI6\n", __func__,
				  (char *)&addr6->sin6_addr));
	}

	qla_ep->host = shost;

	return ep;
}

static int qla4xxx_ep_poll(struct iscsi_endpoint *ep, int timeout_ms)
{
	struct qla_endpoint *qla_ep;
	struct scsi_qla_host *ha;
>>>>>>> 6350323a
	int ret = 0;
	int status = QLA_SUCCESS;

	DEBUG2(printk(KERN_INFO "Func: %s\n", __func__));
<<<<<<< HEAD
	sess = cls_sess->dd_data;
	ddb_entry = sess->dd_data;
	ha = ddb_entry->ha;

	fw_ddb_entry = dma_alloc_coherent(&ha->pdev->dev, sizeof(*fw_ddb_entry),
					  &fw_ddb_entry_dma, GFP_KERNEL);
	if (!fw_ddb_entry) {
		ql4_printk(KERN_ERR, ha,
			   "%s: Unable to allocate dma buffer\n", __func__);
		return -ENOMEM;
	}

	ret = qla4xxx_set_param_ddbentry(ha, ddb_entry, cls_conn, &mbx_sts);
	if (ret) {
		/* If iscsid is stopped and started then no need to do
		* set param again since ddb state will be already
		* active and FW does not allow set ddb to an
		* active session.
		*/
		if (mbx_sts)
			if (ddb_entry->fw_ddb_device_state ==
						DDB_DS_SESSION_ACTIVE) {
				iscsi_conn_start(ddb_entry->conn);
				iscsi_conn_login_event(ddb_entry->conn,
						ISCSI_CONN_STATE_LOGGED_IN);
				goto exit_set_param;
			}

		ql4_printk(KERN_ERR, ha, "%s: Failed set param for index[%d]\n",
			   __func__, ddb_entry->fw_ddb_index);
		goto exit_conn_start;
	}

	status = qla4xxx_conn_open(ha, ddb_entry->fw_ddb_index);
	if (status == QLA_ERROR) {
		ql4_printk(KERN_ERR, ha, "%s: Login failed: %s\n", __func__,
			   sess->targetname);
		ret = -EINVAL;
		goto exit_conn_start;
	}

	if (ddb_entry->fw_ddb_device_state == DDB_DS_NO_CONNECTION_ACTIVE)
		ddb_entry->fw_ddb_device_state = DDB_DS_LOGIN_IN_PROCESS;

	DEBUG2(printk(KERN_INFO "%s: DDB state [%d]\n", __func__,
		      ddb_entry->fw_ddb_device_state));

exit_set_param:
	ret = 0;

exit_conn_start:
	dma_free_coherent(&ha->pdev->dev, sizeof(*fw_ddb_entry),
			  fw_ddb_entry, fw_ddb_entry_dma);
	return ret;
}

static void qla4xxx_conn_destroy(struct iscsi_cls_conn *cls_conn)
{
	struct iscsi_cls_session *cls_sess = iscsi_conn_to_session(cls_conn);
	struct iscsi_session *sess;
	struct scsi_qla_host *ha;
	struct ddb_entry *ddb_entry;
	int options;

	DEBUG2(printk(KERN_INFO "Func: %s\n", __func__));
	sess = cls_sess->dd_data;
	ddb_entry = sess->dd_data;
	ha = ddb_entry->ha;

	options = LOGOUT_OPTION_CLOSE_SESSION;
	if (qla4xxx_session_logout_ddb(ha, ddb_entry, options) == QLA_ERROR)
		ql4_printk(KERN_ERR, ha, "%s: Logout failed\n", __func__);
}

static void qla4xxx_task_work(struct work_struct *wdata)
{
	struct ql4_task_data *task_data;
	struct scsi_qla_host *ha;
	struct passthru_status *sts;
	struct iscsi_task *task;
	struct iscsi_hdr *hdr;
	uint8_t *data;
	uint32_t data_len;
	struct iscsi_conn *conn;
	int hdr_len;
	itt_t itt;

	task_data = container_of(wdata, struct ql4_task_data, task_work);
	ha = task_data->ha;
	task = task_data->task;
	sts = &task_data->sts;
	hdr_len = sizeof(struct iscsi_hdr);

	DEBUG3(printk(KERN_INFO "Status returned\n"));
	DEBUG3(qla4xxx_dump_buffer(sts, 64));
	DEBUG3(printk(KERN_INFO "Response buffer"));
	DEBUG3(qla4xxx_dump_buffer(task_data->resp_buffer, 64));

	conn = task->conn;

	switch (sts->completionStatus) {
	case PASSTHRU_STATUS_COMPLETE:
		hdr = (struct iscsi_hdr *)task_data->resp_buffer;
		/* Assign back the itt in hdr, until we use the PREASSIGN_TAG */
		itt = sts->handle;
		hdr->itt = itt;
		data = task_data->resp_buffer + hdr_len;
		data_len = task_data->resp_len - hdr_len;
		iscsi_complete_pdu(conn, hdr, data, data_len);
		break;
	default:
		ql4_printk(KERN_ERR, ha, "Passthru failed status = 0x%x\n",
			   sts->completionStatus);
		break;
	}
	return;
}

static int qla4xxx_alloc_pdu(struct iscsi_task *task, uint8_t opcode)
{
	struct ql4_task_data *task_data;
	struct iscsi_session *sess;
	struct ddb_entry *ddb_entry;
	struct scsi_qla_host *ha;
	int hdr_len;

	sess = task->conn->session;
	ddb_entry = sess->dd_data;
	ha = ddb_entry->ha;
	task_data = task->dd_data;
	memset(task_data, 0, sizeof(struct ql4_task_data));

	if (task->sc) {
		ql4_printk(KERN_INFO, ha,
			   "%s: SCSI Commands not implemented\n", __func__);
		return -EINVAL;
	}

	hdr_len = sizeof(struct iscsi_hdr);
	task_data->ha = ha;
	task_data->task = task;

	if (task->data_count) {
		task_data->data_dma = dma_map_single(&ha->pdev->dev, task->data,
						     task->data_count,
						     PCI_DMA_TODEVICE);
	}

	DEBUG2(ql4_printk(KERN_INFO, ha, "%s: MaxRecvLen %u, iscsi hrd %d\n",
		      __func__, task->conn->max_recv_dlength, hdr_len));

	task_data->resp_len = task->conn->max_recv_dlength + hdr_len;
	task_data->resp_buffer = dma_alloc_coherent(&ha->pdev->dev,
						    task_data->resp_len,
						    &task_data->resp_dma,
						    GFP_ATOMIC);
	if (!task_data->resp_buffer)
		goto exit_alloc_pdu;

	task_data->req_len = task->data_count + hdr_len;
	task_data->req_buffer = dma_alloc_coherent(&ha->pdev->dev,
						   task_data->req_len,
						   &task_data->req_dma,
						   GFP_ATOMIC);
	if (!task_data->req_buffer)
		goto exit_alloc_pdu;

	task->hdr = task_data->req_buffer;

	INIT_WORK(&task_data->task_work, qla4xxx_task_work);

	return 0;

exit_alloc_pdu:
	if (task_data->resp_buffer)
		dma_free_coherent(&ha->pdev->dev, task_data->resp_len,
				  task_data->resp_buffer, task_data->resp_dma);

	if (task_data->req_buffer)
		dma_free_coherent(&ha->pdev->dev, task_data->req_len,
				  task_data->req_buffer, task_data->req_dma);
	return -ENOMEM;
}

static void qla4xxx_task_cleanup(struct iscsi_task *task)
{
	struct ql4_task_data *task_data;
	struct iscsi_session *sess;
	struct ddb_entry *ddb_entry;
	struct scsi_qla_host *ha;
	int hdr_len;

	hdr_len = sizeof(struct iscsi_hdr);
	sess = task->conn->session;
	ddb_entry = sess->dd_data;
	ha = ddb_entry->ha;
	task_data = task->dd_data;

	if (task->data_count) {
		dma_unmap_single(&ha->pdev->dev, task_data->data_dma,
				 task->data_count, PCI_DMA_TODEVICE);
	}

	DEBUG2(ql4_printk(KERN_INFO, ha, "%s: MaxRecvLen %u, iscsi hrd %d\n",
		      __func__, task->conn->max_recv_dlength, hdr_len));

	dma_free_coherent(&ha->pdev->dev, task_data->resp_len,
			  task_data->resp_buffer, task_data->resp_dma);
	dma_free_coherent(&ha->pdev->dev, task_data->req_len,
			  task_data->req_buffer, task_data->req_dma);
	return;
}

static int qla4xxx_task_xmit(struct iscsi_task *task)
{
	struct scsi_cmnd *sc = task->sc;
	struct iscsi_session *sess = task->conn->session;
	struct ddb_entry *ddb_entry = sess->dd_data;
	struct scsi_qla_host *ha = ddb_entry->ha;

	if (!sc)
		return qla4xxx_send_passthru0(task);

	ql4_printk(KERN_INFO, ha, "%s: scsi cmd xmit not implemented\n",
		   __func__);
	return -ENOSYS;
}

void qla4xxx_update_session_conn_param(struct scsi_qla_host *ha,
				       struct ddb_entry *ddb_entry)
{
	struct iscsi_cls_session *cls_sess;
	struct iscsi_cls_conn *cls_conn;
	struct iscsi_session *sess;
	struct iscsi_conn *conn;
	uint32_t ddb_state;
	dma_addr_t fw_ddb_entry_dma;
	struct dev_db_entry *fw_ddb_entry;

	fw_ddb_entry = dma_alloc_coherent(&ha->pdev->dev, sizeof(*fw_ddb_entry),
					  &fw_ddb_entry_dma, GFP_KERNEL);
	if (!fw_ddb_entry) {
		ql4_printk(KERN_ERR, ha,
			   "%s: Unable to allocate dma buffer\n", __func__);
		return;
	}

	if (qla4xxx_get_fwddb_entry(ha, ddb_entry->fw_ddb_index, fw_ddb_entry,
				    fw_ddb_entry_dma, NULL, NULL, &ddb_state,
				    NULL, NULL, NULL) == QLA_ERROR) {
		DEBUG2(ql4_printk(KERN_ERR, ha, "scsi%ld: %s: failed "
				  "get_ddb_entry for fw_ddb_index %d\n",
				  ha->host_no, __func__,
				  ddb_entry->fw_ddb_index));
		return;
	}

	cls_sess = ddb_entry->sess;
	sess = cls_sess->dd_data;

	cls_conn = ddb_entry->conn;
	conn = cls_conn->dd_data;

	/* Update params */
	conn->max_recv_dlength = BYTE_UNITS *
			  le16_to_cpu(fw_ddb_entry->iscsi_max_rcv_data_seg_len);

	conn->max_xmit_dlength = BYTE_UNITS *
			  le16_to_cpu(fw_ddb_entry->iscsi_max_snd_data_seg_len);

	sess->initial_r2t_en =
			    (BIT_10 & le16_to_cpu(fw_ddb_entry->iscsi_options));

	sess->max_r2t = le16_to_cpu(fw_ddb_entry->iscsi_max_outsnd_r2t);

	sess->imm_data_en = (BIT_11 & le16_to_cpu(fw_ddb_entry->iscsi_options));

	sess->first_burst = BYTE_UNITS *
			       le16_to_cpu(fw_ddb_entry->iscsi_first_burst_len);

	sess->max_burst = BYTE_UNITS *
				 le16_to_cpu(fw_ddb_entry->iscsi_max_burst_len);

	sess->time2wait = le16_to_cpu(fw_ddb_entry->iscsi_def_time2wait);

	sess->time2retain = le16_to_cpu(fw_ddb_entry->iscsi_def_time2retain);

	sess->tpgt = le32_to_cpu(fw_ddb_entry->tgt_portal_grp);

	memcpy(sess->initiatorname, ha->name_string,
	       min(sizeof(ha->name_string), sizeof(sess->initiatorname)));
}
=======
	qla_ep = ep->dd_data;
	ha = to_qla_host(qla_ep->host);

	if (adapter_up(ha) && !test_bit(AF_BUILD_DDB_LIST, &ha->flags))
		ret = 1;

	return ret;
}

static void qla4xxx_ep_disconnect(struct iscsi_endpoint *ep)
{
	DEBUG2(printk(KERN_INFO "Func: %s\n", __func__));
	iscsi_destroy_endpoint(ep);
}

static int qla4xxx_get_ep_param(struct iscsi_endpoint *ep,
				enum iscsi_param param,
				char *buf)
{
	struct qla_endpoint *qla_ep = ep->dd_data;
	struct sockaddr *dst_addr;

	DEBUG2(printk(KERN_INFO "Func: %s\n", __func__));

	switch (param) {
	case ISCSI_PARAM_CONN_PORT:
	case ISCSI_PARAM_CONN_ADDRESS:
		if (!qla_ep)
			return -ENOTCONN;

		dst_addr = (struct sockaddr *)&qla_ep->dst_addr;
		if (!dst_addr)
			return -ENOTCONN;

		return iscsi_conn_get_addr_param((struct sockaddr_storage *)
						 &qla_ep->dst_addr, param, buf);
	default:
		return -ENOSYS;
	}
}

static void qla4xxx_conn_get_stats(struct iscsi_cls_conn *cls_conn,
				   struct iscsi_stats *stats)
{
	struct iscsi_session *sess;
	struct iscsi_cls_session *cls_sess;
	struct ddb_entry *ddb_entry;
	struct scsi_qla_host *ha;
	struct ql_iscsi_stats *ql_iscsi_stats;
	int stats_size;
	int ret;
	dma_addr_t iscsi_stats_dma;

	DEBUG2(printk(KERN_INFO "Func: %s\n", __func__));

	cls_sess = iscsi_conn_to_session(cls_conn);
	sess = cls_sess->dd_data;
	ddb_entry = sess->dd_data;
	ha = ddb_entry->ha;

	stats_size = PAGE_ALIGN(sizeof(struct ql_iscsi_stats));
	/* Allocate memory */
	ql_iscsi_stats = dma_alloc_coherent(&ha->pdev->dev, stats_size,
					    &iscsi_stats_dma, GFP_KERNEL);
	if (!ql_iscsi_stats) {
		ql4_printk(KERN_ERR, ha,
			   "Unable to allocate memory for iscsi stats\n");
		goto exit_get_stats;
	}

	ret =  qla4xxx_get_mgmt_data(ha, ddb_entry->fw_ddb_index, stats_size,
				     iscsi_stats_dma);
	if (ret != QLA_SUCCESS) {
		ql4_printk(KERN_ERR, ha,
			   "Unable to retreive iscsi stats\n");
		goto free_stats;
	}

	/* octets */
	stats->txdata_octets = le64_to_cpu(ql_iscsi_stats->tx_data_octets);
	stats->rxdata_octets = le64_to_cpu(ql_iscsi_stats->rx_data_octets);
	/* xmit pdus */
	stats->noptx_pdus = le32_to_cpu(ql_iscsi_stats->tx_nopout_pdus);
	stats->scsicmd_pdus = le32_to_cpu(ql_iscsi_stats->tx_scsi_cmd_pdus);
	stats->tmfcmd_pdus = le32_to_cpu(ql_iscsi_stats->tx_tmf_cmd_pdus);
	stats->login_pdus = le32_to_cpu(ql_iscsi_stats->tx_login_cmd_pdus);
	stats->text_pdus = le32_to_cpu(ql_iscsi_stats->tx_text_cmd_pdus);
	stats->dataout_pdus = le32_to_cpu(ql_iscsi_stats->tx_scsi_write_pdus);
	stats->logout_pdus = le32_to_cpu(ql_iscsi_stats->tx_logout_cmd_pdus);
	stats->snack_pdus = le32_to_cpu(ql_iscsi_stats->tx_snack_req_pdus);
	/* recv pdus */
	stats->noprx_pdus = le32_to_cpu(ql_iscsi_stats->rx_nopin_pdus);
	stats->scsirsp_pdus = le32_to_cpu(ql_iscsi_stats->rx_scsi_resp_pdus);
	stats->tmfrsp_pdus = le32_to_cpu(ql_iscsi_stats->rx_tmf_resp_pdus);
	stats->textrsp_pdus = le32_to_cpu(ql_iscsi_stats->rx_text_resp_pdus);
	stats->datain_pdus = le32_to_cpu(ql_iscsi_stats->rx_scsi_read_pdus);
	stats->logoutrsp_pdus =
			le32_to_cpu(ql_iscsi_stats->rx_logout_resp_pdus);
	stats->r2t_pdus = le32_to_cpu(ql_iscsi_stats->rx_r2t_pdus);
	stats->async_pdus = le32_to_cpu(ql_iscsi_stats->rx_async_pdus);
	stats->rjt_pdus = le32_to_cpu(ql_iscsi_stats->rx_reject_pdus);

free_stats:
	dma_free_coherent(&ha->pdev->dev, stats_size, ql_iscsi_stats,
			  iscsi_stats_dma);
exit_get_stats:
	return;
}

static enum blk_eh_timer_return qla4xxx_eh_cmd_timed_out(struct scsi_cmnd *sc)
{
	struct iscsi_cls_session *session;
	struct iscsi_session *sess;
	unsigned long flags;
	enum blk_eh_timer_return ret = BLK_EH_NOT_HANDLED;

	session = starget_to_session(scsi_target(sc->device));
	sess = session->dd_data;

	spin_lock_irqsave(&session->lock, flags);
	if (session->state == ISCSI_SESSION_FAILED)
		ret = BLK_EH_RESET_TIMER;
	spin_unlock_irqrestore(&session->lock, flags);

	return ret;
}

static int qla4xxx_host_get_param(struct Scsi_Host *shost,
				  enum iscsi_host_param param, char *buf)
{
	struct scsi_qla_host *ha = to_qla_host(shost);
	int len;

	switch (param) {
	case ISCSI_HOST_PARAM_HWADDRESS:
		len = sysfs_format_mac(buf, ha->my_mac, MAC_ADDR_LEN);
		break;
	case ISCSI_HOST_PARAM_IPADDRESS:
		len = sprintf(buf, "%pI4\n", &ha->ip_config.ip_address);
		break;
	case ISCSI_HOST_PARAM_INITIATOR_NAME:
		len = sprintf(buf, "%s\n", ha->name_string);
		break;
	default:
		return -ENOSYS;
	}
>>>>>>> 6350323a

	return len;
}

static void qla4xxx_create_ipv4_iface(struct scsi_qla_host *ha)
{
	if (ha->iface_ipv4)
		return;

	/* IPv4 */
	ha->iface_ipv4 = iscsi_create_iface(ha->host,
					    &qla4xxx_iscsi_transport,
					    ISCSI_IFACE_TYPE_IPV4, 0, 0);
	if (!ha->iface_ipv4)
		ql4_printk(KERN_ERR, ha, "Could not create IPv4 iSCSI "
			   "iface0.\n");
}

static void qla4xxx_create_ipv6_iface(struct scsi_qla_host *ha)
{
	if (!ha->iface_ipv6_0)
		/* IPv6 iface-0 */
		ha->iface_ipv6_0 = iscsi_create_iface(ha->host,
						      &qla4xxx_iscsi_transport,
						      ISCSI_IFACE_TYPE_IPV6, 0,
						      0);
	if (!ha->iface_ipv6_0)
		ql4_printk(KERN_ERR, ha, "Could not create IPv6 iSCSI "
			   "iface0.\n");

	if (!ha->iface_ipv6_1)
		/* IPv6 iface-1 */
		ha->iface_ipv6_1 = iscsi_create_iface(ha->host,
						      &qla4xxx_iscsi_transport,
						      ISCSI_IFACE_TYPE_IPV6, 1,
						      0);
	if (!ha->iface_ipv6_1)
		ql4_printk(KERN_ERR, ha, "Could not create IPv6 iSCSI "
			   "iface1.\n");
}

<<<<<<< HEAD
/***
 * qla4xxx_mark_device_missing - blocks the session
 * @cls_session: Pointer to the session to be blocked
 * @ddb_entry: Pointer to device database entry
 *
 * This routine marks a device missing and close connection.
 **/
void qla4xxx_mark_device_missing(struct iscsi_cls_session *cls_session)
{
	iscsi_block_session(cls_session);
=======
static void qla4xxx_create_ifaces(struct scsi_qla_host *ha)
{
	if (ha->ip_config.ipv4_options & IPOPT_IPV4_PROTOCOL_ENABLE)
		qla4xxx_create_ipv4_iface(ha);

	if (ha->ip_config.ipv6_options & IPV6_OPT_IPV6_PROTOCOL_ENABLE)
		qla4xxx_create_ipv6_iface(ha);
>>>>>>> 6350323a
}

static void qla4xxx_destroy_ipv4_iface(struct scsi_qla_host *ha)
{
<<<<<<< HEAD
	iscsi_host_for_each_session(ha->host, qla4xxx_mark_device_missing);
=======
	if (ha->iface_ipv4) {
		iscsi_destroy_iface(ha->iface_ipv4);
		ha->iface_ipv4 = NULL;
	}
>>>>>>> 6350323a
}

static void qla4xxx_destroy_ipv6_iface(struct scsi_qla_host *ha)
{
	if (ha->iface_ipv6_0) {
		iscsi_destroy_iface(ha->iface_ipv6_0);
		ha->iface_ipv6_0 = NULL;
	}
	if (ha->iface_ipv6_1) {
		iscsi_destroy_iface(ha->iface_ipv6_1);
		ha->iface_ipv6_1 = NULL;
	}
}

static void qla4xxx_destroy_ifaces(struct scsi_qla_host *ha)
{
	qla4xxx_destroy_ipv4_iface(ha);
	qla4xxx_destroy_ipv6_iface(ha);
}

static void qla4xxx_set_ipv6(struct scsi_qla_host *ha,
			     struct iscsi_iface_param_info *iface_param,
			     struct addr_ctrl_blk *init_fw_cb)
{
	/*
	 * iface_num 0 is valid for IPv6 Addr, linklocal, router, autocfg.
	 * iface_num 1 is valid only for IPv6 Addr.
	 */
	switch (iface_param->param) {
	case ISCSI_NET_PARAM_IPV6_ADDR:
		if (iface_param->iface_num & 0x1)
			/* IPv6 Addr 1 */
			memcpy(init_fw_cb->ipv6_addr1, iface_param->value,
			       sizeof(init_fw_cb->ipv6_addr1));
		else
			/* IPv6 Addr 0 */
			memcpy(init_fw_cb->ipv6_addr0, iface_param->value,
			       sizeof(init_fw_cb->ipv6_addr0));
		break;
	case ISCSI_NET_PARAM_IPV6_LINKLOCAL:
		if (iface_param->iface_num & 0x1)
			break;
		memcpy(init_fw_cb->ipv6_if_id, &iface_param->value[8],
		       sizeof(init_fw_cb->ipv6_if_id));
		break;
	case ISCSI_NET_PARAM_IPV6_ROUTER:
		if (iface_param->iface_num & 0x1)
			break;
		memcpy(init_fw_cb->ipv6_dflt_rtr_addr, iface_param->value,
		       sizeof(init_fw_cb->ipv6_dflt_rtr_addr));
		break;
	case ISCSI_NET_PARAM_IPV6_ADDR_AUTOCFG:
		/* Autocfg applies to even interface */
		if (iface_param->iface_num & 0x1)
			break;

		if (iface_param->value[0] == ISCSI_IPV6_AUTOCFG_DISABLE)
			init_fw_cb->ipv6_addtl_opts &=
				cpu_to_le16(
				  ~IPV6_ADDOPT_NEIGHBOR_DISCOVERY_ADDR_ENABLE);
		else if (iface_param->value[0] == ISCSI_IPV6_AUTOCFG_ND_ENABLE)
			init_fw_cb->ipv6_addtl_opts |=
				cpu_to_le16(
				  IPV6_ADDOPT_NEIGHBOR_DISCOVERY_ADDR_ENABLE);
		else
			ql4_printk(KERN_ERR, ha, "Invalid autocfg setting for "
				   "IPv6 addr\n");
		break;
	case ISCSI_NET_PARAM_IPV6_LINKLOCAL_AUTOCFG:
		/* Autocfg applies to even interface */
		if (iface_param->iface_num & 0x1)
			break;

		if (iface_param->value[0] ==
		    ISCSI_IPV6_LINKLOCAL_AUTOCFG_ENABLE)
			init_fw_cb->ipv6_addtl_opts |= cpu_to_le16(
					IPV6_ADDOPT_AUTOCONFIG_LINK_LOCAL_ADDR);
		else if (iface_param->value[0] ==
			 ISCSI_IPV6_LINKLOCAL_AUTOCFG_DISABLE)
			init_fw_cb->ipv6_addtl_opts &= cpu_to_le16(
				       ~IPV6_ADDOPT_AUTOCONFIG_LINK_LOCAL_ADDR);
		else
			ql4_printk(KERN_ERR, ha, "Invalid autocfg setting for "
				   "IPv6 linklocal addr\n");
		break;
	case ISCSI_NET_PARAM_IPV6_ROUTER_AUTOCFG:
		/* Autocfg applies to even interface */
		if (iface_param->iface_num & 0x1)
			break;

		if (iface_param->value[0] == ISCSI_IPV6_ROUTER_AUTOCFG_ENABLE)
			memset(init_fw_cb->ipv6_dflt_rtr_addr, 0,
			       sizeof(init_fw_cb->ipv6_dflt_rtr_addr));
		break;
	case ISCSI_NET_PARAM_IFACE_ENABLE:
		if (iface_param->value[0] == ISCSI_IFACE_ENABLE) {
			init_fw_cb->ipv6_opts |=
				cpu_to_le16(IPV6_OPT_IPV6_PROTOCOL_ENABLE);
			qla4xxx_create_ipv6_iface(ha);
		} else {
			init_fw_cb->ipv6_opts &=
				cpu_to_le16(~IPV6_OPT_IPV6_PROTOCOL_ENABLE &
					    0xFFFF);
			qla4xxx_destroy_ipv6_iface(ha);
		}
		break;
	case ISCSI_NET_PARAM_VLAN_TAG:
		if (iface_param->len != sizeof(init_fw_cb->ipv6_vlan_tag))
			break;
		init_fw_cb->ipv6_vlan_tag =
				cpu_to_be16(*(uint16_t *)iface_param->value);
		break;
	case ISCSI_NET_PARAM_VLAN_ENABLED:
		if (iface_param->value[0] == ISCSI_VLAN_ENABLE)
			init_fw_cb->ipv6_opts |=
				cpu_to_le16(IPV6_OPT_VLAN_TAGGING_ENABLE);
		else
			init_fw_cb->ipv6_opts &=
				cpu_to_le16(~IPV6_OPT_VLAN_TAGGING_ENABLE);
		break;
	case ISCSI_NET_PARAM_MTU:
		init_fw_cb->eth_mtu_size =
				cpu_to_le16(*(uint16_t *)iface_param->value);
		break;
	case ISCSI_NET_PARAM_PORT:
		/* Autocfg applies to even interface */
		if (iface_param->iface_num & 0x1)
			break;

		init_fw_cb->ipv6_port =
				cpu_to_le16(*(uint16_t *)iface_param->value);
		break;
	default:
		ql4_printk(KERN_ERR, ha, "Unknown IPv6 param = %d\n",
			   iface_param->param);
		break;
	}
}

static void qla4xxx_set_ipv4(struct scsi_qla_host *ha,
			     struct iscsi_iface_param_info *iface_param,
			     struct addr_ctrl_blk *init_fw_cb)
{
	switch (iface_param->param) {
	case ISCSI_NET_PARAM_IPV4_ADDR:
		memcpy(init_fw_cb->ipv4_addr, iface_param->value,
		       sizeof(init_fw_cb->ipv4_addr));
		break;
	case ISCSI_NET_PARAM_IPV4_SUBNET:
		memcpy(init_fw_cb->ipv4_subnet,	iface_param->value,
		       sizeof(init_fw_cb->ipv4_subnet));
		break;
	case ISCSI_NET_PARAM_IPV4_GW:
		memcpy(init_fw_cb->ipv4_gw_addr, iface_param->value,
		       sizeof(init_fw_cb->ipv4_gw_addr));
		break;
	case ISCSI_NET_PARAM_IPV4_BOOTPROTO:
		if (iface_param->value[0] == ISCSI_BOOTPROTO_DHCP)
			init_fw_cb->ipv4_tcp_opts |=
					cpu_to_le16(TCPOPT_DHCP_ENABLE);
		else if (iface_param->value[0] == ISCSI_BOOTPROTO_STATIC)
			init_fw_cb->ipv4_tcp_opts &=
					cpu_to_le16(~TCPOPT_DHCP_ENABLE);
		else
			ql4_printk(KERN_ERR, ha, "Invalid IPv4 bootproto\n");
		break;
	case ISCSI_NET_PARAM_IFACE_ENABLE:
		if (iface_param->value[0] == ISCSI_IFACE_ENABLE) {
			init_fw_cb->ipv4_ip_opts |=
				cpu_to_le16(IPOPT_IPV4_PROTOCOL_ENABLE);
			qla4xxx_create_ipv4_iface(ha);
		} else {
			init_fw_cb->ipv4_ip_opts &=
				cpu_to_le16(~IPOPT_IPV4_PROTOCOL_ENABLE &
					    0xFFFF);
			qla4xxx_destroy_ipv4_iface(ha);
		}
		break;
	case ISCSI_NET_PARAM_VLAN_TAG:
		if (iface_param->len != sizeof(init_fw_cb->ipv4_vlan_tag))
			break;
		init_fw_cb->ipv4_vlan_tag =
				cpu_to_be16(*(uint16_t *)iface_param->value);
		break;
	case ISCSI_NET_PARAM_VLAN_ENABLED:
		if (iface_param->value[0] == ISCSI_VLAN_ENABLE)
			init_fw_cb->ipv4_ip_opts |=
					cpu_to_le16(IPOPT_VLAN_TAGGING_ENABLE);
		else
			init_fw_cb->ipv4_ip_opts &=
					cpu_to_le16(~IPOPT_VLAN_TAGGING_ENABLE);
		break;
	case ISCSI_NET_PARAM_MTU:
		init_fw_cb->eth_mtu_size =
				cpu_to_le16(*(uint16_t *)iface_param->value);
		break;
	case ISCSI_NET_PARAM_PORT:
		init_fw_cb->ipv4_port =
				cpu_to_le16(*(uint16_t *)iface_param->value);
		break;
	default:
		ql4_printk(KERN_ERR, ha, "Unknown IPv4 param = %d\n",
			   iface_param->param);
		break;
	}
}

static void
qla4xxx_initcb_to_acb(struct addr_ctrl_blk *init_fw_cb)
{
	struct addr_ctrl_blk_def *acb;
	acb = (struct addr_ctrl_blk_def *)init_fw_cb;
	memset(acb->reserved1, 0, sizeof(acb->reserved1));
	memset(acb->reserved2, 0, sizeof(acb->reserved2));
	memset(acb->reserved3, 0, sizeof(acb->reserved3));
	memset(acb->reserved4, 0, sizeof(acb->reserved4));
	memset(acb->reserved5, 0, sizeof(acb->reserved5));
	memset(acb->reserved6, 0, sizeof(acb->reserved6));
	memset(acb->reserved7, 0, sizeof(acb->reserved7));
	memset(acb->reserved8, 0, sizeof(acb->reserved8));
	memset(acb->reserved9, 0, sizeof(acb->reserved9));
	memset(acb->reserved10, 0, sizeof(acb->reserved10));
	memset(acb->reserved11, 0, sizeof(acb->reserved11));
	memset(acb->reserved12, 0, sizeof(acb->reserved12));
	memset(acb->reserved13, 0, sizeof(acb->reserved13));
	memset(acb->reserved14, 0, sizeof(acb->reserved14));
	memset(acb->reserved15, 0, sizeof(acb->reserved15));
}

static int
qla4xxx_iface_set_param(struct Scsi_Host *shost, void *data, uint32_t len)
{
	struct scsi_qla_host *ha = to_qla_host(shost);
	int rval = 0;
	struct iscsi_iface_param_info *iface_param = NULL;
	struct addr_ctrl_blk *init_fw_cb = NULL;
	dma_addr_t init_fw_cb_dma;
	uint32_t mbox_cmd[MBOX_REG_COUNT];
	uint32_t mbox_sts[MBOX_REG_COUNT];
	uint32_t rem = len;
	struct nlattr *attr;

	init_fw_cb = dma_alloc_coherent(&ha->pdev->dev,
					sizeof(struct addr_ctrl_blk),
					&init_fw_cb_dma, GFP_KERNEL);
	if (!init_fw_cb) {
		ql4_printk(KERN_ERR, ha, "%s: Unable to alloc init_cb\n",
			   __func__);
		return -ENOMEM;
	}

	memset(init_fw_cb, 0, sizeof(struct addr_ctrl_blk));
	memset(&mbox_cmd, 0, sizeof(mbox_cmd));
	memset(&mbox_sts, 0, sizeof(mbox_sts));

	if (qla4xxx_get_ifcb(ha, &mbox_cmd[0], &mbox_sts[0], init_fw_cb_dma)) {
		ql4_printk(KERN_ERR, ha, "%s: get ifcb failed\n", __func__);
		rval = -EIO;
		goto exit_init_fw_cb;
	}

<<<<<<< HEAD
	if (test_bit(DPC_RESET_HA_INTR, &ha->dpc_flags) ||
	    test_bit(DPC_RESET_ACTIVE, &ha->dpc_flags) ||
	    test_bit(DPC_RESET_HA, &ha->dpc_flags) ||
	    test_bit(DPC_HA_UNRECOVERABLE, &ha->dpc_flags) ||
	    test_bit(DPC_HA_NEED_QUIESCENT, &ha->dpc_flags) ||
	    !test_bit(AF_ONLINE, &ha->flags) ||
	    !test_bit(AF_LINK_UP, &ha->flags) ||
	    test_bit(DPC_RESET_HA_FW_CONTEXT, &ha->dpc_flags))
		goto qc_host_busy;
=======
	nla_for_each_attr(attr, data, len, rem) {
		iface_param = nla_data(attr);

		if (iface_param->param_type != ISCSI_NET_PARAM)
			continue;

		switch (iface_param->iface_type) {
		case ISCSI_IFACE_TYPE_IPV4:
			switch (iface_param->iface_num) {
			case 0:
				qla4xxx_set_ipv4(ha, iface_param, init_fw_cb);
				break;
			default:
				/* Cannot have more than one IPv4 interface */
				ql4_printk(KERN_ERR, ha, "Invalid IPv4 iface "
					   "number = %d\n",
					   iface_param->iface_num);
				break;
			}
			break;
		case ISCSI_IFACE_TYPE_IPV6:
			switch (iface_param->iface_num) {
			case 0:
			case 1:
				qla4xxx_set_ipv6(ha, iface_param, init_fw_cb);
				break;
			default:
				/* Cannot have more than two IPv6 interface */
				ql4_printk(KERN_ERR, ha, "Invalid IPv6 iface "
					   "number = %d\n",
					   iface_param->iface_num);
				break;
			}
			break;
		default:
			ql4_printk(KERN_ERR, ha, "Invalid iface type\n");
			break;
		}
	}

	init_fw_cb->cookie = cpu_to_le32(0x11BEAD5A);
>>>>>>> 6350323a

	rval = qla4xxx_set_flash(ha, init_fw_cb_dma, FLASH_SEGMENT_IFCB,
				 sizeof(struct addr_ctrl_blk),
				 FLASH_OPT_RMW_COMMIT);
	if (rval != QLA_SUCCESS) {
		ql4_printk(KERN_ERR, ha, "%s: set flash mbx failed\n",
			   __func__);
		rval = -EIO;
		goto exit_init_fw_cb;
	}

	qla4xxx_disable_acb(ha);

	qla4xxx_initcb_to_acb(init_fw_cb);

	rval = qla4xxx_set_acb(ha, &mbox_cmd[0], &mbox_sts[0], init_fw_cb_dma);
	if (rval != QLA_SUCCESS) {
		ql4_printk(KERN_ERR, ha, "%s: set acb mbx failed\n",
			   __func__);
		rval = -EIO;
		goto exit_init_fw_cb;
	}

	memset(init_fw_cb, 0, sizeof(struct addr_ctrl_blk));
	qla4xxx_update_local_ifcb(ha, &mbox_cmd[0], &mbox_sts[0], init_fw_cb,
				  init_fw_cb_dma);

exit_init_fw_cb:
	dma_free_coherent(&ha->pdev->dev, sizeof(struct addr_ctrl_blk),
			  init_fw_cb, init_fw_cb_dma);

	return rval;
}

static int qla4xxx_conn_get_param(struct iscsi_cls_conn *cls_conn,
				  enum iscsi_param param, char *buf)
{
	struct iscsi_conn *conn;
	struct qla_conn *qla_conn;
	struct sockaddr *dst_addr;
	int len = 0;

	conn = cls_conn->dd_data;
	qla_conn = conn->dd_data;
	dst_addr = &qla_conn->qla_ep->dst_addr;

	switch (param) {
	case ISCSI_PARAM_CONN_PORT:
	case ISCSI_PARAM_CONN_ADDRESS:
		return iscsi_conn_get_addr_param((struct sockaddr_storage *)
						 dst_addr, param, buf);
	default:
		return iscsi_conn_get_param(cls_conn, param, buf);
	}

	return len;

<<<<<<< HEAD
	if (ha->chap_dma_pool)
		dma_pool_destroy(ha->chap_dma_pool);

	if (ha->chap_list)
		vfree(ha->chap_list);
	ha->chap_list = NULL;

	/* release io space registers  */
	if (is_qla8022(ha)) {
		if (ha->nx_pcibase)
			iounmap(
			    (struct device_reg_82xx __iomem *)ha->nx_pcibase);
	} else if (ha->reg)
		iounmap(ha->reg);
	pci_release_regions(ha->pdev);
=======
>>>>>>> 6350323a
}

int qla4xxx_get_ddb_index(struct scsi_qla_host *ha, uint16_t *ddb_index)
{
	uint32_t mbx_sts = 0;
	uint16_t tmp_ddb_index;
	int ret;

get_ddb_index:
	tmp_ddb_index = find_first_zero_bit(ha->ddb_idx_map, MAX_DDB_ENTRIES);

	if (tmp_ddb_index >= MAX_DDB_ENTRIES) {
		DEBUG2(ql4_printk(KERN_INFO, ha,
				  "Free DDB index not available\n"));
		ret = QLA_ERROR;
		goto exit_get_ddb_index;
	}

	if (test_and_set_bit(tmp_ddb_index, ha->ddb_idx_map))
		goto get_ddb_index;

	DEBUG2(ql4_printk(KERN_INFO, ha,
			  "Found a free DDB index at %d\n", tmp_ddb_index));
	ret = qla4xxx_req_ddb_entry(ha, tmp_ddb_index, &mbx_sts);
	if (ret == QLA_ERROR) {
		if (mbx_sts == MBOX_STS_COMMAND_ERROR) {
			ql4_printk(KERN_INFO, ha,
				   "DDB index = %d not available trying next\n",
				   tmp_ddb_index);
			goto get_ddb_index;
		}
		DEBUG2(ql4_printk(KERN_INFO, ha,
				  "Free FW DDB not available\n"));
	}

<<<<<<< HEAD
	ha->chap_dma_pool = dma_pool_create("ql4_chap", &ha->pdev->dev,
					    CHAP_DMA_BLOCK_SIZE, 8, 0);

	if (ha->chap_dma_pool == NULL) {
		ql4_printk(KERN_WARNING, ha,
		    "%s: chap_dma_pool allocation failed..\n", __func__);
		goto mem_alloc_error_exit;
	}

	return QLA_SUCCESS;
=======
	*ddb_index = tmp_ddb_index;
>>>>>>> 6350323a

exit_get_ddb_index:
	return ret;
}

static int qla4xxx_match_ipaddress(struct scsi_qla_host *ha,
				   struct ddb_entry *ddb_entry,
				   char *existing_ipaddr,
				   char *user_ipaddr)
{
	uint8_t dst_ipaddr[IPv6_ADDR_LEN];
	char formatted_ipaddr[DDB_IPADDR_LEN];
	int status = QLA_SUCCESS, ret = 0;

	if (ddb_entry->fw_ddb_entry.options & DDB_OPT_IPV6_DEVICE) {
		ret = in6_pton(user_ipaddr, strlen(user_ipaddr), dst_ipaddr,
			       '\0', NULL);
		if (ret == 0) {
			status = QLA_ERROR;
			goto out_match;
		}
		ret = sprintf(formatted_ipaddr, "%pI6", dst_ipaddr);
	} else {
		ret = in4_pton(user_ipaddr, strlen(user_ipaddr), dst_ipaddr,
			       '\0', NULL);
		if (ret == 0) {
			status = QLA_ERROR;
			goto out_match;
		}
		ret = sprintf(formatted_ipaddr, "%pI4", dst_ipaddr);
	}

	if (strcmp(existing_ipaddr, formatted_ipaddr))
		status = QLA_ERROR;

out_match:
	return status;
}

static int qla4xxx_match_fwdb_session(struct scsi_qla_host *ha,
				      struct iscsi_cls_conn *cls_conn)
{
	int idx = 0, max_ddbs, rval;
	struct iscsi_cls_session *cls_sess = iscsi_conn_to_session(cls_conn);
	struct iscsi_session *sess, *existing_sess;
	struct iscsi_conn *conn, *existing_conn;
	struct ddb_entry *ddb_entry;

	sess = cls_sess->dd_data;
	conn = cls_conn->dd_data;

	if (sess->targetname == NULL ||
	    conn->persistent_address == NULL ||
	    conn->persistent_port == 0)
		return QLA_ERROR;

<<<<<<< HEAD
/**
 * qla4xxx_timer - checks every second for work to do.
 * @ha: Pointer to host adapter structure.
 **/
static void qla4xxx_timer(struct scsi_qla_host *ha)
{
	int start_dpc = 0;
	uint16_t w;
=======
	max_ddbs =  is_qla40XX(ha) ? MAX_DEV_DB_ENTRIES_40XX :
				     MAX_DEV_DB_ENTRIES;
>>>>>>> 6350323a

	for (idx = 0; idx < max_ddbs; idx++) {
		ddb_entry = qla4xxx_lookup_ddb_by_fw_index(ha, idx);
		if (ddb_entry == NULL)
			continue;

<<<<<<< HEAD
	/* Hardware read to trigger an EEH error during mailbox waits. */
	if (!pci_channel_offline(ha->pdev))
		pci_read_config_word(ha->pdev, PCI_VENDOR_ID, &w);

	if (is_qla8022(ha)) {
		qla4_8xxx_watchdog(ha);
	}
=======
		if (ddb_entry->ddb_type != FLASH_DDB)
			continue;

		existing_sess = ddb_entry->sess->dd_data;
		existing_conn = ddb_entry->conn->dd_data;

		if (existing_sess->targetname == NULL ||
		    existing_conn->persistent_address == NULL ||
		    existing_conn->persistent_port == 0)
			continue;

		DEBUG2(ql4_printk(KERN_INFO, ha,
				  "IQN = %s User IQN = %s\n",
				  existing_sess->targetname,
				  sess->targetname));

		DEBUG2(ql4_printk(KERN_INFO, ha,
				  "IP = %s User IP = %s\n",
				  existing_conn->persistent_address,
				  conn->persistent_address));
>>>>>>> 6350323a

		DEBUG2(ql4_printk(KERN_INFO, ha,
				  "Port = %d User Port = %d\n",
				  existing_conn->persistent_port,
				  conn->persistent_port));

		if (strcmp(existing_sess->targetname, sess->targetname))
			continue;
		rval = qla4xxx_match_ipaddress(ha, ddb_entry,
					existing_conn->persistent_address,
					conn->persistent_address);
		if (rval == QLA_ERROR)
			continue;
		if (existing_conn->persistent_port != conn->persistent_port)
			continue;
		break;
	}

	if (idx == max_ddbs)
		return QLA_ERROR;

	DEBUG2(ql4_printk(KERN_INFO, ha,
			  "Match found in fwdb sessions\n"));
	return QLA_SUCCESS;
}

static struct iscsi_cls_session *
qla4xxx_session_create(struct iscsi_endpoint *ep,
			uint16_t cmds_max, uint16_t qdepth,
			uint32_t initial_cmdsn)
{
	struct iscsi_cls_session *cls_sess;
	struct scsi_qla_host *ha;
	struct qla_endpoint *qla_ep;
	struct ddb_entry *ddb_entry;
	uint16_t ddb_index;
	struct iscsi_session *sess;
	struct sockaddr *dst_addr;
	int ret;

	DEBUG2(printk(KERN_INFO "Func: %s\n", __func__));
	if (!ep) {
		printk(KERN_ERR "qla4xxx: missing ep.\n");
		return NULL;
	}

	qla_ep = ep->dd_data;
	dst_addr = (struct sockaddr *)&qla_ep->dst_addr;
	ha = to_qla_host(qla_ep->host);

	ret = qla4xxx_get_ddb_index(ha, &ddb_index);
	if (ret == QLA_ERROR)
		return NULL;

	cls_sess = iscsi_session_setup(&qla4xxx_iscsi_transport, qla_ep->host,
				       cmds_max, sizeof(struct ddb_entry),
				       sizeof(struct ql4_task_data),
				       initial_cmdsn, ddb_index);
	if (!cls_sess)
		return NULL;

	sess = cls_sess->dd_data;
	ddb_entry = sess->dd_data;
	ddb_entry->fw_ddb_index = ddb_index;
	ddb_entry->fw_ddb_device_state = DDB_DS_NO_CONNECTION_ACTIVE;
	ddb_entry->ha = ha;
	ddb_entry->sess = cls_sess;
	ddb_entry->unblock_sess = qla4xxx_unblock_ddb;
	ddb_entry->ddb_change = qla4xxx_ddb_change;
	cls_sess->recovery_tmo = ql4xsess_recovery_tmo;
	ha->fw_ddb_index_map[ddb_entry->fw_ddb_index] = ddb_entry;
	ha->tot_ddbs++;

	return cls_sess;
}

static void qla4xxx_session_destroy(struct iscsi_cls_session *cls_sess)
{
	struct iscsi_session *sess;
	struct ddb_entry *ddb_entry;
	struct scsi_qla_host *ha;
	unsigned long flags;

	DEBUG2(printk(KERN_INFO "Func: %s\n", __func__));
	sess = cls_sess->dd_data;
	ddb_entry = sess->dd_data;
	ha = ddb_entry->ha;

	qla4xxx_clear_ddb_entry(ha, ddb_entry->fw_ddb_index);

	spin_lock_irqsave(&ha->hardware_lock, flags);
	qla4xxx_free_ddb(ha, ddb_entry);
	spin_unlock_irqrestore(&ha->hardware_lock, flags);
	iscsi_session_teardown(cls_sess);
}

static struct iscsi_cls_conn *
qla4xxx_conn_create(struct iscsi_cls_session *cls_sess, uint32_t conn_idx)
{
	struct iscsi_cls_conn *cls_conn;
	struct iscsi_session *sess;
	struct ddb_entry *ddb_entry;

	DEBUG2(printk(KERN_INFO "Func: %s\n", __func__));
	cls_conn = iscsi_conn_setup(cls_sess, sizeof(struct qla_conn),
				    conn_idx);
	if (!cls_conn)
		return NULL;

	sess = cls_sess->dd_data;
	ddb_entry = sess->dd_data;
	ddb_entry->conn = cls_conn;

	return cls_conn;
}

static int qla4xxx_conn_bind(struct iscsi_cls_session *cls_session,
			     struct iscsi_cls_conn *cls_conn,
			     uint64_t transport_fd, int is_leading)
{
	struct iscsi_conn *conn;
	struct qla_conn *qla_conn;
	struct iscsi_endpoint *ep;

	DEBUG2(printk(KERN_INFO "Func: %s\n", __func__));

	if (iscsi_conn_bind(cls_session, cls_conn, is_leading))
		return -EINVAL;
	ep = iscsi_lookup_endpoint(transport_fd);
	conn = cls_conn->dd_data;
	qla_conn = conn->dd_data;
	qla_conn->qla_ep = ep->dd_data;
	return 0;
}

static int qla4xxx_conn_start(struct iscsi_cls_conn *cls_conn)
{
	struct iscsi_cls_session *cls_sess = iscsi_conn_to_session(cls_conn);
	struct iscsi_session *sess;
	struct ddb_entry *ddb_entry;
	struct scsi_qla_host *ha;
	struct dev_db_entry *fw_ddb_entry = NULL;
	dma_addr_t fw_ddb_entry_dma;
	uint32_t mbx_sts = 0;
	int ret = 0;
	int status = QLA_SUCCESS;

	DEBUG2(printk(KERN_INFO "Func: %s\n", __func__));
	sess = cls_sess->dd_data;
	ddb_entry = sess->dd_data;
	ha = ddb_entry->ha;

	/* Check if we have  matching FW DDB, if yes then do not
	 * login to this target. This could cause target to logout previous
	 * connection
	 */
	ret = qla4xxx_match_fwdb_session(ha, cls_conn);
	if (ret == QLA_SUCCESS) {
		ql4_printk(KERN_INFO, ha,
			   "Session already exist in FW.\n");
		ret = -EEXIST;
		goto exit_conn_start;
	}

	fw_ddb_entry = dma_alloc_coherent(&ha->pdev->dev, sizeof(*fw_ddb_entry),
					  &fw_ddb_entry_dma, GFP_KERNEL);
	if (!fw_ddb_entry) {
		ql4_printk(KERN_ERR, ha,
			   "%s: Unable to allocate dma buffer\n", __func__);
		ret = -ENOMEM;
		goto exit_conn_start;
	}

	ret = qla4xxx_set_param_ddbentry(ha, ddb_entry, cls_conn, &mbx_sts);
	if (ret) {
		/* If iscsid is stopped and started then no need to do
		* set param again since ddb state will be already
		* active and FW does not allow set ddb to an
		* active session.
		*/
		if (mbx_sts)
			if (ddb_entry->fw_ddb_device_state ==
						DDB_DS_SESSION_ACTIVE) {
				ddb_entry->unblock_sess(ddb_entry->sess);
				goto exit_set_param;
			}

		ql4_printk(KERN_ERR, ha, "%s: Failed set param for index[%d]\n",
			   __func__, ddb_entry->fw_ddb_index);
		goto exit_conn_start;
	}

	status = qla4xxx_conn_open(ha, ddb_entry->fw_ddb_index);
	if (status == QLA_ERROR) {
		ql4_printk(KERN_ERR, ha, "%s: Login failed: %s\n", __func__,
			   sess->targetname);
		ret = -EINVAL;
		goto exit_conn_start;
	}

	if (ddb_entry->fw_ddb_device_state == DDB_DS_NO_CONNECTION_ACTIVE)
		ddb_entry->fw_ddb_device_state = DDB_DS_LOGIN_IN_PROCESS;

	DEBUG2(printk(KERN_INFO "%s: DDB state [%d]\n", __func__,
		      ddb_entry->fw_ddb_device_state));

exit_set_param:
	ret = 0;

exit_conn_start:
	if (fw_ddb_entry)
		dma_free_coherent(&ha->pdev->dev, sizeof(*fw_ddb_entry),
				  fw_ddb_entry, fw_ddb_entry_dma);
	return ret;
}

static void qla4xxx_conn_destroy(struct iscsi_cls_conn *cls_conn)
{
	struct iscsi_cls_session *cls_sess = iscsi_conn_to_session(cls_conn);
	struct iscsi_session *sess;
	struct scsi_qla_host *ha;
	struct ddb_entry *ddb_entry;
	int options;

	DEBUG2(printk(KERN_INFO "Func: %s\n", __func__));
	sess = cls_sess->dd_data;
	ddb_entry = sess->dd_data;
	ha = ddb_entry->ha;

	options = LOGOUT_OPTION_CLOSE_SESSION;
	if (qla4xxx_session_logout_ddb(ha, ddb_entry, options) == QLA_ERROR)
		ql4_printk(KERN_ERR, ha, "%s: Logout failed\n", __func__);
}

static void qla4xxx_task_work(struct work_struct *wdata)
{
	struct ql4_task_data *task_data;
	struct scsi_qla_host *ha;
	struct passthru_status *sts;
	struct iscsi_task *task;
	struct iscsi_hdr *hdr;
	uint8_t *data;
	uint32_t data_len;
	struct iscsi_conn *conn;
	int hdr_len;
	itt_t itt;

	task_data = container_of(wdata, struct ql4_task_data, task_work);
	ha = task_data->ha;
	task = task_data->task;
	sts = &task_data->sts;
	hdr_len = sizeof(struct iscsi_hdr);

	DEBUG3(printk(KERN_INFO "Status returned\n"));
	DEBUG3(qla4xxx_dump_buffer(sts, 64));
	DEBUG3(printk(KERN_INFO "Response buffer"));
	DEBUG3(qla4xxx_dump_buffer(task_data->resp_buffer, 64));

	conn = task->conn;

	switch (sts->completionStatus) {
	case PASSTHRU_STATUS_COMPLETE:
		hdr = (struct iscsi_hdr *)task_data->resp_buffer;
		/* Assign back the itt in hdr, until we use the PREASSIGN_TAG */
		itt = sts->handle;
		hdr->itt = itt;
		data = task_data->resp_buffer + hdr_len;
		data_len = task_data->resp_len - hdr_len;
		iscsi_complete_pdu(conn, hdr, data, data_len);
		break;
	default:
		ql4_printk(KERN_ERR, ha, "Passthru failed status = 0x%x\n",
			   sts->completionStatus);
		break;
	}
	return;
}

static int qla4xxx_alloc_pdu(struct iscsi_task *task, uint8_t opcode)
{
	struct ql4_task_data *task_data;
	struct iscsi_session *sess;
	struct ddb_entry *ddb_entry;
	struct scsi_qla_host *ha;
	int hdr_len;

	sess = task->conn->session;
	ddb_entry = sess->dd_data;
	ha = ddb_entry->ha;
	task_data = task->dd_data;
	memset(task_data, 0, sizeof(struct ql4_task_data));

	if (task->sc) {
		ql4_printk(KERN_INFO, ha,
			   "%s: SCSI Commands not implemented\n", __func__);
		return -EINVAL;
	}

	hdr_len = sizeof(struct iscsi_hdr);
	task_data->ha = ha;
	task_data->task = task;

	if (task->data_count) {
		task_data->data_dma = dma_map_single(&ha->pdev->dev, task->data,
						     task->data_count,
						     PCI_DMA_TODEVICE);
	}

	DEBUG2(ql4_printk(KERN_INFO, ha, "%s: MaxRecvLen %u, iscsi hrd %d\n",
		      __func__, task->conn->max_recv_dlength, hdr_len));

	task_data->resp_len = task->conn->max_recv_dlength + hdr_len;
	task_data->resp_buffer = dma_alloc_coherent(&ha->pdev->dev,
						    task_data->resp_len,
						    &task_data->resp_dma,
						    GFP_ATOMIC);
	if (!task_data->resp_buffer)
		goto exit_alloc_pdu;

	task_data->req_len = task->data_count + hdr_len;
	task_data->req_buffer = dma_alloc_coherent(&ha->pdev->dev,
						   task_data->req_len,
						   &task_data->req_dma,
						   GFP_ATOMIC);
	if (!task_data->req_buffer)
		goto exit_alloc_pdu;

	task->hdr = task_data->req_buffer;

	INIT_WORK(&task_data->task_work, qla4xxx_task_work);

	return 0;

exit_alloc_pdu:
	if (task_data->resp_buffer)
		dma_free_coherent(&ha->pdev->dev, task_data->resp_len,
				  task_data->resp_buffer, task_data->resp_dma);

	if (task_data->req_buffer)
		dma_free_coherent(&ha->pdev->dev, task_data->req_len,
				  task_data->req_buffer, task_data->req_dma);
	return -ENOMEM;
}

static void qla4xxx_task_cleanup(struct iscsi_task *task)
{
	struct ql4_task_data *task_data;
	struct iscsi_session *sess;
	struct ddb_entry *ddb_entry;
	struct scsi_qla_host *ha;
	int hdr_len;

	hdr_len = sizeof(struct iscsi_hdr);
	sess = task->conn->session;
	ddb_entry = sess->dd_data;
	ha = ddb_entry->ha;
	task_data = task->dd_data;

	if (task->data_count) {
		dma_unmap_single(&ha->pdev->dev, task_data->data_dma,
				 task->data_count, PCI_DMA_TODEVICE);
	}

	DEBUG2(ql4_printk(KERN_INFO, ha, "%s: MaxRecvLen %u, iscsi hrd %d\n",
		      __func__, task->conn->max_recv_dlength, hdr_len));

	dma_free_coherent(&ha->pdev->dev, task_data->resp_len,
			  task_data->resp_buffer, task_data->resp_dma);
	dma_free_coherent(&ha->pdev->dev, task_data->req_len,
			  task_data->req_buffer, task_data->req_dma);
	return;
}

static int qla4xxx_task_xmit(struct iscsi_task *task)
{
	struct scsi_cmnd *sc = task->sc;
	struct iscsi_session *sess = task->conn->session;
	struct ddb_entry *ddb_entry = sess->dd_data;
	struct scsi_qla_host *ha = ddb_entry->ha;

	if (!sc)
		return qla4xxx_send_passthru0(task);

	ql4_printk(KERN_INFO, ha, "%s: scsi cmd xmit not implemented\n",
		   __func__);
	return -ENOSYS;
}

static void qla4xxx_copy_fwddb_param(struct scsi_qla_host *ha,
				     struct dev_db_entry *fw_ddb_entry,
				     struct iscsi_cls_session *cls_sess,
				     struct iscsi_cls_conn *cls_conn)
{
	int buflen = 0;
	struct iscsi_session *sess;
	struct iscsi_conn *conn;
	char ip_addr[DDB_IPADDR_LEN];
	uint16_t options = 0;

	sess = cls_sess->dd_data;
	conn = cls_conn->dd_data;

	conn->max_recv_dlength = BYTE_UNITS *
			  le16_to_cpu(fw_ddb_entry->iscsi_max_rcv_data_seg_len);

	conn->max_xmit_dlength = BYTE_UNITS *
			  le16_to_cpu(fw_ddb_entry->iscsi_max_snd_data_seg_len);

	sess->initial_r2t_en =
			    (BIT_10 & le16_to_cpu(fw_ddb_entry->iscsi_options));

	sess->max_r2t = le16_to_cpu(fw_ddb_entry->iscsi_max_outsnd_r2t);

	sess->imm_data_en = (BIT_11 & le16_to_cpu(fw_ddb_entry->iscsi_options));

	sess->first_burst = BYTE_UNITS *
			       le16_to_cpu(fw_ddb_entry->iscsi_first_burst_len);

	sess->max_burst = BYTE_UNITS *
				 le16_to_cpu(fw_ddb_entry->iscsi_max_burst_len);

	sess->time2wait = le16_to_cpu(fw_ddb_entry->iscsi_def_time2wait);

	sess->time2retain = le16_to_cpu(fw_ddb_entry->iscsi_def_time2retain);

	conn->persistent_port = le16_to_cpu(fw_ddb_entry->port);

	sess->tpgt = le32_to_cpu(fw_ddb_entry->tgt_portal_grp);

	options = le16_to_cpu(fw_ddb_entry->options);
	if (options & DDB_OPT_IPV6_DEVICE)
		sprintf(ip_addr, "%pI6", fw_ddb_entry->ip_addr);
	else
		sprintf(ip_addr, "%pI4", fw_ddb_entry->ip_addr);

	iscsi_set_param(cls_conn, ISCSI_PARAM_TARGET_NAME,
			(char *)fw_ddb_entry->iscsi_name, buflen);
	iscsi_set_param(cls_conn, ISCSI_PARAM_INITIATOR_NAME,
			(char *)ha->name_string, buflen);
	iscsi_set_param(cls_conn, ISCSI_PARAM_PERSISTENT_ADDRESS,
			(char *)ip_addr, buflen);
}

void qla4xxx_update_session_conn_fwddb_param(struct scsi_qla_host *ha,
					     struct ddb_entry *ddb_entry)
{
	struct iscsi_cls_session *cls_sess;
	struct iscsi_cls_conn *cls_conn;
	uint32_t ddb_state;
	dma_addr_t fw_ddb_entry_dma;
	struct dev_db_entry *fw_ddb_entry;

	fw_ddb_entry = dma_alloc_coherent(&ha->pdev->dev, sizeof(*fw_ddb_entry),
					  &fw_ddb_entry_dma, GFP_KERNEL);
	if (!fw_ddb_entry) {
		ql4_printk(KERN_ERR, ha,
			   "%s: Unable to allocate dma buffer\n", __func__);
		goto exit_session_conn_fwddb_param;
	}

	if (qla4xxx_get_fwddb_entry(ha, ddb_entry->fw_ddb_index, fw_ddb_entry,
				    fw_ddb_entry_dma, NULL, NULL, &ddb_state,
				    NULL, NULL, NULL) == QLA_ERROR) {
		DEBUG2(ql4_printk(KERN_ERR, ha, "scsi%ld: %s: failed "
				  "get_ddb_entry for fw_ddb_index %d\n",
				  ha->host_no, __func__,
				  ddb_entry->fw_ddb_index));
		goto exit_session_conn_fwddb_param;
	}

	cls_sess = ddb_entry->sess;

	cls_conn = ddb_entry->conn;

	/* Update params */
	qla4xxx_copy_fwddb_param(ha, fw_ddb_entry, cls_sess, cls_conn);

exit_session_conn_fwddb_param:
	if (fw_ddb_entry)
		dma_free_coherent(&ha->pdev->dev, sizeof(*fw_ddb_entry),
				  fw_ddb_entry, fw_ddb_entry_dma);
}

void qla4xxx_update_session_conn_param(struct scsi_qla_host *ha,
				       struct ddb_entry *ddb_entry)
{
	struct iscsi_cls_session *cls_sess;
	struct iscsi_cls_conn *cls_conn;
	struct iscsi_session *sess;
	struct iscsi_conn *conn;
	uint32_t ddb_state;
	dma_addr_t fw_ddb_entry_dma;
	struct dev_db_entry *fw_ddb_entry;

	fw_ddb_entry = dma_alloc_coherent(&ha->pdev->dev, sizeof(*fw_ddb_entry),
					  &fw_ddb_entry_dma, GFP_KERNEL);
	if (!fw_ddb_entry) {
		ql4_printk(KERN_ERR, ha,
			   "%s: Unable to allocate dma buffer\n", __func__);
		goto exit_session_conn_param;
	}

	if (qla4xxx_get_fwddb_entry(ha, ddb_entry->fw_ddb_index, fw_ddb_entry,
				    fw_ddb_entry_dma, NULL, NULL, &ddb_state,
				    NULL, NULL, NULL) == QLA_ERROR) {
		DEBUG2(ql4_printk(KERN_ERR, ha, "scsi%ld: %s: failed "
				  "get_ddb_entry for fw_ddb_index %d\n",
				  ha->host_no, __func__,
				  ddb_entry->fw_ddb_index));
		goto exit_session_conn_param;
	}

	cls_sess = ddb_entry->sess;
	sess = cls_sess->dd_data;

	cls_conn = ddb_entry->conn;
	conn = cls_conn->dd_data;

	/* Update timers after login */
	ddb_entry->default_relogin_timeout =
				le16_to_cpu(fw_ddb_entry->def_timeout);
	ddb_entry->default_time2wait =
				le16_to_cpu(fw_ddb_entry->iscsi_def_time2wait);

	/* Update params */
	conn->max_recv_dlength = BYTE_UNITS *
			  le16_to_cpu(fw_ddb_entry->iscsi_max_rcv_data_seg_len);

	conn->max_xmit_dlength = BYTE_UNITS *
			  le16_to_cpu(fw_ddb_entry->iscsi_max_snd_data_seg_len);

	sess->initial_r2t_en =
			    (BIT_10 & le16_to_cpu(fw_ddb_entry->iscsi_options));

	sess->max_r2t = le16_to_cpu(fw_ddb_entry->iscsi_max_outsnd_r2t);

	sess->imm_data_en = (BIT_11 & le16_to_cpu(fw_ddb_entry->iscsi_options));

	sess->first_burst = BYTE_UNITS *
			       le16_to_cpu(fw_ddb_entry->iscsi_first_burst_len);

	sess->max_burst = BYTE_UNITS *
				 le16_to_cpu(fw_ddb_entry->iscsi_max_burst_len);

	sess->time2wait = le16_to_cpu(fw_ddb_entry->iscsi_def_time2wait);

	sess->time2retain = le16_to_cpu(fw_ddb_entry->iscsi_def_time2retain);

	sess->tpgt = le32_to_cpu(fw_ddb_entry->tgt_portal_grp);

	memcpy(sess->initiatorname, ha->name_string,
	       min(sizeof(ha->name_string), sizeof(sess->initiatorname)));

exit_session_conn_param:
	if (fw_ddb_entry)
		dma_free_coherent(&ha->pdev->dev, sizeof(*fw_ddb_entry),
				  fw_ddb_entry, fw_ddb_entry_dma);
}

/*
 * Timer routines
 */

static void qla4xxx_start_timer(struct scsi_qla_host *ha, void *func,
				unsigned long interval)
{
	DEBUG(printk("scsi: %s: Starting timer thread for adapter %d\n",
		     __func__, ha->host->host_no));
	init_timer(&ha->timer);
	ha->timer.expires = jiffies + interval * HZ;
	ha->timer.data = (unsigned long)ha;
	ha->timer.function = (void (*)(unsigned long))func;
	add_timer(&ha->timer);
	ha->timer_active = 1;
}

static void qla4xxx_stop_timer(struct scsi_qla_host *ha)
{
	del_timer_sync(&ha->timer);
	ha->timer_active = 0;
}

/***
 * qla4xxx_mark_device_missing - blocks the session
 * @cls_session: Pointer to the session to be blocked
 * @ddb_entry: Pointer to device database entry
 *
 * This routine marks a device missing and close connection.
 **/
void qla4xxx_mark_device_missing(struct iscsi_cls_session *cls_session)
{
	iscsi_block_session(cls_session);
}

/**
 * qla4xxx_mark_all_devices_missing - mark all devices as missing.
 * @ha: Pointer to host adapter structure.
 *
 * This routine marks a device missing and resets the relogin retry count.
 **/
void qla4xxx_mark_all_devices_missing(struct scsi_qla_host *ha)
{
	iscsi_host_for_each_session(ha->host, qla4xxx_mark_device_missing);
}

static struct srb* qla4xxx_get_new_srb(struct scsi_qla_host *ha,
				       struct ddb_entry *ddb_entry,
				       struct scsi_cmnd *cmd)
{
	struct srb *srb;

	srb = mempool_alloc(ha->srb_mempool, GFP_ATOMIC);
	if (!srb)
		return srb;

	kref_init(&srb->srb_ref);
	srb->ha = ha;
	srb->ddb = ddb_entry;
	srb->cmd = cmd;
	srb->flags = 0;
	CMD_SP(cmd) = (void *)srb;

	return srb;
}

static void qla4xxx_srb_free_dma(struct scsi_qla_host *ha, struct srb *srb)
{
	struct scsi_cmnd *cmd = srb->cmd;

	if (srb->flags & SRB_DMA_VALID) {
		scsi_dma_unmap(cmd);
		srb->flags &= ~SRB_DMA_VALID;
	}
	CMD_SP(cmd) = NULL;
}

void qla4xxx_srb_compl(struct kref *ref)
{
	struct srb *srb = container_of(ref, struct srb, srb_ref);
	struct scsi_cmnd *cmd = srb->cmd;
	struct scsi_qla_host *ha = srb->ha;

	qla4xxx_srb_free_dma(ha, srb);

	mempool_free(srb, ha->srb_mempool);

	cmd->scsi_done(cmd);
}

/**
 * qla4xxx_queuecommand - scsi layer issues scsi command to driver.
 * @host: scsi host
 * @cmd: Pointer to Linux's SCSI command structure
 *
 * Remarks:
 * This routine is invoked by Linux to send a SCSI command to the driver.
 * The mid-level driver tries to ensure that queuecommand never gets
 * invoked concurrently with itself or the interrupt handler (although
 * the interrupt handler may call this routine as part of request-
 * completion handling).   Unfortunely, it sometimes calls the scheduler
 * in interrupt context which is a big NO! NO!.
 **/
static int qla4xxx_queuecommand(struct Scsi_Host *host, struct scsi_cmnd *cmd)
{
	struct scsi_qla_host *ha = to_qla_host(host);
	struct ddb_entry *ddb_entry = cmd->device->hostdata;
	struct iscsi_cls_session *sess = ddb_entry->sess;
	struct srb *srb;
	int rval;

	if (test_bit(AF_EEH_BUSY, &ha->flags)) {
		if (test_bit(AF_PCI_CHANNEL_IO_PERM_FAILURE, &ha->flags))
			cmd->result = DID_NO_CONNECT << 16;
		else
			cmd->result = DID_REQUEUE << 16;
		goto qc_fail_command;
	}

	if (!sess) {
		cmd->result = DID_IMM_RETRY << 16;
		goto qc_fail_command;
	}

	rval = iscsi_session_chkready(sess);
	if (rval) {
		cmd->result = rval;
		goto qc_fail_command;
	}

	if (test_bit(DPC_RESET_HA_INTR, &ha->dpc_flags) ||
	    test_bit(DPC_RESET_ACTIVE, &ha->dpc_flags) ||
	    test_bit(DPC_RESET_HA, &ha->dpc_flags) ||
	    test_bit(DPC_HA_UNRECOVERABLE, &ha->dpc_flags) ||
	    test_bit(DPC_HA_NEED_QUIESCENT, &ha->dpc_flags) ||
	    !test_bit(AF_ONLINE, &ha->flags) ||
	    !test_bit(AF_LINK_UP, &ha->flags) ||
	    test_bit(DPC_RESET_HA_FW_CONTEXT, &ha->dpc_flags))
		goto qc_host_busy;

	srb = qla4xxx_get_new_srb(ha, ddb_entry, cmd);
	if (!srb)
		goto qc_host_busy;

	rval = qla4xxx_send_command_to_isp(ha, srb);
	if (rval != QLA_SUCCESS)
		goto qc_host_busy_free_sp;

	return 0;

qc_host_busy_free_sp:
	qla4xxx_srb_free_dma(ha, srb);
	mempool_free(srb, ha->srb_mempool);

qc_host_busy:
	return SCSI_MLQUEUE_HOST_BUSY;

qc_fail_command:
	cmd->scsi_done(cmd);

	return 0;
}

/**
 * qla4xxx_mem_free - frees memory allocated to adapter
 * @ha: Pointer to host adapter structure.
 *
 * Frees memory previously allocated by qla4xxx_mem_alloc
 **/
static void qla4xxx_mem_free(struct scsi_qla_host *ha)
{
	if (ha->queues)
		dma_free_coherent(&ha->pdev->dev, ha->queues_len, ha->queues,
				  ha->queues_dma);

	ha->queues_len = 0;
	ha->queues = NULL;
	ha->queues_dma = 0;
	ha->request_ring = NULL;
	ha->request_dma = 0;
	ha->response_ring = NULL;
	ha->response_dma = 0;
	ha->shadow_regs = NULL;
	ha->shadow_regs_dma = 0;

	/* Free srb pool. */
	if (ha->srb_mempool)
		mempool_destroy(ha->srb_mempool);

	ha->srb_mempool = NULL;

	if (ha->chap_dma_pool)
		dma_pool_destroy(ha->chap_dma_pool);

	if (ha->chap_list)
		vfree(ha->chap_list);
	ha->chap_list = NULL;

	if (ha->fw_ddb_dma_pool)
		dma_pool_destroy(ha->fw_ddb_dma_pool);

	/* release io space registers  */
	if (is_qla8022(ha)) {
		if (ha->nx_pcibase)
			iounmap(
			    (struct device_reg_82xx __iomem *)ha->nx_pcibase);
	} else if (ha->reg)
		iounmap(ha->reg);
	pci_release_regions(ha->pdev);
}

/**
 * qla4xxx_mem_alloc - allocates memory for use by adapter.
 * @ha: Pointer to host adapter structure
 *
 * Allocates DMA memory for request and response queues. Also allocates memory
 * for srbs.
 **/
static int qla4xxx_mem_alloc(struct scsi_qla_host *ha)
{
	unsigned long align;

	/* Allocate contiguous block of DMA memory for queues. */
	ha->queues_len = ((REQUEST_QUEUE_DEPTH * QUEUE_SIZE) +
			  (RESPONSE_QUEUE_DEPTH * QUEUE_SIZE) +
			  sizeof(struct shadow_regs) +
			  MEM_ALIGN_VALUE +
			  (PAGE_SIZE - 1)) & ~(PAGE_SIZE - 1);
	ha->queues = dma_alloc_coherent(&ha->pdev->dev, ha->queues_len,
					&ha->queues_dma, GFP_KERNEL);
	if (ha->queues == NULL) {
		ql4_printk(KERN_WARNING, ha,
		    "Memory Allocation failed - queues.\n");

		goto mem_alloc_error_exit;
	}
	memset(ha->queues, 0, ha->queues_len);

	/*
	 * As per RISC alignment requirements -- the bus-address must be a
	 * multiple of the request-ring size (in bytes).
	 */
	align = 0;
	if ((unsigned long)ha->queues_dma & (MEM_ALIGN_VALUE - 1))
		align = MEM_ALIGN_VALUE - ((unsigned long)ha->queues_dma &
					   (MEM_ALIGN_VALUE - 1));

	/* Update request and response queue pointers. */
	ha->request_dma = ha->queues_dma + align;
	ha->request_ring = (struct queue_entry *) (ha->queues + align);
	ha->response_dma = ha->queues_dma + align +
		(REQUEST_QUEUE_DEPTH * QUEUE_SIZE);
	ha->response_ring = (struct queue_entry *) (ha->queues + align +
						    (REQUEST_QUEUE_DEPTH *
						     QUEUE_SIZE));
	ha->shadow_regs_dma = ha->queues_dma + align +
		(REQUEST_QUEUE_DEPTH * QUEUE_SIZE) +
		(RESPONSE_QUEUE_DEPTH * QUEUE_SIZE);
	ha->shadow_regs = (struct shadow_regs *) (ha->queues + align +
						  (REQUEST_QUEUE_DEPTH *
						   QUEUE_SIZE) +
						  (RESPONSE_QUEUE_DEPTH *
						   QUEUE_SIZE));

	/* Allocate memory for srb pool. */
	ha->srb_mempool = mempool_create(SRB_MIN_REQ, mempool_alloc_slab,
					 mempool_free_slab, srb_cachep);
	if (ha->srb_mempool == NULL) {
		ql4_printk(KERN_WARNING, ha,
		    "Memory Allocation failed - SRB Pool.\n");

		goto mem_alloc_error_exit;
	}

	ha->chap_dma_pool = dma_pool_create("ql4_chap", &ha->pdev->dev,
					    CHAP_DMA_BLOCK_SIZE, 8, 0);

	if (ha->chap_dma_pool == NULL) {
		ql4_printk(KERN_WARNING, ha,
		    "%s: chap_dma_pool allocation failed..\n", __func__);
		goto mem_alloc_error_exit;
	}

	ha->fw_ddb_dma_pool = dma_pool_create("ql4_fw_ddb", &ha->pdev->dev,
					      DDB_DMA_BLOCK_SIZE, 8, 0);

	if (ha->fw_ddb_dma_pool == NULL) {
		ql4_printk(KERN_WARNING, ha,
			   "%s: fw_ddb_dma_pool allocation failed..\n",
			   __func__);
		goto mem_alloc_error_exit;
	}

	return QLA_SUCCESS;

mem_alloc_error_exit:
	qla4xxx_mem_free(ha);
	return QLA_ERROR;
}

/**
 * qla4_8xxx_check_fw_alive  - Check firmware health
 * @ha: Pointer to host adapter structure.
 *
 * Context: Interrupt
 **/
static void qla4_8xxx_check_fw_alive(struct scsi_qla_host *ha)
{
	uint32_t fw_heartbeat_counter, halt_status;

	fw_heartbeat_counter = qla4_8xxx_rd_32(ha, QLA82XX_PEG_ALIVE_COUNTER);
	/* If PEG_ALIVE_COUNTER is 0xffffffff, AER/EEH is in progress, ignore */
	if (fw_heartbeat_counter == 0xffffffff) {
		DEBUG2(printk(KERN_WARNING "scsi%ld: %s: Device in frozen "
		    "state, QLA82XX_PEG_ALIVE_COUNTER is 0xffffffff\n",
		    ha->host_no, __func__));
		return;
	}

	if (ha->fw_heartbeat_counter == fw_heartbeat_counter) {
		ha->seconds_since_last_heartbeat++;
		/* FW not alive after 2 seconds */
		if (ha->seconds_since_last_heartbeat == 2) {
			ha->seconds_since_last_heartbeat = 0;
			halt_status = qla4_8xxx_rd_32(ha,
						      QLA82XX_PEG_HALT_STATUS1);

			ql4_printk(KERN_INFO, ha,
				   "scsi(%ld): %s, Dumping hw/fw registers:\n "
				   " PEG_HALT_STATUS1: 0x%x, PEG_HALT_STATUS2:"
				   " 0x%x,\n PEG_NET_0_PC: 0x%x, PEG_NET_1_PC:"
				   " 0x%x,\n PEG_NET_2_PC: 0x%x, PEG_NET_3_PC:"
				   " 0x%x,\n PEG_NET_4_PC: 0x%x\n",
				   ha->host_no, __func__, halt_status,
				   qla4_8xxx_rd_32(ha,
						   QLA82XX_PEG_HALT_STATUS2),
				   qla4_8xxx_rd_32(ha, QLA82XX_CRB_PEG_NET_0 +
						   0x3c),
				   qla4_8xxx_rd_32(ha, QLA82XX_CRB_PEG_NET_1 +
						   0x3c),
				   qla4_8xxx_rd_32(ha, QLA82XX_CRB_PEG_NET_2 +
						   0x3c),
				   qla4_8xxx_rd_32(ha, QLA82XX_CRB_PEG_NET_3 +
						   0x3c),
				   qla4_8xxx_rd_32(ha, QLA82XX_CRB_PEG_NET_4 +
						   0x3c));

			/* Since we cannot change dev_state in interrupt
			 * context, set appropriate DPC flag then wakeup
			 * DPC */
			if (halt_status & HALT_STATUS_UNRECOVERABLE)
				set_bit(DPC_HA_UNRECOVERABLE, &ha->dpc_flags);
			else {
				printk("scsi%ld: %s: detect abort needed!\n",
				    ha->host_no, __func__);
				set_bit(DPC_RESET_HA, &ha->dpc_flags);
			}
			qla4xxx_wake_dpc(ha);
			qla4xxx_mailbox_premature_completion(ha);
		}
	} else
		ha->seconds_since_last_heartbeat = 0;

	ha->fw_heartbeat_counter = fw_heartbeat_counter;
}

/**
 * qla4_8xxx_watchdog - Poll dev state
 * @ha: Pointer to host adapter structure.
 *
 * Context: Interrupt
 **/
void qla4_8xxx_watchdog(struct scsi_qla_host *ha)
{
	uint32_t dev_state;

	dev_state = qla4_8xxx_rd_32(ha, QLA82XX_CRB_DEV_STATE);

	/* don't poll if reset is going on */
	if (!(test_bit(DPC_RESET_ACTIVE, &ha->dpc_flags) ||
	    test_bit(DPC_RESET_HA, &ha->dpc_flags) ||
	    test_bit(DPC_RETRY_RESET_HA, &ha->dpc_flags))) {
		if (dev_state == QLA82XX_DEV_NEED_RESET &&
		    !test_bit(DPC_RESET_HA, &ha->dpc_flags)) {
			if (!ql4xdontresethba) {
				ql4_printk(KERN_INFO, ha, "%s: HW State: "
				    "NEED RESET!\n", __func__);
				set_bit(DPC_RESET_HA, &ha->dpc_flags);
				qla4xxx_wake_dpc(ha);
				qla4xxx_mailbox_premature_completion(ha);
			}
		} else if (dev_state == QLA82XX_DEV_NEED_QUIESCENT &&
		    !test_bit(DPC_HA_NEED_QUIESCENT, &ha->dpc_flags)) {
			ql4_printk(KERN_INFO, ha, "%s: HW State: NEED QUIES!\n",
			    __func__);
			set_bit(DPC_HA_NEED_QUIESCENT, &ha->dpc_flags);
			qla4xxx_wake_dpc(ha);
		} else  {
			/* Check firmware health */
			qla4_8xxx_check_fw_alive(ha);
		}
	}
}

void qla4xxx_check_relogin_flash_ddb(struct iscsi_cls_session *cls_sess)
{
	struct iscsi_session *sess;
	struct ddb_entry *ddb_entry;
	struct scsi_qla_host *ha;

	sess = cls_sess->dd_data;
	ddb_entry = sess->dd_data;
	ha = ddb_entry->ha;

	if (!(ddb_entry->ddb_type == FLASH_DDB))
		return;

	if (adapter_up(ha) && !test_bit(DF_RELOGIN, &ddb_entry->flags) &&
	    !iscsi_is_session_online(cls_sess)) {
		if (atomic_read(&ddb_entry->retry_relogin_timer) !=
		    INVALID_ENTRY) {
			if (atomic_read(&ddb_entry->retry_relogin_timer) ==
					0) {
				atomic_set(&ddb_entry->retry_relogin_timer,
					   INVALID_ENTRY);
				set_bit(DPC_RELOGIN_DEVICE, &ha->dpc_flags);
				set_bit(DF_RELOGIN, &ddb_entry->flags);
				DEBUG2(ql4_printk(KERN_INFO, ha,
				       "%s: index [%d] login device\n",
					__func__, ddb_entry->fw_ddb_index));
			} else
				atomic_dec(&ddb_entry->retry_relogin_timer);
		}
	}

	/* Wait for relogin to timeout */
	if (atomic_read(&ddb_entry->relogin_timer) &&
	    (atomic_dec_and_test(&ddb_entry->relogin_timer) != 0)) {
		/*
		 * If the relogin times out and the device is
		 * still NOT ONLINE then try and relogin again.
		 */
		if (!iscsi_is_session_online(cls_sess)) {
			/* Reset retry relogin timer */
			atomic_inc(&ddb_entry->relogin_retry_count);
			DEBUG2(ql4_printk(KERN_INFO, ha,
				"%s: index[%d] relogin timed out-retrying"
				" relogin (%d), retry (%d)\n", __func__,
				ddb_entry->fw_ddb_index,
				atomic_read(&ddb_entry->relogin_retry_count),
				ddb_entry->default_time2wait + 4));
			set_bit(DPC_RELOGIN_DEVICE, &ha->dpc_flags);
			atomic_set(&ddb_entry->retry_relogin_timer,
				   ddb_entry->default_time2wait + 4);
		}
	}
}

/**
 * qla4xxx_timer - checks every second for work to do.
 * @ha: Pointer to host adapter structure.
 **/
static void qla4xxx_timer(struct scsi_qla_host *ha)
{
	int start_dpc = 0;
	uint16_t w;

	iscsi_host_for_each_session(ha->host, qla4xxx_check_relogin_flash_ddb);

	/* If we are in the middle of AER/EEH processing
	 * skip any processing and reschedule the timer
	 */
	if (test_bit(AF_EEH_BUSY, &ha->flags)) {
		mod_timer(&ha->timer, jiffies + HZ);
		return;
	}

	/* Hardware read to trigger an EEH error during mailbox waits. */
	if (!pci_channel_offline(ha->pdev))
		pci_read_config_word(ha->pdev, PCI_VENDOR_ID, &w);

	if (is_qla8022(ha)) {
		qla4_8xxx_watchdog(ha);
	}

	if (!is_qla8022(ha)) {
		/* Check for heartbeat interval. */
		if (ha->firmware_options & FWOPT_HEARTBEAT_ENABLE &&
		    ha->heartbeat_interval != 0) {
			ha->seconds_since_last_heartbeat++;
			if (ha->seconds_since_last_heartbeat >
			    ha->heartbeat_interval + 2)
				set_bit(DPC_RESET_HA, &ha->dpc_flags);
		}
	}

	/* Wakeup the dpc routine for this adapter, if needed. */
	if (start_dpc ||
	     test_bit(DPC_RESET_HA, &ha->dpc_flags) ||
	     test_bit(DPC_RETRY_RESET_HA, &ha->dpc_flags) ||
	     test_bit(DPC_RELOGIN_DEVICE, &ha->dpc_flags) ||
	     test_bit(DPC_RESET_HA_FW_CONTEXT, &ha->dpc_flags) ||
	     test_bit(DPC_RESET_HA_INTR, &ha->dpc_flags) ||
	     test_bit(DPC_GET_DHCP_IP_ADDR, &ha->dpc_flags) ||
	     test_bit(DPC_LINK_CHANGED, &ha->dpc_flags) ||
	     test_bit(DPC_HA_UNRECOVERABLE, &ha->dpc_flags) ||
	     test_bit(DPC_HA_NEED_QUIESCENT, &ha->dpc_flags) ||
	     test_bit(DPC_AEN, &ha->dpc_flags)) {
		DEBUG2(printk("scsi%ld: %s: scheduling dpc routine"
			      " - dpc flags = 0x%lx\n",
			      ha->host_no, __func__, ha->dpc_flags));
		qla4xxx_wake_dpc(ha);
	}

	/* Reschedule timer thread to call us back in one second */
	mod_timer(&ha->timer, jiffies + HZ);

	DEBUG2(ha->seconds_since_last_intr++);
}

/**
 * qla4xxx_cmd_wait - waits for all outstanding commands to complete
 * @ha: Pointer to host adapter structure.
 *
 * This routine stalls the driver until all outstanding commands are returned.
 * Caller must release the Hardware Lock prior to calling this routine.
 **/
static int qla4xxx_cmd_wait(struct scsi_qla_host *ha)
{
	uint32_t index = 0;
	unsigned long flags;
	struct scsi_cmnd *cmd;

	unsigned long wtime = jiffies + (WAIT_CMD_TOV * HZ);

	DEBUG2(ql4_printk(KERN_INFO, ha, "Wait up to %d seconds for cmds to "
	    "complete\n", WAIT_CMD_TOV));

	while (!time_after_eq(jiffies, wtime)) {
		spin_lock_irqsave(&ha->hardware_lock, flags);
		/* Find a command that hasn't completed. */
		for (index = 0; index < ha->host->can_queue; index++) {
			cmd = scsi_host_find_tag(ha->host, index);
			/*
			 * We cannot just check if the index is valid,
			 * becase if we are run from the scsi eh, then
			 * the scsi/block layer is going to prevent
			 * the tag from being released.
			 */
			if (cmd != NULL && CMD_SP(cmd))
				break;
		}
		spin_unlock_irqrestore(&ha->hardware_lock, flags);

		/* If No Commands are pending, wait is complete */
		if (index == ha->host->can_queue)
			return QLA_SUCCESS;

		msleep(1000);
	}
	/* If we timed out on waiting for commands to come back
	 * return ERROR. */
	return QLA_ERROR;
}

int qla4xxx_hw_reset(struct scsi_qla_host *ha)
{
	uint32_t ctrl_status;
	unsigned long flags = 0;

	DEBUG2(printk(KERN_ERR "scsi%ld: %s\n", ha->host_no, __func__));

	if (ql4xxx_lock_drvr_wait(ha) != QLA_SUCCESS)
		return QLA_ERROR;

	spin_lock_irqsave(&ha->hardware_lock, flags);

	/*
	 * If the SCSI Reset Interrupt bit is set, clear it.
	 * Otherwise, the Soft Reset won't work.
	 */
	ctrl_status = readw(&ha->reg->ctrl_status);
	if ((ctrl_status & CSR_SCSI_RESET_INTR) != 0)
		writel(set_rmask(CSR_SCSI_RESET_INTR), &ha->reg->ctrl_status);

	/* Issue Soft Reset */
	writel(set_rmask(CSR_SOFT_RESET), &ha->reg->ctrl_status);
	readl(&ha->reg->ctrl_status);

	spin_unlock_irqrestore(&ha->hardware_lock, flags);
	return QLA_SUCCESS;
}

/**
 * qla4xxx_soft_reset - performs soft reset.
 * @ha: Pointer to host adapter structure.
 **/
int qla4xxx_soft_reset(struct scsi_qla_host *ha)
{
	uint32_t max_wait_time;
	unsigned long flags = 0;
	int status;
	uint32_t ctrl_status;

	status = qla4xxx_hw_reset(ha);
	if (status != QLA_SUCCESS)
		return status;

	status = QLA_ERROR;
	/* Wait until the Network Reset Intr bit is cleared */
	max_wait_time = RESET_INTR_TOV;
	do {
		spin_lock_irqsave(&ha->hardware_lock, flags);
		ctrl_status = readw(&ha->reg->ctrl_status);
		spin_unlock_irqrestore(&ha->hardware_lock, flags);

		if ((ctrl_status & CSR_NET_RESET_INTR) == 0)
			break;

		msleep(1000);
	} while ((--max_wait_time));

	if ((ctrl_status & CSR_NET_RESET_INTR) != 0) {
		DEBUG2(printk(KERN_WARNING
			      "scsi%ld: Network Reset Intr not cleared by "
			      "Network function, clearing it now!\n",
			      ha->host_no));
		spin_lock_irqsave(&ha->hardware_lock, flags);
		writel(set_rmask(CSR_NET_RESET_INTR), &ha->reg->ctrl_status);
		readl(&ha->reg->ctrl_status);
		spin_unlock_irqrestore(&ha->hardware_lock, flags);
	}

	/* Wait until the firmware tells us the Soft Reset is done */
	max_wait_time = SOFT_RESET_TOV;
	do {
		spin_lock_irqsave(&ha->hardware_lock, flags);
		ctrl_status = readw(&ha->reg->ctrl_status);
		spin_unlock_irqrestore(&ha->hardware_lock, flags);

		if ((ctrl_status & CSR_SOFT_RESET) == 0) {
			status = QLA_SUCCESS;
			break;
		}

		msleep(1000);
	} while ((--max_wait_time));

	/*
	 * Also, make sure that the SCSI Reset Interrupt bit has been cleared
	 * after the soft reset has taken place.
	 */
	spin_lock_irqsave(&ha->hardware_lock, flags);
	ctrl_status = readw(&ha->reg->ctrl_status);
	if ((ctrl_status & CSR_SCSI_RESET_INTR) != 0) {
		writel(set_rmask(CSR_SCSI_RESET_INTR), &ha->reg->ctrl_status);
		readl(&ha->reg->ctrl_status);
	}
	spin_unlock_irqrestore(&ha->hardware_lock, flags);

	/* If soft reset fails then most probably the bios on other
	 * function is also enabled.
	 * Since the initialization is sequential the other fn
	 * wont be able to acknowledge the soft reset.
	 * Issue a force soft reset to workaround this scenario.
	 */
	if (max_wait_time == 0) {
		/* Issue Force Soft Reset */
		spin_lock_irqsave(&ha->hardware_lock, flags);
		writel(set_rmask(CSR_FORCE_SOFT_RESET), &ha->reg->ctrl_status);
		readl(&ha->reg->ctrl_status);
		spin_unlock_irqrestore(&ha->hardware_lock, flags);
		/* Wait until the firmware tells us the Soft Reset is done */
		max_wait_time = SOFT_RESET_TOV;
		do {
			spin_lock_irqsave(&ha->hardware_lock, flags);
			ctrl_status = readw(&ha->reg->ctrl_status);
			spin_unlock_irqrestore(&ha->hardware_lock, flags);

			if ((ctrl_status & CSR_FORCE_SOFT_RESET) == 0) {
				status = QLA_SUCCESS;
				break;
			}

			msleep(1000);
		} while ((--max_wait_time));
	}

	return status;
}

/**
 * qla4xxx_abort_active_cmds - returns all outstanding i/o requests to O.S.
 * @ha: Pointer to host adapter structure.
 * @res: returned scsi status
 *
 * This routine is called just prior to a HARD RESET to return all
 * outstanding commands back to the Operating System.
 * Caller should make sure that the following locks are released
 * before this calling routine: Hardware lock, and io_request_lock.
 **/
static void qla4xxx_abort_active_cmds(struct scsi_qla_host *ha, int res)
{
	struct srb *srb;
	int i;
	unsigned long flags;

	spin_lock_irqsave(&ha->hardware_lock, flags);
	for (i = 0; i < ha->host->can_queue; i++) {
		srb = qla4xxx_del_from_active_array(ha, i);
		if (srb != NULL) {
			srb->cmd->result = res;
			kref_put(&srb->srb_ref, qla4xxx_srb_compl);
		}
	}
	spin_unlock_irqrestore(&ha->hardware_lock, flags);
}

void qla4xxx_dead_adapter_cleanup(struct scsi_qla_host *ha)
{
	clear_bit(AF_ONLINE, &ha->flags);

	/* Disable the board */
	ql4_printk(KERN_INFO, ha, "Disabling the board\n");

	qla4xxx_abort_active_cmds(ha, DID_NO_CONNECT << 16);
	qla4xxx_mark_all_devices_missing(ha);
	clear_bit(AF_INIT_DONE, &ha->flags);
}

static void qla4xxx_fail_session(struct iscsi_cls_session *cls_session)
{
	struct iscsi_session *sess;
	struct ddb_entry *ddb_entry;

	sess = cls_session->dd_data;
	ddb_entry = sess->dd_data;
	ddb_entry->fw_ddb_device_state = DDB_DS_SESSION_FAILED;

	if (ddb_entry->ddb_type == FLASH_DDB)
		iscsi_block_session(ddb_entry->sess);
	else
		iscsi_session_failure(cls_session->dd_data,
				      ISCSI_ERR_CONN_FAILED);
}

/**
 * qla4xxx_recover_adapter - recovers adapter after a fatal error
 * @ha: Pointer to host adapter structure.
 **/
static int qla4xxx_recover_adapter(struct scsi_qla_host *ha)
{
	int status = QLA_ERROR;
	uint8_t reset_chip = 0;

	/* Stall incoming I/O until we are done */
	scsi_block_requests(ha->host);
	clear_bit(AF_ONLINE, &ha->flags);
	clear_bit(AF_LINK_UP, &ha->flags);

	DEBUG2(ql4_printk(KERN_INFO, ha, "%s: adapter OFFLINE\n", __func__));

	set_bit(DPC_RESET_ACTIVE, &ha->dpc_flags);

	iscsi_host_for_each_session(ha->host, qla4xxx_fail_session);

	if (test_bit(DPC_RESET_HA, &ha->dpc_flags))
		reset_chip = 1;

	/* For the DPC_RESET_HA_INTR case (ISP-4xxx specific)
	 * do not reset adapter, jump to initialize_adapter */
	if (test_bit(DPC_RESET_HA_INTR, &ha->dpc_flags)) {
		status = QLA_SUCCESS;
		goto recover_ha_init_adapter;
	}

	/* For the ISP-82xx adapter, issue a stop_firmware if invoked
	 * from eh_host_reset or ioctl module */
	if (is_qla8022(ha) && !reset_chip &&
	    test_bit(DPC_RESET_HA_FW_CONTEXT, &ha->dpc_flags)) {

		DEBUG2(ql4_printk(KERN_INFO, ha,
		    "scsi%ld: %s - Performing stop_firmware...\n",
		    ha->host_no, __func__));
		status = ha->isp_ops->reset_firmware(ha);
		if (status == QLA_SUCCESS) {
			if (!test_bit(AF_FW_RECOVERY, &ha->flags))
				qla4xxx_cmd_wait(ha);
			ha->isp_ops->disable_intrs(ha);
			qla4xxx_process_aen(ha, FLUSH_DDB_CHANGED_AENS);
			qla4xxx_abort_active_cmds(ha, DID_RESET << 16);
		} else {
			/* If the stop_firmware fails then
			 * reset the entire chip */
			reset_chip = 1;
			clear_bit(DPC_RESET_HA_FW_CONTEXT, &ha->dpc_flags);
			set_bit(DPC_RESET_HA, &ha->dpc_flags);
		}
	}

	/* Issue full chip reset if recovering from a catastrophic error,
	 * or if stop_firmware fails for ISP-82xx.
	 * This is the default case for ISP-4xxx */
	if (!is_qla8022(ha) || reset_chip) {
		if (!test_bit(AF_FW_RECOVERY, &ha->flags))
			qla4xxx_cmd_wait(ha);
		qla4xxx_process_aen(ha, FLUSH_DDB_CHANGED_AENS);
		qla4xxx_abort_active_cmds(ha, DID_RESET << 16);
		DEBUG2(ql4_printk(KERN_INFO, ha,
		    "scsi%ld: %s - Performing chip reset..\n",
		    ha->host_no, __func__));
		status = ha->isp_ops->reset_chip(ha);
	}

	/* Flush any pending ddb changed AENs */
	qla4xxx_process_aen(ha, FLUSH_DDB_CHANGED_AENS);

recover_ha_init_adapter:
	/* Upon successful firmware/chip reset, re-initialize the adapter */
	if (status == QLA_SUCCESS) {
		/* For ISP-4xxx, force function 1 to always initialize
		 * before function 3 to prevent both funcions from
		 * stepping on top of the other */
		if (!is_qla8022(ha) && (ha->mac_index == 3))
			ssleep(6);

		/* NOTE: AF_ONLINE flag set upon successful completion of
		 *       qla4xxx_initialize_adapter */
		status = qla4xxx_initialize_adapter(ha, RESET_ADAPTER);
	}

	/* Retry failed adapter initialization, if necessary
	 * Do not retry initialize_adapter for RESET_HA_INTR (ISP-4xxx specific)
	 * case to prevent ping-pong resets between functions */
	if (!test_bit(AF_ONLINE, &ha->flags) &&
	    !test_bit(DPC_RESET_HA_INTR, &ha->dpc_flags)) {
		/* Adapter initialization failed, see if we can retry
		 * resetting the ha.
		 * Since we don't want to block the DPC for too long
		 * with multiple resets in the same thread,
		 * utilize DPC to retry */
		if (!test_bit(DPC_RETRY_RESET_HA, &ha->dpc_flags)) {
			ha->retry_reset_ha_cnt = MAX_RESET_HA_RETRIES;
			DEBUG2(printk("scsi%ld: recover adapter - retrying "
				      "(%d) more times\n", ha->host_no,
				      ha->retry_reset_ha_cnt));
			set_bit(DPC_RETRY_RESET_HA, &ha->dpc_flags);
			status = QLA_ERROR;
		} else {
			if (ha->retry_reset_ha_cnt > 0) {
				/* Schedule another Reset HA--DPC will retry */
				ha->retry_reset_ha_cnt--;
				DEBUG2(printk("scsi%ld: recover adapter - "
					      "retry remaining %d\n",
					      ha->host_no,
					      ha->retry_reset_ha_cnt));
				status = QLA_ERROR;
			}

			if (ha->retry_reset_ha_cnt == 0) {
				/* Recover adapter retries have been exhausted.
				 * Adapter DEAD */
				DEBUG2(printk("scsi%ld: recover adapter "
					      "failed - board disabled\n",
					      ha->host_no));
				qla4xxx_dead_adapter_cleanup(ha);
				clear_bit(DPC_RETRY_RESET_HA, &ha->dpc_flags);
				clear_bit(DPC_RESET_HA, &ha->dpc_flags);
				clear_bit(DPC_RESET_HA_FW_CONTEXT,
					  &ha->dpc_flags);
				status = QLA_ERROR;
			}
		}
	} else {
		clear_bit(DPC_RESET_HA, &ha->dpc_flags);
		clear_bit(DPC_RESET_HA_FW_CONTEXT, &ha->dpc_flags);
		clear_bit(DPC_RETRY_RESET_HA, &ha->dpc_flags);
	}

	ha->adapter_error_count++;

	if (test_bit(AF_ONLINE, &ha->flags))
		ha->isp_ops->enable_intrs(ha);

	scsi_unblock_requests(ha->host);

	clear_bit(DPC_RESET_ACTIVE, &ha->dpc_flags);
	DEBUG2(printk("scsi%ld: recover adapter: %s\n", ha->host_no,
	    status == QLA_ERROR ? "FAILED" : "SUCCEEDED"));

	return status;
}

static void qla4xxx_relogin_devices(struct iscsi_cls_session *cls_session)
{
	struct iscsi_session *sess;
	struct ddb_entry *ddb_entry;
	struct scsi_qla_host *ha;

	sess = cls_session->dd_data;
	ddb_entry = sess->dd_data;
	ha = ddb_entry->ha;
	if (!iscsi_is_session_online(cls_session)) {
		if (ddb_entry->fw_ddb_device_state == DDB_DS_SESSION_ACTIVE) {
			ql4_printk(KERN_INFO, ha, "scsi%ld: %s: ddb[%d]"
				   " unblock session\n", ha->host_no, __func__,
				   ddb_entry->fw_ddb_index);
			iscsi_unblock_session(ddb_entry->sess);
		} else {
			/* Trigger relogin */
			if (ddb_entry->ddb_type == FLASH_DDB) {
				if (!test_bit(DF_RELOGIN, &ddb_entry->flags))
					qla4xxx_arm_relogin_timer(ddb_entry);
			} else
				iscsi_session_failure(cls_session->dd_data,
						      ISCSI_ERR_CONN_FAILED);
		}
	}
}

int qla4xxx_unblock_flash_ddb(struct iscsi_cls_session *cls_session)
{
	struct iscsi_session *sess;
	struct ddb_entry *ddb_entry;
	struct scsi_qla_host *ha;

	sess = cls_session->dd_data;
	ddb_entry = sess->dd_data;
	ha = ddb_entry->ha;
	ql4_printk(KERN_INFO, ha, "scsi%ld: %s: ddb[%d]"
		   " unblock session\n", ha->host_no, __func__,
		   ddb_entry->fw_ddb_index);

	iscsi_unblock_session(ddb_entry->sess);

	/* Start scan target */
	if (test_bit(AF_ONLINE, &ha->flags)) {
		ql4_printk(KERN_INFO, ha, "scsi%ld: %s: ddb[%d]"
			   " start scan\n", ha->host_no, __func__,
			   ddb_entry->fw_ddb_index);
		scsi_queue_work(ha->host, &ddb_entry->sess->scan_work);
	}
	return QLA_SUCCESS;
}

int qla4xxx_unblock_ddb(struct iscsi_cls_session *cls_session)
{
	struct iscsi_session *sess;
	struct ddb_entry *ddb_entry;
	struct scsi_qla_host *ha;

	sess = cls_session->dd_data;
	ddb_entry = sess->dd_data;
	ha = ddb_entry->ha;
	ql4_printk(KERN_INFO, ha, "scsi%ld: %s: ddb[%d]"
		   " unblock user space session\n", ha->host_no, __func__,
		   ddb_entry->fw_ddb_index);
	iscsi_conn_start(ddb_entry->conn);
	iscsi_conn_login_event(ddb_entry->conn,
			       ISCSI_CONN_STATE_LOGGED_IN);

	return QLA_SUCCESS;
}

static void qla4xxx_relogin_all_devices(struct scsi_qla_host *ha)
{
	iscsi_host_for_each_session(ha->host, qla4xxx_relogin_devices);
}

static void qla4xxx_relogin_flash_ddb(struct iscsi_cls_session *cls_sess)
{
	uint16_t relogin_timer;
	struct iscsi_session *sess;
	struct ddb_entry *ddb_entry;
	struct scsi_qla_host *ha;

	sess = cls_sess->dd_data;
	ddb_entry = sess->dd_data;
	ha = ddb_entry->ha;

	relogin_timer = max(ddb_entry->default_relogin_timeout,
			    (uint16_t)RELOGIN_TOV);
	atomic_set(&ddb_entry->relogin_timer, relogin_timer);

	DEBUG2(ql4_printk(KERN_INFO, ha,
			  "scsi%ld: Relogin index [%d]. TOV=%d\n", ha->host_no,
			  ddb_entry->fw_ddb_index, relogin_timer));

	qla4xxx_login_flash_ddb(cls_sess);
}

static void qla4xxx_dpc_relogin(struct iscsi_cls_session *cls_sess)
{
	struct iscsi_session *sess;
	struct ddb_entry *ddb_entry;
	struct scsi_qla_host *ha;

	sess = cls_sess->dd_data;
	ddb_entry = sess->dd_data;
	ha = ddb_entry->ha;

	if (!(ddb_entry->ddb_type == FLASH_DDB))
		return;

	if (test_and_clear_bit(DF_RELOGIN, &ddb_entry->flags) &&
	    !iscsi_is_session_online(cls_sess)) {
		DEBUG2(ql4_printk(KERN_INFO, ha,
				  "relogin issued\n"));
		qla4xxx_relogin_flash_ddb(cls_sess);
	}
}

void qla4xxx_wake_dpc(struct scsi_qla_host *ha)
{
	if (ha->dpc_thread)
		queue_work(ha->dpc_thread, &ha->dpc_work);
}

/**
 * qla4xxx_do_dpc - dpc routine
 * @data: in our case pointer to adapter structure
 *
 * This routine is a task that is schedule by the interrupt handler
 * to perform the background processing for interrupts.  We put it
 * on a task queue that is consumed whenever the scheduler runs; that's
 * so you can do anything (i.e. put the process to sleep etc).  In fact,
 * the mid-level tries to sleep when it reaches the driver threshold
 * "host->can_queue". This can cause a panic if we were in our interrupt code.
 **/
static void qla4xxx_do_dpc(struct work_struct *work)
{
	struct scsi_qla_host *ha =
		container_of(work, struct scsi_qla_host, dpc_work);
	int status = QLA_ERROR;

	DEBUG2(printk("scsi%ld: %s: DPC handler waking up."
	    "flags = 0x%08lx, dpc_flags = 0x%08lx\n",
	    ha->host_no, __func__, ha->flags, ha->dpc_flags))

	/* Initialization not yet finished. Don't do anything yet. */
	if (!test_bit(AF_INIT_DONE, &ha->flags))
		return;

	if (test_bit(AF_EEH_BUSY, &ha->flags)) {
		DEBUG2(printk(KERN_INFO "scsi%ld: %s: flags = %lx\n",
		    ha->host_no, __func__, ha->flags));
		return;
	}

	if (is_qla8022(ha)) {
		if (test_bit(DPC_HA_UNRECOVERABLE, &ha->dpc_flags)) {
			qla4_8xxx_idc_lock(ha);
			qla4_8xxx_wr_32(ha, QLA82XX_CRB_DEV_STATE,
			    QLA82XX_DEV_FAILED);
			qla4_8xxx_idc_unlock(ha);
			ql4_printk(KERN_INFO, ha, "HW State: FAILED\n");
			qla4_8xxx_device_state_handler(ha);
		}
		if (test_and_clear_bit(DPC_HA_NEED_QUIESCENT, &ha->dpc_flags)) {
			qla4_8xxx_need_qsnt_handler(ha);
		}
	}

	if (!test_bit(DPC_RESET_ACTIVE, &ha->dpc_flags) &&
	    (test_bit(DPC_RESET_HA, &ha->dpc_flags) ||
	    test_bit(DPC_RESET_HA_INTR, &ha->dpc_flags) ||
	    test_bit(DPC_RESET_HA_FW_CONTEXT, &ha->dpc_flags))) {
		if (ql4xdontresethba) {
			DEBUG2(printk("scsi%ld: %s: Don't Reset HBA\n",
			    ha->host_no, __func__));
			clear_bit(DPC_RESET_HA, &ha->dpc_flags);
			clear_bit(DPC_RESET_HA_INTR, &ha->dpc_flags);
			clear_bit(DPC_RESET_HA_FW_CONTEXT, &ha->dpc_flags);
			goto dpc_post_reset_ha;
		}
		if (test_bit(DPC_RESET_HA_FW_CONTEXT, &ha->dpc_flags) ||
		    test_bit(DPC_RESET_HA, &ha->dpc_flags))
			qla4xxx_recover_adapter(ha);

		if (test_bit(DPC_RESET_HA_INTR, &ha->dpc_flags)) {
			uint8_t wait_time = RESET_INTR_TOV;

			while ((readw(&ha->reg->ctrl_status) &
				(CSR_SOFT_RESET | CSR_FORCE_SOFT_RESET)) != 0) {
				if (--wait_time == 0)
					break;
				msleep(1000);
			}
			if (wait_time == 0)
				DEBUG2(printk("scsi%ld: %s: SR|FSR "
					      "bit not cleared-- resetting\n",
					      ha->host_no, __func__));
			qla4xxx_abort_active_cmds(ha, DID_RESET << 16);
			if (ql4xxx_lock_drvr_wait(ha) == QLA_SUCCESS) {
				qla4xxx_process_aen(ha, FLUSH_DDB_CHANGED_AENS);
				status = qla4xxx_recover_adapter(ha);
			}
			clear_bit(DPC_RESET_HA_INTR, &ha->dpc_flags);
			if (status == QLA_SUCCESS)
				ha->isp_ops->enable_intrs(ha);
		}
	}

dpc_post_reset_ha:
	/* ---- process AEN? --- */
	if (test_and_clear_bit(DPC_AEN, &ha->dpc_flags))
		qla4xxx_process_aen(ha, PROCESS_ALL_AENS);

	/* ---- Get DHCP IP Address? --- */
	if (test_and_clear_bit(DPC_GET_DHCP_IP_ADDR, &ha->dpc_flags))
		qla4xxx_get_dhcp_ip_address(ha);

	/* ---- relogin device? --- */
	if (adapter_up(ha) &&
	    test_and_clear_bit(DPC_RELOGIN_DEVICE, &ha->dpc_flags)) {
		iscsi_host_for_each_session(ha->host, qla4xxx_dpc_relogin);
	}

	/* ---- link change? --- */
	if (test_and_clear_bit(DPC_LINK_CHANGED, &ha->dpc_flags)) {
		if (!test_bit(AF_LINK_UP, &ha->flags)) {
			/* ---- link down? --- */
			qla4xxx_mark_all_devices_missing(ha);
		} else {
			/* ---- link up? --- *
			 * F/W will auto login to all devices ONLY ONCE after
			 * link up during driver initialization and runtime
			 * fatal error recovery.  Therefore, the driver must
			 * manually relogin to devices when recovering from
			 * connection failures, logouts, expired KATO, etc. */
			if (test_and_clear_bit(AF_BUILD_DDB_LIST, &ha->flags)) {
				qla4xxx_build_ddb_list(ha, ha->is_reset);
				iscsi_host_for_each_session(ha->host,
						qla4xxx_login_flash_ddb);
			} else
				qla4xxx_relogin_all_devices(ha);
		}
	}
}

/**
 * qla4xxx_free_adapter - release the adapter
 * @ha: pointer to adapter structure
 **/
static void qla4xxx_free_adapter(struct scsi_qla_host *ha)
{

	if (test_bit(AF_INTERRUPTS_ON, &ha->flags)) {
		/* Turn-off interrupts on the card. */
		ha->isp_ops->disable_intrs(ha);
	}

	/* Remove timer thread, if present */
	if (ha->timer_active)
		qla4xxx_stop_timer(ha);

	/* Kill the kernel thread for this host */
	if (ha->dpc_thread)
		destroy_workqueue(ha->dpc_thread);

	/* Kill the kernel thread for this host */
	if (ha->task_wq)
		destroy_workqueue(ha->task_wq);

	/* Put firmware in known state */
	ha->isp_ops->reset_firmware(ha);

	if (is_qla8022(ha)) {
		qla4_8xxx_idc_lock(ha);
		qla4_8xxx_clear_drv_active(ha);
		qla4_8xxx_idc_unlock(ha);
	}

	/* Detach interrupts */
	if (test_and_clear_bit(AF_IRQ_ATTACHED, &ha->flags))
		qla4xxx_free_irqs(ha);

	/* free extra memory */
	qla4xxx_mem_free(ha);
}

int qla4_8xxx_iospace_config(struct scsi_qla_host *ha)
{
	int status = 0;
	uint8_t revision_id;
	unsigned long mem_base, mem_len, db_base, db_len;
	struct pci_dev *pdev = ha->pdev;

	status = pci_request_regions(pdev, DRIVER_NAME);
	if (status) {
		printk(KERN_WARNING
		    "scsi(%ld) Failed to reserve PIO regions (%s) "
		    "status=%d\n", ha->host_no, pci_name(pdev), status);
		goto iospace_error_exit;
	}

	pci_read_config_byte(pdev, PCI_REVISION_ID, &revision_id);
	DEBUG2(printk(KERN_INFO "%s: revision-id=%d\n",
	    __func__, revision_id));
	ha->revision_id = revision_id;

	/* remap phys address */
	mem_base = pci_resource_start(pdev, 0); /* 0 is for BAR 0 */
	mem_len = pci_resource_len(pdev, 0);
	DEBUG2(printk(KERN_INFO "%s: ioremap from %lx a size of %lx\n",
	    __func__, mem_base, mem_len));

	/* mapping of pcibase pointer */
	ha->nx_pcibase = (unsigned long)ioremap(mem_base, mem_len);
	if (!ha->nx_pcibase) {
		printk(KERN_ERR
		    "cannot remap MMIO (%s), aborting\n", pci_name(pdev));
		pci_release_regions(ha->pdev);
		goto iospace_error_exit;
	}

	/* Mapping of IO base pointer, door bell read and write pointer */

	/* mapping of IO base pointer */
	ha->qla4_8xxx_reg =
	    (struct device_reg_82xx  __iomem *)((uint8_t *)ha->nx_pcibase +
	    0xbc000 + (ha->pdev->devfn << 11));

	db_base = pci_resource_start(pdev, 4);  /* doorbell is on bar 4 */
	db_len = pci_resource_len(pdev, 4);

	ha->nx_db_wr_ptr = (ha->pdev->devfn == 4 ? QLA82XX_CAM_RAM_DB1 :
	    QLA82XX_CAM_RAM_DB2);

	return 0;
iospace_error_exit:
	return -ENOMEM;
}

/***
 * qla4xxx_iospace_config - maps registers
 * @ha: pointer to adapter structure
 *
 * This routines maps HBA's registers from the pci address space
 * into the kernel virtual address space for memory mapped i/o.
 **/
int qla4xxx_iospace_config(struct scsi_qla_host *ha)
{
	unsigned long pio, pio_len, pio_flags;
	unsigned long mmio, mmio_len, mmio_flags;

	pio = pci_resource_start(ha->pdev, 0);
	pio_len = pci_resource_len(ha->pdev, 0);
	pio_flags = pci_resource_flags(ha->pdev, 0);
	if (pio_flags & IORESOURCE_IO) {
		if (pio_len < MIN_IOBASE_LEN) {
			ql4_printk(KERN_WARNING, ha,
				"Invalid PCI I/O region size\n");
			pio = 0;
		}
	} else {
		ql4_printk(KERN_WARNING, ha, "region #0 not a PIO resource\n");
		pio = 0;
	}

	/* Use MMIO operations for all accesses. */
	mmio = pci_resource_start(ha->pdev, 1);
	mmio_len = pci_resource_len(ha->pdev, 1);
	mmio_flags = pci_resource_flags(ha->pdev, 1);

	if (!(mmio_flags & IORESOURCE_MEM)) {
		ql4_printk(KERN_ERR, ha,
		    "region #0 not an MMIO resource, aborting\n");

		goto iospace_error_exit;
	}

	if (mmio_len < MIN_IOBASE_LEN) {
		ql4_printk(KERN_ERR, ha,
		    "Invalid PCI mem region size, aborting\n");
		goto iospace_error_exit;
	}

	if (pci_request_regions(ha->pdev, DRIVER_NAME)) {
		ql4_printk(KERN_WARNING, ha,
		    "Failed to reserve PIO/MMIO regions\n");

		goto iospace_error_exit;
	}

	ha->pio_address = pio;
	ha->pio_length = pio_len;
	ha->reg = ioremap(mmio, MIN_IOBASE_LEN);
	if (!ha->reg) {
		ql4_printk(KERN_ERR, ha,
		    "cannot remap MMIO, aborting\n");

		goto iospace_error_exit;
	}

	return 0;

iospace_error_exit:
	return -ENOMEM;
}

static struct isp_operations qla4xxx_isp_ops = {
	.iospace_config         = qla4xxx_iospace_config,
	.pci_config             = qla4xxx_pci_config,
	.disable_intrs          = qla4xxx_disable_intrs,
	.enable_intrs           = qla4xxx_enable_intrs,
	.start_firmware         = qla4xxx_start_firmware,
	.intr_handler           = qla4xxx_intr_handler,
	.interrupt_service_routine = qla4xxx_interrupt_service_routine,
	.reset_chip             = qla4xxx_soft_reset,
	.reset_firmware         = qla4xxx_hw_reset,
	.queue_iocb             = qla4xxx_queue_iocb,
	.complete_iocb          = qla4xxx_complete_iocb,
	.rd_shdw_req_q_out      = qla4xxx_rd_shdw_req_q_out,
	.rd_shdw_rsp_q_in       = qla4xxx_rd_shdw_rsp_q_in,
	.get_sys_info           = qla4xxx_get_sys_info,
};

static struct isp_operations qla4_8xxx_isp_ops = {
	.iospace_config         = qla4_8xxx_iospace_config,
	.pci_config             = qla4_8xxx_pci_config,
	.disable_intrs          = qla4_8xxx_disable_intrs,
	.enable_intrs           = qla4_8xxx_enable_intrs,
	.start_firmware         = qla4_8xxx_load_risc,
	.intr_handler           = qla4_8xxx_intr_handler,
	.interrupt_service_routine = qla4_8xxx_interrupt_service_routine,
	.reset_chip             = qla4_8xxx_isp_reset,
	.reset_firmware         = qla4_8xxx_stop_firmware,
	.queue_iocb             = qla4_8xxx_queue_iocb,
	.complete_iocb          = qla4_8xxx_complete_iocb,
	.rd_shdw_req_q_out      = qla4_8xxx_rd_shdw_req_q_out,
	.rd_shdw_rsp_q_in       = qla4_8xxx_rd_shdw_rsp_q_in,
	.get_sys_info           = qla4_8xxx_get_sys_info,
};

uint16_t qla4xxx_rd_shdw_req_q_out(struct scsi_qla_host *ha)
{
	return (uint16_t)le32_to_cpu(ha->shadow_regs->req_q_out);
}

uint16_t qla4_8xxx_rd_shdw_req_q_out(struct scsi_qla_host *ha)
{
	return (uint16_t)le32_to_cpu(readl(&ha->qla4_8xxx_reg->req_q_out));
}

uint16_t qla4xxx_rd_shdw_rsp_q_in(struct scsi_qla_host *ha)
{
	return (uint16_t)le32_to_cpu(ha->shadow_regs->rsp_q_in);
}

uint16_t qla4_8xxx_rd_shdw_rsp_q_in(struct scsi_qla_host *ha)
{
	return (uint16_t)le32_to_cpu(readl(&ha->qla4_8xxx_reg->rsp_q_in));
}

static ssize_t qla4xxx_show_boot_eth_info(void *data, int type, char *buf)
{
	struct scsi_qla_host *ha = data;
	char *str = buf;
	int rc;

	switch (type) {
	case ISCSI_BOOT_ETH_FLAGS:
		rc = sprintf(str, "%d\n", SYSFS_FLAG_FW_SEL_BOOT);
		break;
	case ISCSI_BOOT_ETH_INDEX:
		rc = sprintf(str, "0\n");
		break;
	case ISCSI_BOOT_ETH_MAC:
		rc = sysfs_format_mac(str, ha->my_mac,
				      MAC_ADDR_LEN);
		break;
	default:
		rc = -ENOSYS;
		break;
	}
	return rc;
}

static mode_t qla4xxx_eth_get_attr_visibility(void *data, int type)
{
	int rc;

	switch (type) {
	case ISCSI_BOOT_ETH_FLAGS:
	case ISCSI_BOOT_ETH_MAC:
	case ISCSI_BOOT_ETH_INDEX:
		rc = S_IRUGO;
		break;
	default:
		rc = 0;
		break;
	}
	return rc;
}

static ssize_t qla4xxx_show_boot_ini_info(void *data, int type, char *buf)
{
	struct scsi_qla_host *ha = data;
	char *str = buf;
	int rc;

	switch (type) {
	case ISCSI_BOOT_INI_INITIATOR_NAME:
		rc = sprintf(str, "%s\n", ha->name_string);
		break;
	default:
		rc = -ENOSYS;
		break;
	}
	return rc;
}

static mode_t qla4xxx_ini_get_attr_visibility(void *data, int type)
{
	int rc;

	switch (type) {
	case ISCSI_BOOT_INI_INITIATOR_NAME:
		rc = S_IRUGO;
		break;
	default:
		rc = 0;
		break;
	}
	return rc;
}

static ssize_t
qla4xxx_show_boot_tgt_info(struct ql4_boot_session_info *boot_sess, int type,
			   char *buf)
{
	struct ql4_conn_info *boot_conn = &boot_sess->conn_list[0];
	char *str = buf;
	int rc;

	switch (type) {
	case ISCSI_BOOT_TGT_NAME:
		rc = sprintf(buf, "%s\n", (char *)&boot_sess->target_name);
		break;
	case ISCSI_BOOT_TGT_IP_ADDR:
		if (boot_sess->conn_list[0].dest_ipaddr.ip_type == 0x1)
			rc = sprintf(buf, "%pI4\n",
				     &boot_conn->dest_ipaddr.ip_address);
		else
			rc = sprintf(str, "%pI6\n",
				     &boot_conn->dest_ipaddr.ip_address);
		break;
	case ISCSI_BOOT_TGT_PORT:
			rc = sprintf(str, "%d\n", boot_conn->dest_port);
		break;
	case ISCSI_BOOT_TGT_CHAP_NAME:
		rc = sprintf(str,  "%.*s\n",
			     boot_conn->chap.target_chap_name_length,
			     (char *)&boot_conn->chap.target_chap_name);
		break;
	case ISCSI_BOOT_TGT_CHAP_SECRET:
		rc = sprintf(str,  "%.*s\n",
			     boot_conn->chap.target_secret_length,
			     (char *)&boot_conn->chap.target_secret);
		break;
	case ISCSI_BOOT_TGT_REV_CHAP_NAME:
		rc = sprintf(str,  "%.*s\n",
			     boot_conn->chap.intr_chap_name_length,
			     (char *)&boot_conn->chap.intr_chap_name);
		break;
	case ISCSI_BOOT_TGT_REV_CHAP_SECRET:
		rc = sprintf(str,  "%.*s\n",
			     boot_conn->chap.intr_secret_length,
			     (char *)&boot_conn->chap.intr_secret);
		break;
	case ISCSI_BOOT_TGT_FLAGS:
		rc = sprintf(str, "%d\n", SYSFS_FLAG_FW_SEL_BOOT);
		break;
	case ISCSI_BOOT_TGT_NIC_ASSOC:
		rc = sprintf(str, "0\n");
		break;
	default:
		rc = -ENOSYS;
		break;
	}
	return rc;
}

<<<<<<< HEAD
static void qla4xxx_fail_session(struct iscsi_cls_session *cls_session)
{
	struct iscsi_session *sess;
	struct ddb_entry *ddb_entry;

	sess = cls_session->dd_data;
	ddb_entry = sess->dd_data;
	ddb_entry->fw_ddb_device_state = DDB_DS_SESSION_FAILED;
	iscsi_session_failure(cls_session->dd_data, ISCSI_ERR_CONN_FAILED);
}

/**
 * qla4xxx_recover_adapter - recovers adapter after a fatal error
 * @ha: Pointer to host adapter structure.
 **/
static int qla4xxx_recover_adapter(struct scsi_qla_host *ha)
=======
static ssize_t qla4xxx_show_boot_tgt_pri_info(void *data, int type, char *buf)
>>>>>>> 6350323a
{
	struct scsi_qla_host *ha = data;
	struct ql4_boot_session_info *boot_sess = &(ha->boot_tgt.boot_pri_sess);

<<<<<<< HEAD
	/* Stall incoming I/O until we are done */
	scsi_block_requests(ha->host);
	clear_bit(AF_ONLINE, &ha->flags);
	clear_bit(AF_LINK_UP, &ha->flags);
=======
	return qla4xxx_show_boot_tgt_info(boot_sess, type, buf);
}
>>>>>>> 6350323a

static ssize_t qla4xxx_show_boot_tgt_sec_info(void *data, int type, char *buf)
{
	struct scsi_qla_host *ha = data;
	struct ql4_boot_session_info *boot_sess = &(ha->boot_tgt.boot_sec_sess);

	return qla4xxx_show_boot_tgt_info(boot_sess, type, buf);
}

<<<<<<< HEAD
	iscsi_host_for_each_session(ha->host, qla4xxx_fail_session);

	if (test_bit(DPC_RESET_HA, &ha->dpc_flags))
		reset_chip = 1;
=======
static mode_t qla4xxx_tgt_get_attr_visibility(void *data, int type)
{
	int rc;
>>>>>>> 6350323a

	switch (type) {
	case ISCSI_BOOT_TGT_NAME:
	case ISCSI_BOOT_TGT_IP_ADDR:
	case ISCSI_BOOT_TGT_PORT:
	case ISCSI_BOOT_TGT_CHAP_NAME:
	case ISCSI_BOOT_TGT_CHAP_SECRET:
	case ISCSI_BOOT_TGT_REV_CHAP_NAME:
	case ISCSI_BOOT_TGT_REV_CHAP_SECRET:
	case ISCSI_BOOT_TGT_NIC_ASSOC:
	case ISCSI_BOOT_TGT_FLAGS:
		rc = S_IRUGO;
		break;
	default:
		rc = 0;
		break;
	}
	return rc;
}

static void qla4xxx_boot_release(void *data)
{
	struct scsi_qla_host *ha = data;

	scsi_host_put(ha->host);
}

static int get_fw_boot_info(struct scsi_qla_host *ha, uint16_t ddb_index[])
{
	dma_addr_t buf_dma;
	uint32_t addr, pri_addr, sec_addr;
	uint32_t offset;
	uint16_t func_num;
	uint8_t val;
	uint8_t *buf = NULL;
	size_t size = 13 * sizeof(uint8_t);
	int ret = QLA_SUCCESS;

	func_num = PCI_FUNC(ha->pdev->devfn);

	ql4_printk(KERN_INFO, ha, "%s: Get FW boot info for 0x%x func %d\n",
		   __func__, ha->pdev->device, func_num);

	if (is_qla40XX(ha)) {
		if (func_num == 1) {
			addr = NVRAM_PORT0_BOOT_MODE;
			pri_addr = NVRAM_PORT0_BOOT_PRI_TGT;
			sec_addr = NVRAM_PORT0_BOOT_SEC_TGT;
		} else if (func_num == 3) {
			addr = NVRAM_PORT1_BOOT_MODE;
			pri_addr = NVRAM_PORT1_BOOT_PRI_TGT;
			sec_addr = NVRAM_PORT1_BOOT_SEC_TGT;
		} else {
			ret = QLA_ERROR;
			goto exit_boot_info;
		}

		/* Check Boot Mode */
		val = rd_nvram_byte(ha, addr);
		if (!(val & 0x07)) {
			DEBUG2(ql4_printk(KERN_ERR, ha,
					  "%s: Failed Boot options : 0x%x\n",
					  __func__, val));
			ret = QLA_ERROR;
			goto exit_boot_info;
		}

		/* get primary valid target index */
		val = rd_nvram_byte(ha, pri_addr);
		if (val & BIT_7)
			ddb_index[0] = (val & 0x7f);

		/* get secondary valid target index */
		val = rd_nvram_byte(ha, sec_addr);
		if (val & BIT_7)
			ddb_index[1] = (val & 0x7f);

	} else if (is_qla8022(ha)) {
		buf = dma_alloc_coherent(&ha->pdev->dev, size,
					 &buf_dma, GFP_KERNEL);
		if (!buf) {
			DEBUG2(ql4_printk(KERN_ERR, ha,
					  "%s: Unable to allocate dma buffer\n",
					   __func__));
			ret = QLA_ERROR;
			goto exit_boot_info;
		}

		if (ha->port_num == 0)
			offset = BOOT_PARAM_OFFSET_PORT0;
		else if (ha->port_num == 1)
			offset = BOOT_PARAM_OFFSET_PORT1;
		else {
			ret = QLA_ERROR;
			goto exit_boot_info_free;
		}
		addr = FLASH_RAW_ACCESS_ADDR + (ha->hw.flt_iscsi_param * 4) +
		       offset;
		if (qla4xxx_get_flash(ha, buf_dma, addr,
				      13 * sizeof(uint8_t)) != QLA_SUCCESS) {
			DEBUG2(ql4_printk(KERN_ERR, ha, "scsi%ld: %s: Get Flash"
					  "failed\n", ha->host_no, __func__));
			ret = QLA_ERROR;
			goto exit_boot_info_free;
		}
		/* Check Boot Mode */
		if (!(buf[1] & 0x07)) {
			DEBUG2(ql4_printk(KERN_INFO, ha,
					  "Failed: Boot options : 0x%x\n",
					  buf[1]));
			ret = QLA_ERROR;
			goto exit_boot_info_free;
		}

		/* get primary valid target index */
		if (buf[2] & BIT_7)
			ddb_index[0] = buf[2] & 0x7f;

		/* get secondary valid target index */
		if (buf[11] & BIT_7)
			ddb_index[1] = buf[11] & 0x7f;
	} else {
		ret = QLA_ERROR;
		goto exit_boot_info;
	}

	DEBUG2(ql4_printk(KERN_INFO, ha, "%s: Primary target ID %d, Secondary"
			  " target ID %d\n", __func__, ddb_index[0],
			  ddb_index[1]));

	ha->pri_ddb_idx = ddb_index[0];
	ha->sec_ddb_idx = ddb_index[1];

exit_boot_info_free:
	dma_free_coherent(&ha->pdev->dev, size, buf, buf_dma);
exit_boot_info:
	return ret;
}

/**
 * qla4xxx_get_bidi_chap - Get a BIDI CHAP user and password
 * @ha: pointer to adapter structure
 * @username: CHAP username to be returned
 * @password: CHAP password to be returned
 *
 * If a boot entry has BIDI CHAP enabled then we need to set the BIDI CHAP
 * user and password in the sysfs entry in /sys/firmware/iscsi_boot#/.
 * So from the CHAP cache find the first BIDI CHAP entry and set it
 * to the boot record in sysfs.
 **/
static int qla4xxx_get_bidi_chap(struct scsi_qla_host *ha, char *username,
			    char *password)
{
	int i, ret = -EINVAL;
	int max_chap_entries = 0;
	struct ql4_chap_table *chap_table;

	if (is_qla8022(ha))
		max_chap_entries = (ha->hw.flt_chap_size / 2) /
						sizeof(struct ql4_chap_table);
	else
		max_chap_entries = MAX_CHAP_ENTRIES_40XX;

	if (!ha->chap_list) {
		ql4_printk(KERN_ERR, ha, "Do not have CHAP table cache\n");
		return ret;
	}

	mutex_lock(&ha->chap_sem);
	for (i = 0; i < max_chap_entries; i++) {
		chap_table = (struct ql4_chap_table *)ha->chap_list + i;
		if (chap_table->cookie !=
		    __constant_cpu_to_le16(CHAP_VALID_COOKIE)) {
			continue;
		}

		if (chap_table->flags & BIT_7) /* local */
			continue;

<<<<<<< HEAD
		/* NOTE: AF_ONLINE flag set upon successful completion of
		 *       qla4xxx_initialize_adapter */
		status = qla4xxx_initialize_adapter(ha);
=======
		if (!(chap_table->flags & BIT_6)) /* Not BIDI */
			continue;

		strncpy(password, chap_table->secret, QL4_CHAP_MAX_SECRET_LEN);
		strncpy(username, chap_table->name, QL4_CHAP_MAX_NAME_LEN);
		ret = 0;
		break;
>>>>>>> 6350323a
	}
	mutex_unlock(&ha->chap_sem);

	return ret;
}


static int qla4xxx_get_boot_target(struct scsi_qla_host *ha,
				   struct ql4_boot_session_info *boot_sess,
				   uint16_t ddb_index)
{
	struct ql4_conn_info *boot_conn = &boot_sess->conn_list[0];
	struct dev_db_entry *fw_ddb_entry;
	dma_addr_t fw_ddb_entry_dma;
	uint16_t idx;
	uint16_t options;
	int ret = QLA_SUCCESS;

	fw_ddb_entry = dma_alloc_coherent(&ha->pdev->dev, sizeof(*fw_ddb_entry),
					  &fw_ddb_entry_dma, GFP_KERNEL);
	if (!fw_ddb_entry) {
		DEBUG2(ql4_printk(KERN_ERR, ha,
				  "%s: Unable to allocate dma buffer.\n",
				  __func__));
		ret = QLA_ERROR;
		return ret;
	}

	if (qla4xxx_bootdb_by_index(ha, fw_ddb_entry,
				   fw_ddb_entry_dma, ddb_index)) {
		DEBUG2(ql4_printk(KERN_ERR, ha,
				  "%s: Flash DDB read Failed\n", __func__));
		ret = QLA_ERROR;
		goto exit_boot_target;
	}

	/* Update target name and IP from DDB */
	memcpy(boot_sess->target_name, fw_ddb_entry->iscsi_name,
	       min(sizeof(boot_sess->target_name),
		   sizeof(fw_ddb_entry->iscsi_name)));

	options = le16_to_cpu(fw_ddb_entry->options);
	if (options & DDB_OPT_IPV6_DEVICE) {
		memcpy(&boot_conn->dest_ipaddr.ip_address,
		       &fw_ddb_entry->ip_addr[0], IPv6_ADDR_LEN);
	} else {
		boot_conn->dest_ipaddr.ip_type = 0x1;
		memcpy(&boot_conn->dest_ipaddr.ip_address,
		       &fw_ddb_entry->ip_addr[0], IP_ADDR_LEN);
	}

	boot_conn->dest_port = le16_to_cpu(fw_ddb_entry->port);

	/* update chap information */
	idx = __le16_to_cpu(fw_ddb_entry->chap_tbl_idx);

	if (BIT_7 & le16_to_cpu(fw_ddb_entry->iscsi_options))	{

		DEBUG2(ql4_printk(KERN_INFO, ha, "Setting chap\n"));

		ret = qla4xxx_get_chap(ha, (char *)&boot_conn->chap.
				       target_chap_name,
				       (char *)&boot_conn->chap.target_secret,
				       idx);
		if (ret) {
			ql4_printk(KERN_ERR, ha, "Failed to set chap\n");
			ret = QLA_ERROR;
			goto exit_boot_target;
		}

<<<<<<< HEAD
static void qla4xxx_relogin_devices(struct iscsi_cls_session *cls_session)
{
	struct iscsi_session *sess;
	struct ddb_entry *ddb_entry;
	struct scsi_qla_host *ha;

	sess = cls_session->dd_data;
	ddb_entry = sess->dd_data;
	ha = ddb_entry->ha;
	if (!iscsi_is_session_online(cls_session)) {
		if (ddb_entry->fw_ddb_device_state == DDB_DS_SESSION_ACTIVE) {
			ql4_printk(KERN_INFO, ha, "scsi%ld: %s: ddb[%d]"
				   " unblock session\n", ha->host_no, __func__,
				   ddb_entry->fw_ddb_index);
			iscsi_unblock_session(ddb_entry->sess);
		} else {
			/* Trigger relogin */
			iscsi_session_failure(cls_session->dd_data,
					      ISCSI_ERR_CONN_FAILED);
=======
		boot_conn->chap.target_chap_name_length = QL4_CHAP_MAX_NAME_LEN;
		boot_conn->chap.target_secret_length = QL4_CHAP_MAX_SECRET_LEN;
	}

	if (BIT_4 & le16_to_cpu(fw_ddb_entry->iscsi_options)) {

		DEBUG2(ql4_printk(KERN_INFO, ha, "Setting BIDI chap\n"));

		ret = qla4xxx_get_bidi_chap(ha,
				    (char *)&boot_conn->chap.intr_chap_name,
				    (char *)&boot_conn->chap.intr_secret);

		if (ret) {
			ql4_printk(KERN_ERR, ha, "Failed to set BIDI chap\n");
			ret = QLA_ERROR;
			goto exit_boot_target;
>>>>>>> 6350323a
		}

		boot_conn->chap.intr_chap_name_length = QL4_CHAP_MAX_NAME_LEN;
		boot_conn->chap.intr_secret_length = QL4_CHAP_MAX_SECRET_LEN;
	}

exit_boot_target:
	dma_free_coherent(&ha->pdev->dev, sizeof(*fw_ddb_entry),
			  fw_ddb_entry, fw_ddb_entry_dma);
	return ret;
}

<<<<<<< HEAD
static void qla4xxx_relogin_all_devices(struct scsi_qla_host *ha)
{
	iscsi_host_for_each_session(ha->host, qla4xxx_relogin_devices);
}

void qla4xxx_wake_dpc(struct scsi_qla_host *ha)
=======
static int qla4xxx_get_boot_info(struct scsi_qla_host *ha)
>>>>>>> 6350323a
{
	uint16_t ddb_index[2];
	int ret = QLA_ERROR;
	int rval;

	memset(ddb_index, 0, sizeof(ddb_index));
	ddb_index[0] = 0xffff;
	ddb_index[1] = 0xffff;
	ret = get_fw_boot_info(ha, ddb_index);
	if (ret != QLA_SUCCESS) {
		DEBUG2(ql4_printk(KERN_ERR, ha,
				  "%s: Failed to set boot info.\n", __func__));
		return ret;
	}

	if (ql4xdisablesysfsboot)
		return QLA_SUCCESS;

	if (ddb_index[0] == 0xffff)
		goto sec_target;

	rval = qla4xxx_get_boot_target(ha, &(ha->boot_tgt.boot_pri_sess),
				      ddb_index[0]);
	if (rval != QLA_SUCCESS) {
		DEBUG2(ql4_printk(KERN_ERR, ha, "%s: Failed to get "
				  "primary target\n", __func__));
	} else
		ret = QLA_SUCCESS;

sec_target:
	if (ddb_index[1] == 0xffff)
		goto exit_get_boot_info;

	rval = qla4xxx_get_boot_target(ha, &(ha->boot_tgt.boot_sec_sess),
				      ddb_index[1]);
	if (rval != QLA_SUCCESS) {
		DEBUG2(ql4_printk(KERN_ERR, ha, "%s: Failed to get "
				  "secondary target\n", __func__));
	} else
		ret = QLA_SUCCESS;

exit_get_boot_info:
	return ret;
}

static int qla4xxx_setup_boot_info(struct scsi_qla_host *ha)
{
<<<<<<< HEAD
	struct scsi_qla_host *ha =
		container_of(work, struct scsi_qla_host, dpc_work);
	int status = QLA_ERROR;
=======
	struct iscsi_boot_kobj *boot_kobj;
>>>>>>> 6350323a

	if (qla4xxx_get_boot_info(ha) != QLA_SUCCESS)
		return QLA_ERROR;

	if (ql4xdisablesysfsboot) {
		ql4_printk(KERN_INFO, ha,
			   "%s: syfsboot disabled - driver will trigger login"
			   "and publish session for discovery .\n", __func__);
		return QLA_SUCCESS;
	}


	ha->boot_kset = iscsi_boot_create_host_kset(ha->host->host_no);
	if (!ha->boot_kset)
		goto kset_free;

	if (!scsi_host_get(ha->host))
		goto kset_free;
	boot_kobj = iscsi_boot_create_target(ha->boot_kset, 0, ha,
					     qla4xxx_show_boot_tgt_pri_info,
					     qla4xxx_tgt_get_attr_visibility,
					     qla4xxx_boot_release);
	if (!boot_kobj)
		goto put_host;

	if (!scsi_host_get(ha->host))
		goto kset_free;
	boot_kobj = iscsi_boot_create_target(ha->boot_kset, 1, ha,
					     qla4xxx_show_boot_tgt_sec_info,
					     qla4xxx_tgt_get_attr_visibility,
					     qla4xxx_boot_release);
	if (!boot_kobj)
		goto put_host;

	if (!scsi_host_get(ha->host))
		goto kset_free;
	boot_kobj = iscsi_boot_create_initiator(ha->boot_kset, 0, ha,
					       qla4xxx_show_boot_ini_info,
					       qla4xxx_ini_get_attr_visibility,
					       qla4xxx_boot_release);
	if (!boot_kobj)
		goto put_host;

	if (!scsi_host_get(ha->host))
		goto kset_free;
	boot_kobj = iscsi_boot_create_ethernet(ha->boot_kset, 0, ha,
					       qla4xxx_show_boot_eth_info,
					       qla4xxx_eth_get_attr_visibility,
					       qla4xxx_boot_release);
	if (!boot_kobj)
		goto put_host;

	return QLA_SUCCESS;

put_host:
	scsi_host_put(ha->host);
kset_free:
	iscsi_boot_destroy_kset(ha->boot_kset);
	return -ENOMEM;
}


/**
 * qla4xxx_create chap_list - Create CHAP list from FLASH
 * @ha: pointer to adapter structure
 *
 * Read flash and make a list of CHAP entries, during login when a CHAP entry
 * is received, it will be checked in this list. If entry exist then the CHAP
 * entry index is set in the DDB. If CHAP entry does not exist in this list
 * then a new entry is added in FLASH in CHAP table and the index obtained is
 * used in the DDB.
 **/
static void qla4xxx_create_chap_list(struct scsi_qla_host *ha)
{
	int rval = 0;
	uint8_t *chap_flash_data = NULL;
	uint32_t offset;
	dma_addr_t chap_dma;
	uint32_t chap_size = 0;

	if (is_qla40XX(ha))
		chap_size = MAX_CHAP_ENTRIES_40XX  *
					sizeof(struct ql4_chap_table);
	else	/* Single region contains CHAP info for both
		 * ports which is divided into half for each port.
		 */
		chap_size = ha->hw.flt_chap_size / 2;

	chap_flash_data = dma_alloc_coherent(&ha->pdev->dev, chap_size,
					  &chap_dma, GFP_KERNEL);
	if (!chap_flash_data) {
		ql4_printk(KERN_ERR, ha, "No memory for chap_flash_data\n");
		return;
	}
	if (is_qla40XX(ha))
		offset = FLASH_CHAP_OFFSET;
	else {
		offset = FLASH_RAW_ACCESS_ADDR + (ha->hw.flt_region_chap << 2);
		if (ha->port_num == 1)
			offset += chap_size;
	}

	rval = qla4xxx_get_flash(ha, chap_dma, offset, chap_size);
	if (rval != QLA_SUCCESS)
		goto exit_chap_list;

	if (ha->chap_list == NULL)
		ha->chap_list = vmalloc(chap_size);
	if (ha->chap_list == NULL) {
		ql4_printk(KERN_ERR, ha, "No memory for ha->chap_list\n");
		goto exit_chap_list;
	}

	memcpy(ha->chap_list, chap_flash_data, chap_size);

exit_chap_list:
	dma_free_coherent(&ha->pdev->dev, chap_size,
			chap_flash_data, chap_dma);
}

static void qla4xxx_get_param_ddb(struct ddb_entry *ddb_entry,
				  struct ql4_tuple_ddb *tddb)
{
	struct scsi_qla_host *ha;
	struct iscsi_cls_session *cls_sess;
	struct iscsi_cls_conn *cls_conn;
	struct iscsi_session *sess;
	struct iscsi_conn *conn;

	DEBUG2(printk(KERN_INFO "Func: %s\n", __func__));
	ha = ddb_entry->ha;
	cls_sess = ddb_entry->sess;
	sess = cls_sess->dd_data;
	cls_conn = ddb_entry->conn;
	conn = cls_conn->dd_data;

	tddb->tpgt = sess->tpgt;
	tddb->port = conn->persistent_port;
	strncpy(tddb->iscsi_name, sess->targetname, ISCSI_NAME_SIZE);
	strncpy(tddb->ip_addr, conn->persistent_address, DDB_IPADDR_LEN);
}

static void qla4xxx_convert_param_ddb(struct dev_db_entry *fw_ddb_entry,
				      struct ql4_tuple_ddb *tddb)
{
	uint16_t options = 0;

	tddb->tpgt = le32_to_cpu(fw_ddb_entry->tgt_portal_grp);
	memcpy(&tddb->iscsi_name[0], &fw_ddb_entry->iscsi_name[0],
	       min(sizeof(tddb->iscsi_name), sizeof(fw_ddb_entry->iscsi_name)));

	options = le16_to_cpu(fw_ddb_entry->options);
	if (options & DDB_OPT_IPV6_DEVICE)
		sprintf(tddb->ip_addr, "%pI6", fw_ddb_entry->ip_addr);
	else
		sprintf(tddb->ip_addr, "%pI4", fw_ddb_entry->ip_addr);

<<<<<<< HEAD
			qla4xxx_relogin_all_devices(ha);
		}
	}
=======
	tddb->port = le16_to_cpu(fw_ddb_entry->port);
}

static int qla4xxx_compare_tuple_ddb(struct scsi_qla_host *ha,
				     struct ql4_tuple_ddb *old_tddb,
				     struct ql4_tuple_ddb *new_tddb)
{
	if (strcmp(old_tddb->iscsi_name, new_tddb->iscsi_name))
		return QLA_ERROR;

	if (strcmp(old_tddb->ip_addr, new_tddb->ip_addr))
		return QLA_ERROR;

	if (old_tddb->port != new_tddb->port)
		return QLA_ERROR;

	DEBUG2(ql4_printk(KERN_INFO, ha,
			  "Match Found, fw[%d,%d,%s,%s], [%d,%d,%s,%s]",
			  old_tddb->port, old_tddb->tpgt, old_tddb->ip_addr,
			  old_tddb->iscsi_name, new_tddb->port, new_tddb->tpgt,
			  new_tddb->ip_addr, new_tddb->iscsi_name));

	return QLA_SUCCESS;
>>>>>>> 6350323a
}

static int qla4xxx_is_session_exists(struct scsi_qla_host *ha,
				     struct dev_db_entry *fw_ddb_entry)
{
	struct ddb_entry *ddb_entry;
	struct ql4_tuple_ddb *fw_tddb = NULL;
	struct ql4_tuple_ddb *tmp_tddb = NULL;
	int idx;
	int ret = QLA_ERROR;

	fw_tddb = vzalloc(sizeof(*fw_tddb));
	if (!fw_tddb) {
		DEBUG2(ql4_printk(KERN_WARNING, ha,
				  "Memory Allocation failed.\n"));
		ret = QLA_SUCCESS;
		goto exit_check;
	}

	tmp_tddb = vzalloc(sizeof(*tmp_tddb));
	if (!tmp_tddb) {
		DEBUG2(ql4_printk(KERN_WARNING, ha,
				  "Memory Allocation failed.\n"));
		ret = QLA_SUCCESS;
		goto exit_check;
	}

	qla4xxx_convert_param_ddb(fw_ddb_entry, fw_tddb);

	for (idx = 0; idx < MAX_DDB_ENTRIES; idx++) {
		ddb_entry = qla4xxx_lookup_ddb_by_fw_index(ha, idx);
		if (ddb_entry == NULL)
			continue;

<<<<<<< HEAD
	/* Kill the kernel thread for this host */
	if (ha->task_wq)
		destroy_workqueue(ha->task_wq);

	/* Put firmware in known state */
	ha->isp_ops->reset_firmware(ha);
=======
		qla4xxx_get_param_ddb(ddb_entry, tmp_tddb);
		if (!qla4xxx_compare_tuple_ddb(ha, fw_tddb, tmp_tddb)) {
			ret = QLA_SUCCESS; /* found */
			goto exit_check;
		}
	}
>>>>>>> 6350323a

exit_check:
	if (fw_tddb)
		vfree(fw_tddb);
	if (tmp_tddb)
		vfree(tmp_tddb);
	return ret;
}

static int qla4xxx_is_flash_ddb_exists(struct scsi_qla_host *ha,
				       struct list_head *list_nt,
				       struct dev_db_entry *fw_ddb_entry)
{
	struct qla_ddb_index  *nt_ddb_idx, *nt_ddb_idx_tmp;
	struct ql4_tuple_ddb *fw_tddb = NULL;
	struct ql4_tuple_ddb *tmp_tddb = NULL;
	int ret = QLA_ERROR;

	fw_tddb = vzalloc(sizeof(*fw_tddb));
	if (!fw_tddb) {
		DEBUG2(ql4_printk(KERN_WARNING, ha,
				  "Memory Allocation failed.\n"));
		ret = QLA_SUCCESS;
		goto exit_check;
	}

	tmp_tddb = vzalloc(sizeof(*tmp_tddb));
	if (!tmp_tddb) {
		DEBUG2(ql4_printk(KERN_WARNING, ha,
				  "Memory Allocation failed.\n"));
		ret = QLA_SUCCESS;
		goto exit_check;
	}

	qla4xxx_convert_param_ddb(fw_ddb_entry, fw_tddb);

	list_for_each_entry_safe(nt_ddb_idx, nt_ddb_idx_tmp, list_nt, list) {
		qla4xxx_convert_param_ddb(&nt_ddb_idx->fw_ddb, tmp_tddb);
		if (!qla4xxx_compare_tuple_ddb(ha, fw_tddb, tmp_tddb)) {
			ret = QLA_SUCCESS; /* found */
			goto exit_check;
		}
	}

exit_check:
	if (fw_tddb)
		vfree(fw_tddb);
	if (tmp_tddb)
		vfree(tmp_tddb);
	return ret;
}

static void qla4xxx_free_nt_list(struct list_head *list_nt)
{
	struct qla_ddb_index  *nt_ddb_idx, *nt_ddb_idx_tmp;

	/* Free up the normaltargets list */
	list_for_each_entry_safe(nt_ddb_idx, nt_ddb_idx_tmp, list_nt, list) {
		list_del_init(&nt_ddb_idx->list);
		vfree(nt_ddb_idx);
	}

}

static struct iscsi_endpoint *qla4xxx_get_ep_fwdb(struct scsi_qla_host *ha,
					struct dev_db_entry *fw_ddb_entry)
{
	struct iscsi_endpoint *ep;
	struct sockaddr_in *addr;
	struct sockaddr_in6 *addr6;
	struct sockaddr *dst_addr;
	char *ip;

	/* TODO: need to destroy on unload iscsi_endpoint*/
	dst_addr = vmalloc(sizeof(*dst_addr));
	if (!dst_addr)
		return NULL;

	if (fw_ddb_entry->options & DDB_OPT_IPV6_DEVICE) {
		dst_addr->sa_family = AF_INET6;
		addr6 = (struct sockaddr_in6 *)dst_addr;
		ip = (char *)&addr6->sin6_addr;
		memcpy(ip, fw_ddb_entry->ip_addr, IPv6_ADDR_LEN);
		addr6->sin6_port = htons(le16_to_cpu(fw_ddb_entry->port));

	} else {
		dst_addr->sa_family = AF_INET;
		addr = (struct sockaddr_in *)dst_addr;
		ip = (char *)&addr->sin_addr;
		memcpy(ip, fw_ddb_entry->ip_addr, IP_ADDR_LEN);
		addr->sin_port = htons(le16_to_cpu(fw_ddb_entry->port));
	}

<<<<<<< HEAD
	/* Mapping of IO base pointer, door bell read and write pointer */

	/* mapping of IO base pointer */
	ha->qla4_8xxx_reg =
	    (struct device_reg_82xx  __iomem *)((uint8_t *)ha->nx_pcibase +
	    0xbc000 + (ha->pdev->devfn << 11));

	db_base = pci_resource_start(pdev, 4);  /* doorbell is on bar 4 */
	db_len = pci_resource_len(pdev, 4);

	ha->nx_db_wr_ptr = (ha->pdev->devfn == 4 ? QLA82XX_CAM_RAM_DB1 :
	    QLA82XX_CAM_RAM_DB2);

	return 0;
iospace_error_exit:
	return -ENOMEM;
}

/***
 * qla4xxx_iospace_config - maps registers
 * @ha: pointer to adapter structure
 *
 * This routines maps HBA's registers from the pci address space
 * into the kernel virtual address space for memory mapped i/o.
 **/
int qla4xxx_iospace_config(struct scsi_qla_host *ha)
{
	unsigned long pio, pio_len, pio_flags;
	unsigned long mmio, mmio_len, mmio_flags;

	pio = pci_resource_start(ha->pdev, 0);
	pio_len = pci_resource_len(ha->pdev, 0);
	pio_flags = pci_resource_flags(ha->pdev, 0);
	if (pio_flags & IORESOURCE_IO) {
		if (pio_len < MIN_IOBASE_LEN) {
			ql4_printk(KERN_WARNING, ha,
				"Invalid PCI I/O region size\n");
			pio = 0;
		}
	} else {
		ql4_printk(KERN_WARNING, ha, "region #0 not a PIO resource\n");
		pio = 0;
	}

	/* Use MMIO operations for all accesses. */
	mmio = pci_resource_start(ha->pdev, 1);
	mmio_len = pci_resource_len(ha->pdev, 1);
	mmio_flags = pci_resource_flags(ha->pdev, 1);

	if (!(mmio_flags & IORESOURCE_MEM)) {
		ql4_printk(KERN_ERR, ha,
		    "region #0 not an MMIO resource, aborting\n");

		goto iospace_error_exit;
	}

	if (mmio_len < MIN_IOBASE_LEN) {
		ql4_printk(KERN_ERR, ha,
		    "Invalid PCI mem region size, aborting\n");
		goto iospace_error_exit;
	}

	if (pci_request_regions(ha->pdev, DRIVER_NAME)) {
		ql4_printk(KERN_WARNING, ha,
		    "Failed to reserve PIO/MMIO regions\n");

		goto iospace_error_exit;
	}

	ha->pio_address = pio;
	ha->pio_length = pio_len;
	ha->reg = ioremap(mmio, MIN_IOBASE_LEN);
	if (!ha->reg) {
		ql4_printk(KERN_ERR, ha,
		    "cannot remap MMIO, aborting\n");

		goto iospace_error_exit;
	}

	return 0;

iospace_error_exit:
	return -ENOMEM;
}

static struct isp_operations qla4xxx_isp_ops = {
	.iospace_config         = qla4xxx_iospace_config,
	.pci_config             = qla4xxx_pci_config,
	.disable_intrs          = qla4xxx_disable_intrs,
	.enable_intrs           = qla4xxx_enable_intrs,
	.start_firmware         = qla4xxx_start_firmware,
	.intr_handler           = qla4xxx_intr_handler,
	.interrupt_service_routine = qla4xxx_interrupt_service_routine,
	.reset_chip             = qla4xxx_soft_reset,
	.reset_firmware         = qla4xxx_hw_reset,
	.queue_iocb             = qla4xxx_queue_iocb,
	.complete_iocb          = qla4xxx_complete_iocb,
	.rd_shdw_req_q_out      = qla4xxx_rd_shdw_req_q_out,
	.rd_shdw_rsp_q_in       = qla4xxx_rd_shdw_rsp_q_in,
	.get_sys_info           = qla4xxx_get_sys_info,
};

static struct isp_operations qla4_8xxx_isp_ops = {
	.iospace_config         = qla4_8xxx_iospace_config,
	.pci_config             = qla4_8xxx_pci_config,
	.disable_intrs          = qla4_8xxx_disable_intrs,
	.enable_intrs           = qla4_8xxx_enable_intrs,
	.start_firmware         = qla4_8xxx_load_risc,
	.intr_handler           = qla4_8xxx_intr_handler,
	.interrupt_service_routine = qla4_8xxx_interrupt_service_routine,
	.reset_chip             = qla4_8xxx_isp_reset,
	.reset_firmware         = qla4_8xxx_stop_firmware,
	.queue_iocb             = qla4_8xxx_queue_iocb,
	.complete_iocb          = qla4_8xxx_complete_iocb,
	.rd_shdw_req_q_out      = qla4_8xxx_rd_shdw_req_q_out,
	.rd_shdw_rsp_q_in       = qla4_8xxx_rd_shdw_rsp_q_in,
	.get_sys_info           = qla4_8xxx_get_sys_info,
};

uint16_t qla4xxx_rd_shdw_req_q_out(struct scsi_qla_host *ha)
{
	return (uint16_t)le32_to_cpu(ha->shadow_regs->req_q_out);
}

uint16_t qla4_8xxx_rd_shdw_req_q_out(struct scsi_qla_host *ha)
{
	return (uint16_t)le32_to_cpu(readl(&ha->qla4_8xxx_reg->req_q_out));
}

uint16_t qla4xxx_rd_shdw_rsp_q_in(struct scsi_qla_host *ha)
{
	return (uint16_t)le32_to_cpu(ha->shadow_regs->rsp_q_in);
}

uint16_t qla4_8xxx_rd_shdw_rsp_q_in(struct scsi_qla_host *ha)
{
	return (uint16_t)le32_to_cpu(readl(&ha->qla4_8xxx_reg->rsp_q_in));
}

static ssize_t qla4xxx_show_boot_eth_info(void *data, int type, char *buf)
{
	struct scsi_qla_host *ha = data;
	char *str = buf;
	int rc;

	switch (type) {
	case ISCSI_BOOT_ETH_FLAGS:
		rc = sprintf(str, "%d\n", SYSFS_FLAG_FW_SEL_BOOT);
		break;
	case ISCSI_BOOT_ETH_INDEX:
		rc = sprintf(str, "0\n");
		break;
	case ISCSI_BOOT_ETH_MAC:
		rc = sysfs_format_mac(str, ha->my_mac,
				      MAC_ADDR_LEN);
		break;
	default:
		rc = -ENOSYS;
		break;
	}
	return rc;
}

static mode_t qla4xxx_eth_get_attr_visibility(void *data, int type)
{
	int rc;

	switch (type) {
	case ISCSI_BOOT_ETH_FLAGS:
	case ISCSI_BOOT_ETH_MAC:
	case ISCSI_BOOT_ETH_INDEX:
		rc = S_IRUGO;
		break;
	default:
		rc = 0;
		break;
	}
	return rc;
}

static ssize_t qla4xxx_show_boot_ini_info(void *data, int type, char *buf)
{
	struct scsi_qla_host *ha = data;
	char *str = buf;
	int rc;

	switch (type) {
	case ISCSI_BOOT_INI_INITIATOR_NAME:
		rc = sprintf(str, "%s\n", ha->name_string);
		break;
	default:
		rc = -ENOSYS;
		break;
	}
	return rc;
}

static mode_t qla4xxx_ini_get_attr_visibility(void *data, int type)
{
	int rc;

	switch (type) {
	case ISCSI_BOOT_INI_INITIATOR_NAME:
		rc = S_IRUGO;
		break;
	default:
		rc = 0;
		break;
	}
	return rc;
}

static ssize_t
qla4xxx_show_boot_tgt_info(struct ql4_boot_session_info *boot_sess, int type,
			   char *buf)
{
	struct ql4_conn_info *boot_conn = &boot_sess->conn_list[0];
	char *str = buf;
	int rc;

	switch (type) {
	case ISCSI_BOOT_TGT_NAME:
		rc = sprintf(buf, "%s\n", (char *)&boot_sess->target_name);
		break;
	case ISCSI_BOOT_TGT_IP_ADDR:
		if (boot_sess->conn_list[0].dest_ipaddr.ip_type == 0x1)
			rc = sprintf(buf, "%pI4\n",
				     &boot_conn->dest_ipaddr.ip_address);
		else
			rc = sprintf(str, "%pI6\n",
				     &boot_conn->dest_ipaddr.ip_address);
		break;
	case ISCSI_BOOT_TGT_PORT:
			rc = sprintf(str, "%d\n", boot_conn->dest_port);
		break;
	case ISCSI_BOOT_TGT_CHAP_NAME:
		rc = sprintf(str,  "%.*s\n",
			     boot_conn->chap.target_chap_name_length,
			     (char *)&boot_conn->chap.target_chap_name);
		break;
	case ISCSI_BOOT_TGT_CHAP_SECRET:
		rc = sprintf(str,  "%.*s\n",
			     boot_conn->chap.target_secret_length,
			     (char *)&boot_conn->chap.target_secret);
		break;
	case ISCSI_BOOT_TGT_REV_CHAP_NAME:
		rc = sprintf(str,  "%.*s\n",
			     boot_conn->chap.intr_chap_name_length,
			     (char *)&boot_conn->chap.intr_chap_name);
		break;
	case ISCSI_BOOT_TGT_REV_CHAP_SECRET:
		rc = sprintf(str,  "%.*s\n",
			     boot_conn->chap.intr_secret_length,
			     (char *)&boot_conn->chap.intr_secret);
		break;
	case ISCSI_BOOT_TGT_FLAGS:
		rc = sprintf(str, "%d\n", SYSFS_FLAG_FW_SEL_BOOT);
		break;
	case ISCSI_BOOT_TGT_NIC_ASSOC:
		rc = sprintf(str, "0\n");
		break;
	default:
		rc = -ENOSYS;
		break;
	}
	return rc;
}

static ssize_t qla4xxx_show_boot_tgt_pri_info(void *data, int type, char *buf)
{
	struct scsi_qla_host *ha = data;
	struct ql4_boot_session_info *boot_sess = &(ha->boot_tgt.boot_pri_sess);

	return qla4xxx_show_boot_tgt_info(boot_sess, type, buf);
}

static ssize_t qla4xxx_show_boot_tgt_sec_info(void *data, int type, char *buf)
{
	struct scsi_qla_host *ha = data;
	struct ql4_boot_session_info *boot_sess = &(ha->boot_tgt.boot_sec_sess);

	return qla4xxx_show_boot_tgt_info(boot_sess, type, buf);
}

static mode_t qla4xxx_tgt_get_attr_visibility(void *data, int type)
{
	int rc;

	switch (type) {
	case ISCSI_BOOT_TGT_NAME:
	case ISCSI_BOOT_TGT_IP_ADDR:
	case ISCSI_BOOT_TGT_PORT:
	case ISCSI_BOOT_TGT_CHAP_NAME:
	case ISCSI_BOOT_TGT_CHAP_SECRET:
	case ISCSI_BOOT_TGT_REV_CHAP_NAME:
	case ISCSI_BOOT_TGT_REV_CHAP_SECRET:
	case ISCSI_BOOT_TGT_NIC_ASSOC:
	case ISCSI_BOOT_TGT_FLAGS:
		rc = S_IRUGO;
		break;
	default:
		rc = 0;
		break;
	}
	return rc;
}

static void qla4xxx_boot_release(void *data)
{
	struct scsi_qla_host *ha = data;

	scsi_host_put(ha->host);
}

static int get_fw_boot_info(struct scsi_qla_host *ha, uint16_t ddb_index[])
{
	dma_addr_t buf_dma;
	uint32_t addr, pri_addr, sec_addr;
	uint32_t offset;
	uint16_t func_num;
	uint8_t val;
	uint8_t *buf = NULL;
	size_t size = 13 * sizeof(uint8_t);
	int ret = QLA_SUCCESS;

	func_num = PCI_FUNC(ha->pdev->devfn);

	ql4_printk(KERN_INFO, ha, "%s: Get FW boot info for 0x%x func %d\n",
		   __func__, ha->pdev->device, func_num);

	if (is_qla40XX(ha)) {
		if (func_num == 1) {
			addr = NVRAM_PORT0_BOOT_MODE;
			pri_addr = NVRAM_PORT0_BOOT_PRI_TGT;
			sec_addr = NVRAM_PORT0_BOOT_SEC_TGT;
		} else if (func_num == 3) {
			addr = NVRAM_PORT1_BOOT_MODE;
			pri_addr = NVRAM_PORT1_BOOT_PRI_TGT;
			sec_addr = NVRAM_PORT1_BOOT_SEC_TGT;
		} else {
			ret = QLA_ERROR;
			goto exit_boot_info;
		}

		/* Check Boot Mode */
		val = rd_nvram_byte(ha, addr);
		if (!(val & 0x07)) {
			DEBUG2(ql4_printk(KERN_ERR, ha,
					  "%s: Failed Boot options : 0x%x\n",
					  __func__, val));
			ret = QLA_ERROR;
			goto exit_boot_info;
		}

		/* get primary valid target index */
		val = rd_nvram_byte(ha, pri_addr);
		if (val & BIT_7)
			ddb_index[0] = (val & 0x7f);

		/* get secondary valid target index */
		val = rd_nvram_byte(ha, sec_addr);
		if (val & BIT_7)
			ddb_index[1] = (val & 0x7f);

	} else if (is_qla8022(ha)) {
		buf = dma_alloc_coherent(&ha->pdev->dev, size,
					 &buf_dma, GFP_KERNEL);
		if (!buf) {
			DEBUG2(ql4_printk(KERN_ERR, ha,
					  "%s: Unable to allocate dma buffer\n",
					   __func__));
			ret = QLA_ERROR;
			goto exit_boot_info;
		}

		if (ha->port_num == 0)
			offset = BOOT_PARAM_OFFSET_PORT0;
		else if (ha->port_num == 1)
			offset = BOOT_PARAM_OFFSET_PORT1;
		else {
			ret = QLA_ERROR;
			goto exit_boot_info_free;
		}
		addr = FLASH_RAW_ACCESS_ADDR + (ha->hw.flt_iscsi_param * 4) +
		       offset;
		if (qla4xxx_get_flash(ha, buf_dma, addr,
				      13 * sizeof(uint8_t)) != QLA_SUCCESS) {
			DEBUG2(ql4_printk(KERN_ERR, ha, "scsi%ld: %s: Get Flash"
					  "failed\n", ha->host_no, __func__));
			ret = QLA_ERROR;
			goto exit_boot_info_free;
		}
		/* Check Boot Mode */
		if (!(buf[1] & 0x07)) {
			DEBUG2(ql4_printk(KERN_INFO, ha,
					  "Failed: Boot options : 0x%x\n",
					  buf[1]));
			ret = QLA_ERROR;
			goto exit_boot_info_free;
		}

		/* get primary valid target index */
		if (buf[2] & BIT_7)
			ddb_index[0] = buf[2] & 0x7f;

		/* get secondary valid target index */
		if (buf[11] & BIT_7)
			ddb_index[1] = buf[11] & 0x7f;
	} else {
		ret = QLA_ERROR;
		goto exit_boot_info;
	}

	DEBUG2(ql4_printk(KERN_INFO, ha, "%s: Primary target ID %d, Secondary"
			  " target ID %d\n", __func__, ddb_index[0],
			  ddb_index[1]));

exit_boot_info_free:
	dma_free_coherent(&ha->pdev->dev, size, buf, buf_dma);
exit_boot_info:
	return ret;
}

/**
 * qla4xxx_get_bidi_chap - Get a BIDI CHAP user and password
 * @ha: pointer to adapter structure
 * @username: CHAP username to be returned
 * @password: CHAP password to be returned
 *
 * If a boot entry has BIDI CHAP enabled then we need to set the BIDI CHAP
 * user and password in the sysfs entry in /sys/firmware/iscsi_boot#/.
 * So from the CHAP cache find the first BIDI CHAP entry and set it
 * to the boot record in sysfs.
 **/
static int qla4xxx_get_bidi_chap(struct scsi_qla_host *ha, char *username,
			    char *password)
{
	int i, ret = -EINVAL;
	int max_chap_entries = 0;
	struct ql4_chap_table *chap_table;

	if (is_qla8022(ha))
		max_chap_entries = (ha->hw.flt_chap_size / 2) /
						sizeof(struct ql4_chap_table);
	else
		max_chap_entries = MAX_CHAP_ENTRIES_40XX;

	if (!ha->chap_list) {
		ql4_printk(KERN_ERR, ha, "Do not have CHAP table cache\n");
		return ret;
	}

	mutex_lock(&ha->chap_sem);
	for (i = 0; i < max_chap_entries; i++) {
		chap_table = (struct ql4_chap_table *)ha->chap_list + i;
		if (chap_table->cookie !=
		    __constant_cpu_to_le16(CHAP_VALID_COOKIE)) {
			continue;
		}

		if (chap_table->flags & BIT_7) /* local */
			continue;

		if (!(chap_table->flags & BIT_6)) /* Not BIDI */
			continue;

		strncpy(password, chap_table->secret, QL4_CHAP_MAX_SECRET_LEN);
		strncpy(username, chap_table->name, QL4_CHAP_MAX_NAME_LEN);
		ret = 0;
		break;
=======
	ep = qla4xxx_ep_connect(ha->host, dst_addr, 0);
	vfree(dst_addr);
	return ep;
}

static int qla4xxx_verify_boot_idx(struct scsi_qla_host *ha, uint16_t idx)
{
	if (ql4xdisablesysfsboot)
		return QLA_SUCCESS;
	if (idx == ha->pri_ddb_idx || idx == ha->sec_ddb_idx)
		return QLA_ERROR;
	return QLA_SUCCESS;
}

static void qla4xxx_setup_flash_ddb_entry(struct scsi_qla_host *ha,
					  struct ddb_entry *ddb_entry)
{
	ddb_entry->ddb_type = FLASH_DDB;
	ddb_entry->fw_ddb_index = INVALID_ENTRY;
	ddb_entry->fw_ddb_device_state = DDB_DS_NO_CONNECTION_ACTIVE;
	ddb_entry->ha = ha;
	ddb_entry->unblock_sess = qla4xxx_unblock_flash_ddb;
	ddb_entry->ddb_change = qla4xxx_flash_ddb_change;

	atomic_set(&ddb_entry->retry_relogin_timer, INVALID_ENTRY);
	atomic_set(&ddb_entry->relogin_timer, 0);
	atomic_set(&ddb_entry->relogin_retry_count, 0);

	ddb_entry->default_relogin_timeout =
		le16_to_cpu(ddb_entry->fw_ddb_entry.def_timeout);
	ddb_entry->default_time2wait =
		le16_to_cpu(ddb_entry->fw_ddb_entry.iscsi_def_time2wait);
}

static void qla4xxx_wait_for_ip_configuration(struct scsi_qla_host *ha)
{
	uint32_t idx = 0;
	uint32_t ip_idx[IP_ADDR_COUNT] = {0, 1, 2, 3}; /* 4 IP interfaces */
	uint32_t sts[MBOX_REG_COUNT];
	uint32_t ip_state;
	unsigned long wtime;
	int ret;

	wtime = jiffies + (HZ * IP_CONFIG_TOV);
	do {
		for (idx = 0; idx < IP_ADDR_COUNT; idx++) {
			if (ip_idx[idx] == -1)
				continue;

			ret = qla4xxx_get_ip_state(ha, 0, ip_idx[idx], sts);

			if (ret == QLA_ERROR) {
				ip_idx[idx] = -1;
				continue;
			}

			ip_state = (sts[1] & IP_STATE_MASK) >> IP_STATE_SHIFT;

			DEBUG2(ql4_printk(KERN_INFO, ha,
					  "Waiting for IP state for idx = %d, state = 0x%x\n",
					  ip_idx[idx], ip_state));
			if (ip_state == IP_ADDRSTATE_UNCONFIGURED ||
			    ip_state == IP_ADDRSTATE_INVALID ||
			    ip_state == IP_ADDRSTATE_PREFERRED ||
			    ip_state == IP_ADDRSTATE_DEPRICATED ||
			    ip_state == IP_ADDRSTATE_DISABLING)
				ip_idx[idx] = -1;

		}

		/* Break if all IP states checked */
		if ((ip_idx[0] == -1) &&
		    (ip_idx[1] == -1) &&
		    (ip_idx[2] == -1) &&
		    (ip_idx[3] == -1))
			break;
		schedule_timeout_uninterruptible(HZ);
	} while (time_after(wtime, jiffies));
}

void qla4xxx_build_ddb_list(struct scsi_qla_host *ha, int is_reset)
{
	int max_ddbs;
	int ret;
	uint32_t idx = 0, next_idx = 0;
	uint32_t state = 0, conn_err = 0;
	uint16_t conn_id;
	struct dev_db_entry *fw_ddb_entry;
	struct ddb_entry *ddb_entry = NULL;
	dma_addr_t fw_ddb_dma;
	struct iscsi_cls_session *cls_sess;
	struct iscsi_session *sess;
	struct iscsi_cls_conn *cls_conn;
	struct iscsi_endpoint *ep;
	uint16_t cmds_max = 32, tmo = 0;
	uint32_t initial_cmdsn = 0;
	struct list_head list_st, list_nt; /* List of sendtargets */
	struct qla_ddb_index  *st_ddb_idx, *st_ddb_idx_tmp;
	int fw_idx_size;
	unsigned long wtime;
	struct qla_ddb_index  *nt_ddb_idx;

	if (!test_bit(AF_LINK_UP, &ha->flags)) {
		set_bit(AF_BUILD_DDB_LIST, &ha->flags);
		ha->is_reset = is_reset;
		return;
	}
	max_ddbs =  is_qla40XX(ha) ? MAX_DEV_DB_ENTRIES_40XX :
				     MAX_DEV_DB_ENTRIES;

	fw_ddb_entry = dma_pool_alloc(ha->fw_ddb_dma_pool, GFP_KERNEL,
				      &fw_ddb_dma);
	if (fw_ddb_entry == NULL) {
		DEBUG2(ql4_printk(KERN_ERR, ha, "Out of memory\n"));
		goto exit_ddb_list;
>>>>>>> 6350323a
	}
	mutex_unlock(&ha->chap_sem);

<<<<<<< HEAD
	return ret;
}


static int qla4xxx_get_boot_target(struct scsi_qla_host *ha,
				   struct ql4_boot_session_info *boot_sess,
				   uint16_t ddb_index)
{
	struct ql4_conn_info *boot_conn = &boot_sess->conn_list[0];
	struct dev_db_entry *fw_ddb_entry;
	dma_addr_t fw_ddb_entry_dma;
	uint16_t idx;
	uint16_t options;
	int ret = QLA_SUCCESS;

	fw_ddb_entry = dma_alloc_coherent(&ha->pdev->dev, sizeof(*fw_ddb_entry),
					  &fw_ddb_entry_dma, GFP_KERNEL);
	if (!fw_ddb_entry) {
		DEBUG2(ql4_printk(KERN_ERR, ha,
				  "%s: Unable to allocate dma buffer.\n",
				  __func__));
		ret = QLA_ERROR;
		return ret;
	}

	if (qla4xxx_bootdb_by_index(ha, fw_ddb_entry,
				   fw_ddb_entry_dma, ddb_index)) {
		DEBUG2(ql4_printk(KERN_ERR, ha,
				  "%s: Flash DDB read Failed\n", __func__));
		ret = QLA_ERROR;
		goto exit_boot_target;
	}

	/* Update target name and IP from DDB */
	memcpy(boot_sess->target_name, fw_ddb_entry->iscsi_name,
	       min(sizeof(boot_sess->target_name),
		   sizeof(fw_ddb_entry->iscsi_name)));

	options = le16_to_cpu(fw_ddb_entry->options);
	if (options & DDB_OPT_IPV6_DEVICE) {
		memcpy(&boot_conn->dest_ipaddr.ip_address,
		       &fw_ddb_entry->ip_addr[0], IPv6_ADDR_LEN);
	} else {
		boot_conn->dest_ipaddr.ip_type = 0x1;
		memcpy(&boot_conn->dest_ipaddr.ip_address,
		       &fw_ddb_entry->ip_addr[0], IP_ADDR_LEN);
	}

	boot_conn->dest_port = le16_to_cpu(fw_ddb_entry->port);

	/* update chap information */
	idx = __le16_to_cpu(fw_ddb_entry->chap_tbl_idx);

	if (BIT_7 & le16_to_cpu(fw_ddb_entry->iscsi_options))	{

		DEBUG2(ql4_printk(KERN_INFO, ha, "Setting chap\n"));

		ret = qla4xxx_get_chap(ha, (char *)&boot_conn->chap.
				       target_chap_name,
				       (char *)&boot_conn->chap.target_secret,
				       idx);
		if (ret) {
			ql4_printk(KERN_ERR, ha, "Failed to set chap\n");
			ret = QLA_ERROR;
			goto exit_boot_target;
		}

		boot_conn->chap.target_chap_name_length = QL4_CHAP_MAX_NAME_LEN;
		boot_conn->chap.target_secret_length = QL4_CHAP_MAX_SECRET_LEN;
	}

	if (BIT_4 & le16_to_cpu(fw_ddb_entry->iscsi_options)) {

		DEBUG2(ql4_printk(KERN_INFO, ha, "Setting BIDI chap\n"));

		ret = qla4xxx_get_bidi_chap(ha,
				    (char *)&boot_conn->chap.intr_chap_name,
				    (char *)&boot_conn->chap.intr_secret);

		if (ret) {
			ql4_printk(KERN_ERR, ha, "Failed to set BIDI chap\n");
			ret = QLA_ERROR;
			goto exit_boot_target;
		}

		boot_conn->chap.intr_chap_name_length = QL4_CHAP_MAX_NAME_LEN;
		boot_conn->chap.intr_secret_length = QL4_CHAP_MAX_SECRET_LEN;
	}

exit_boot_target:
	dma_free_coherent(&ha->pdev->dev, sizeof(*fw_ddb_entry),
			  fw_ddb_entry, fw_ddb_entry_dma);
	return ret;
}

static int qla4xxx_get_boot_info(struct scsi_qla_host *ha)
{
	uint16_t ddb_index[2];
	int ret = QLA_ERROR;
	int rval;

	memset(ddb_index, 0, sizeof(ddb_index));
	ddb_index[0] = 0xffff;
	ddb_index[1] = 0xffff;
	ret = get_fw_boot_info(ha, ddb_index);
	if (ret != QLA_SUCCESS) {
		DEBUG2(ql4_printk(KERN_ERR, ha,
				  "%s: Failed to set boot info.\n", __func__));
		return ret;
	}

	if (ddb_index[0] == 0xffff)
		goto sec_target;

	rval = qla4xxx_get_boot_target(ha, &(ha->boot_tgt.boot_pri_sess),
				      ddb_index[0]);
	if (rval != QLA_SUCCESS) {
		DEBUG2(ql4_printk(KERN_ERR, ha, "%s: Failed to get "
				  "primary target\n", __func__));
	} else
		ret = QLA_SUCCESS;

sec_target:
	if (ddb_index[1] == 0xffff)
		goto exit_get_boot_info;

	rval = qla4xxx_get_boot_target(ha, &(ha->boot_tgt.boot_sec_sess),
				      ddb_index[1]);
	if (rval != QLA_SUCCESS) {
		DEBUG2(ql4_printk(KERN_ERR, ha, "%s: Failed to get "
				  "secondary target\n", __func__));
	} else
		ret = QLA_SUCCESS;

exit_get_boot_info:
	return ret;
}

static int qla4xxx_setup_boot_info(struct scsi_qla_host *ha)
{
	struct iscsi_boot_kobj *boot_kobj;

	if (qla4xxx_get_boot_info(ha) != QLA_SUCCESS)
		return 0;

	ha->boot_kset = iscsi_boot_create_host_kset(ha->host->host_no);
	if (!ha->boot_kset)
		goto kset_free;

	if (!scsi_host_get(ha->host))
		goto kset_free;
	boot_kobj = iscsi_boot_create_target(ha->boot_kset, 0, ha,
					     qla4xxx_show_boot_tgt_pri_info,
					     qla4xxx_tgt_get_attr_visibility,
					     qla4xxx_boot_release);
	if (!boot_kobj)
		goto put_host;

	if (!scsi_host_get(ha->host))
		goto kset_free;
	boot_kobj = iscsi_boot_create_target(ha->boot_kset, 1, ha,
					     qla4xxx_show_boot_tgt_sec_info,
					     qla4xxx_tgt_get_attr_visibility,
					     qla4xxx_boot_release);
	if (!boot_kobj)
		goto put_host;

	if (!scsi_host_get(ha->host))
		goto kset_free;
	boot_kobj = iscsi_boot_create_initiator(ha->boot_kset, 0, ha,
					       qla4xxx_show_boot_ini_info,
					       qla4xxx_ini_get_attr_visibility,
					       qla4xxx_boot_release);
	if (!boot_kobj)
		goto put_host;

	if (!scsi_host_get(ha->host))
		goto kset_free;
	boot_kobj = iscsi_boot_create_ethernet(ha->boot_kset, 0, ha,
					       qla4xxx_show_boot_eth_info,
					       qla4xxx_eth_get_attr_visibility,
					       qla4xxx_boot_release);
	if (!boot_kobj)
		goto put_host;

	return 0;

put_host:
	scsi_host_put(ha->host);
kset_free:
	iscsi_boot_destroy_kset(ha->boot_kset);
	return -ENOMEM;
}


/**
 * qla4xxx_create chap_list - Create CHAP list from FLASH
 * @ha: pointer to adapter structure
 *
 * Read flash and make a list of CHAP entries, during login when a CHAP entry
 * is received, it will be checked in this list. If entry exist then the CHAP
 * entry index is set in the DDB. If CHAP entry does not exist in this list
 * then a new entry is added in FLASH in CHAP table and the index obtained is
 * used in the DDB.
 **/
static void qla4xxx_create_chap_list(struct scsi_qla_host *ha)
{
	int rval = 0;
	uint8_t *chap_flash_data = NULL;
	uint32_t offset;
	dma_addr_t chap_dma;
	uint32_t chap_size = 0;

	if (is_qla40XX(ha))
		chap_size = MAX_CHAP_ENTRIES_40XX  *
					sizeof(struct ql4_chap_table);
	else	/* Single region contains CHAP info for both
		 * ports which is divided into half for each port.
		 */
		chap_size = ha->hw.flt_chap_size / 2;

	chap_flash_data = dma_alloc_coherent(&ha->pdev->dev, chap_size,
					  &chap_dma, GFP_KERNEL);
	if (!chap_flash_data) {
		ql4_printk(KERN_ERR, ha, "No memory for chap_flash_data\n");
		return;
	}
	if (is_qla40XX(ha))
		offset = FLASH_CHAP_OFFSET;
	else {
		offset = FLASH_RAW_ACCESS_ADDR + (ha->hw.flt_region_chap << 2);
		if (ha->port_num == 1)
			offset += chap_size;
	}

	rval = qla4xxx_get_flash(ha, chap_dma, offset, chap_size);
	if (rval != QLA_SUCCESS)
		goto exit_chap_list;

	if (ha->chap_list == NULL)
		ha->chap_list = vmalloc(chap_size);
	if (ha->chap_list == NULL) {
		ql4_printk(KERN_ERR, ha, "No memory for ha->chap_list\n");
		goto exit_chap_list;
	}

	memcpy(ha->chap_list, chap_flash_data, chap_size);

exit_chap_list:
	dma_free_coherent(&ha->pdev->dev, chap_size,
			chap_flash_data, chap_dma);
	return;
=======
	INIT_LIST_HEAD(&list_st);
	INIT_LIST_HEAD(&list_nt);
	fw_idx_size = sizeof(struct qla_ddb_index);

	for (idx = 0; idx < max_ddbs; idx = next_idx) {
		ret = qla4xxx_get_fwddb_entry(ha, idx, fw_ddb_entry,
					      fw_ddb_dma, NULL,
					      &next_idx, &state, &conn_err,
					      NULL, &conn_id);
		if (ret == QLA_ERROR)
			break;

		if (qla4xxx_verify_boot_idx(ha, idx) != QLA_SUCCESS)
			goto continue_next_st;

		/* Check if ST, add to the list_st */
		if (strlen((char *) fw_ddb_entry->iscsi_name) != 0)
			goto continue_next_st;

		st_ddb_idx = vzalloc(fw_idx_size);
		if (!st_ddb_idx)
			break;

		st_ddb_idx->fw_ddb_idx = idx;

		list_add_tail(&st_ddb_idx->list, &list_st);
continue_next_st:
		if (next_idx == 0)
			break;
	}

	/* Before issuing conn open mbox, ensure all IPs states are configured
	 * Note, conn open fails if IPs are not configured
	 */
	qla4xxx_wait_for_ip_configuration(ha);

	/* Go thru the STs and fire the sendtargets by issuing conn open mbx */
	list_for_each_entry_safe(st_ddb_idx, st_ddb_idx_tmp, &list_st, list) {
		qla4xxx_conn_open(ha, st_ddb_idx->fw_ddb_idx);
	}

	/* Wait to ensure all sendtargets are done for min 12 sec wait */
	tmo = ((ha->def_timeout < LOGIN_TOV) ? LOGIN_TOV : ha->def_timeout);
	DEBUG2(ql4_printk(KERN_INFO, ha,
			  "Default time to wait for build ddb %d\n", tmo));

	wtime = jiffies + (HZ * tmo);
	do {
		list_for_each_entry_safe(st_ddb_idx, st_ddb_idx_tmp, &list_st,
					 list) {
			ret = qla4xxx_get_fwddb_entry(ha,
						      st_ddb_idx->fw_ddb_idx,
						      NULL, 0, NULL, &next_idx,
						      &state, &conn_err, NULL,
						      NULL);
			if (ret == QLA_ERROR)
				continue;

			if (state == DDB_DS_NO_CONNECTION_ACTIVE ||
			    state == DDB_DS_SESSION_FAILED) {
				list_del_init(&st_ddb_idx->list);
				vfree(st_ddb_idx);
			}
		}
		schedule_timeout_uninterruptible(HZ / 10);
	} while (time_after(wtime, jiffies));

	/* Free up the sendtargets list */
	list_for_each_entry_safe(st_ddb_idx, st_ddb_idx_tmp, &list_st, list) {
		list_del_init(&st_ddb_idx->list);
		vfree(st_ddb_idx);
	}

	for (idx = 0; idx < max_ddbs; idx = next_idx) {
		ret = qla4xxx_get_fwddb_entry(ha, idx, fw_ddb_entry,
					      fw_ddb_dma, NULL,
					      &next_idx, &state, &conn_err,
					      NULL, &conn_id);
		if (ret == QLA_ERROR)
			break;

		if (qla4xxx_verify_boot_idx(ha, idx) != QLA_SUCCESS)
			goto continue_next_nt;

		/* Check if NT, then add to list it */
		if (strlen((char *) fw_ddb_entry->iscsi_name) == 0)
			goto continue_next_nt;

		if (state == DDB_DS_NO_CONNECTION_ACTIVE ||
		    state == DDB_DS_SESSION_FAILED) {
			DEBUG2(ql4_printk(KERN_INFO, ha,
					  "Adding  DDB to session = 0x%x\n",
					  idx));
			if (is_reset == INIT_ADAPTER) {
				nt_ddb_idx = vmalloc(fw_idx_size);
				if (!nt_ddb_idx)
					break;

				nt_ddb_idx->fw_ddb_idx = idx;

				memcpy(&nt_ddb_idx->fw_ddb, fw_ddb_entry,
				       sizeof(struct dev_db_entry));

				if (qla4xxx_is_flash_ddb_exists(ha, &list_nt,
						fw_ddb_entry) == QLA_SUCCESS) {
					vfree(nt_ddb_idx);
					goto continue_next_nt;
				}
				list_add_tail(&nt_ddb_idx->list, &list_nt);
			} else if (is_reset == RESET_ADAPTER) {
				if (qla4xxx_is_session_exists(ha,
						   fw_ddb_entry) == QLA_SUCCESS)
					goto continue_next_nt;
			}

			/* Create session object, with INVALID_ENTRY,
			 * the targer_id would get set when we issue the login
			 */
			cls_sess = iscsi_session_setup(&qla4xxx_iscsi_transport,
						ha->host, cmds_max,
						sizeof(struct ddb_entry),
						sizeof(struct ql4_task_data),
						initial_cmdsn, INVALID_ENTRY);
			if (!cls_sess)
				goto exit_ddb_list;

			/*
			 * iscsi_session_setup increments the driver reference
			 * count which wouldn't let the driver to be unloaded.
			 * so calling module_put function to decrement the
			 * reference count.
			 **/
			module_put(qla4xxx_iscsi_transport.owner);
			sess = cls_sess->dd_data;
			ddb_entry = sess->dd_data;
			ddb_entry->sess = cls_sess;

			cls_sess->recovery_tmo = ql4xsess_recovery_tmo;
			memcpy(&ddb_entry->fw_ddb_entry, fw_ddb_entry,
			       sizeof(struct dev_db_entry));

			qla4xxx_setup_flash_ddb_entry(ha, ddb_entry);

			cls_conn = iscsi_conn_setup(cls_sess,
						    sizeof(struct qla_conn),
						    conn_id);
			if (!cls_conn)
				goto exit_ddb_list;

			ddb_entry->conn = cls_conn;

			/* Setup ep, for displaying attributes in sysfs */
			ep = qla4xxx_get_ep_fwdb(ha, fw_ddb_entry);
			if (ep) {
				ep->conn = cls_conn;
				cls_conn->ep = ep;
			} else {
				DEBUG2(ql4_printk(KERN_ERR, ha,
						  "Unable to get ep\n"));
			}

			/* Update sess/conn params */
			qla4xxx_copy_fwddb_param(ha, fw_ddb_entry, cls_sess,
						 cls_conn);

			if (is_reset == RESET_ADAPTER) {
				iscsi_block_session(cls_sess);
				/* Use the relogin path to discover new devices
				 *  by short-circuting the logic of setting
				 *  timer to relogin - instead set the flags
				 *  to initiate login right away.
				 */
				set_bit(DPC_RELOGIN_DEVICE, &ha->dpc_flags);
				set_bit(DF_RELOGIN, &ddb_entry->flags);
			}
		}
continue_next_nt:
		if (next_idx == 0)
			break;
	}
exit_ddb_list:
	qla4xxx_free_nt_list(&list_nt);
	if (fw_ddb_entry)
		dma_pool_free(ha->fw_ddb_dma_pool, fw_ddb_entry, fw_ddb_dma);

	qla4xxx_free_ddb_index(ha);
>>>>>>> 6350323a
}


/**
 * qla4xxx_probe_adapter - callback function to probe HBA
 * @pdev: pointer to pci_dev structure
 * @pci_device_id: pointer to pci_device entry
 *
 * This routine will probe for Qlogic 4xxx iSCSI host adapters.
 * It returns zero if successful. It also initializes all data necessary for
 * the driver.
 **/
static int __devinit qla4xxx_probe_adapter(struct pci_dev *pdev,
					   const struct pci_device_id *ent)
{
	int ret = -ENODEV, status;
	struct Scsi_Host *host;
	struct scsi_qla_host *ha;
	uint8_t init_retry_count = 0;
	char buf[34];
	struct qla4_8xxx_legacy_intr_set *nx_legacy_intr;
	uint32_t dev_state;

	if (pci_enable_device(pdev))
		return -1;

	host = iscsi_host_alloc(&qla4xxx_driver_template, sizeof(*ha), 0);
	if (host == NULL) {
		printk(KERN_WARNING
		       "qla4xxx: Couldn't allocate host from scsi layer!\n");
		goto probe_disable_device;
	}

	/* Clear our data area */
	ha = to_qla_host(host);
	memset(ha, 0, sizeof(*ha));

	/* Save the information from PCI BIOS.	*/
	ha->pdev = pdev;
	ha->host = host;
	ha->host_no = host->host_no;

	pci_enable_pcie_error_reporting(pdev);

	/* Setup Runtime configurable options */
	if (is_qla8022(ha)) {
		ha->isp_ops = &qla4_8xxx_isp_ops;
		rwlock_init(&ha->hw_lock);
		ha->qdr_sn_window = -1;
		ha->ddr_mn_window = -1;
		ha->curr_window = 255;
		ha->func_num = PCI_FUNC(ha->pdev->devfn);
		nx_legacy_intr = &legacy_intr[ha->func_num];
		ha->nx_legacy_intr.int_vec_bit = nx_legacy_intr->int_vec_bit;
		ha->nx_legacy_intr.tgt_status_reg =
			nx_legacy_intr->tgt_status_reg;
		ha->nx_legacy_intr.tgt_mask_reg = nx_legacy_intr->tgt_mask_reg;
		ha->nx_legacy_intr.pci_int_reg = nx_legacy_intr->pci_int_reg;
	} else {
		ha->isp_ops = &qla4xxx_isp_ops;
	}

	/* Set EEH reset type to fundamental if required by hba */
	if (is_qla8022(ha))
		pdev->needs_freset = 1;

	/* Configure PCI I/O space. */
	ret = ha->isp_ops->iospace_config(ha);
	if (ret)
		goto probe_failed_ioconfig;

	ql4_printk(KERN_INFO, ha, "Found an ISP%04x, irq %d, iobase 0x%p\n",
		   pdev->device, pdev->irq, ha->reg);

	qla4xxx_config_dma_addressing(ha);

	/* Initialize lists and spinlocks. */
	INIT_LIST_HEAD(&ha->free_srb_q);

	mutex_init(&ha->mbox_sem);
	mutex_init(&ha->chap_sem);
	init_completion(&ha->mbx_intr_comp);
	init_completion(&ha->disable_acb_comp);

	spin_lock_init(&ha->hardware_lock);

	/* Allocate dma buffers */
	if (qla4xxx_mem_alloc(ha)) {
		ql4_printk(KERN_WARNING, ha,
		    "[ERROR] Failed to allocate memory for adapter\n");

		ret = -ENOMEM;
		goto probe_failed;
	}

	host->cmd_per_lun = 3;
	host->max_channel = 0;
	host->max_lun = MAX_LUNS - 1;
	host->max_id = MAX_TARGETS;
	host->max_cmd_len = IOCB_MAX_CDB_LEN;
	host->can_queue = MAX_SRBS ;
	host->transportt = qla4xxx_scsi_transport;

	ret = scsi_init_shared_tag_map(host, MAX_SRBS);
	if (ret) {
		ql4_printk(KERN_WARNING, ha,
			   "%s: scsi_init_shared_tag_map failed\n", __func__);
		goto probe_failed;
	}

	pci_set_drvdata(pdev, ha);

	ret = scsi_add_host(host, &pdev->dev);
	if (ret)
		goto probe_failed;

	if (is_qla8022(ha))
		(void) qla4_8xxx_get_flash_info(ha);

	/*
	 * Initialize the Host adapter request/response queues and
	 * firmware
	 * NOTE: interrupts enabled upon successful completion
	 */
<<<<<<< HEAD
	status = qla4xxx_initialize_adapter(ha);
=======
	status = qla4xxx_initialize_adapter(ha, INIT_ADAPTER);
>>>>>>> 6350323a
	while ((!test_bit(AF_ONLINE, &ha->flags)) &&
	    init_retry_count++ < MAX_INIT_RETRIES) {

		if (is_qla8022(ha)) {
			qla4_8xxx_idc_lock(ha);
			dev_state = qla4_8xxx_rd_32(ha, QLA82XX_CRB_DEV_STATE);
			qla4_8xxx_idc_unlock(ha);
			if (dev_state == QLA82XX_DEV_FAILED) {
				ql4_printk(KERN_WARNING, ha, "%s: don't retry "
				    "initialize adapter. H/W is in failed state\n",
				    __func__);
				break;
			}
		}
		DEBUG2(printk("scsi: %s: retrying adapter initialization "
			      "(%d)\n", __func__, init_retry_count));

		if (ha->isp_ops->reset_chip(ha) == QLA_ERROR)
			continue;

<<<<<<< HEAD
		status = qla4xxx_initialize_adapter(ha);
=======
		status = qla4xxx_initialize_adapter(ha, INIT_ADAPTER);
>>>>>>> 6350323a
	}

	if (!test_bit(AF_ONLINE, &ha->flags)) {
		ql4_printk(KERN_WARNING, ha, "Failed to initialize adapter\n");

		if (is_qla8022(ha) && ql4xdontresethba) {
			/* Put the device in failed state. */
			DEBUG2(printk(KERN_ERR "HW STATE: FAILED\n"));
			qla4_8xxx_idc_lock(ha);
			qla4_8xxx_wr_32(ha, QLA82XX_CRB_DEV_STATE,
			    QLA82XX_DEV_FAILED);
			qla4_8xxx_idc_unlock(ha);
		}
		ret = -ENODEV;
		goto remove_host;
	}

	/* Startup the kernel thread for this host adapter. */
	DEBUG2(printk("scsi: %s: Starting kernel thread for "
		      "qla4xxx_dpc\n", __func__));
	sprintf(buf, "qla4xxx_%lu_dpc", ha->host_no);
	ha->dpc_thread = create_singlethread_workqueue(buf);
	if (!ha->dpc_thread) {
		ql4_printk(KERN_WARNING, ha, "Unable to start DPC thread!\n");
		ret = -ENODEV;
		goto remove_host;
	}
	INIT_WORK(&ha->dpc_work, qla4xxx_do_dpc);

	sprintf(buf, "qla4xxx_%lu_task", ha->host_no);
	ha->task_wq = alloc_workqueue(buf, WQ_MEM_RECLAIM, 1);
	if (!ha->task_wq) {
		ql4_printk(KERN_WARNING, ha, "Unable to start task thread!\n");
		ret = -ENODEV;
		goto remove_host;
	}

	/* For ISP-82XX, request_irqs is called in qla4_8xxx_load_risc
	 * (which is called indirectly by qla4xxx_initialize_adapter),
	 * so that irqs will be registered after crbinit but before
	 * mbx_intr_enable.
	 */
	if (!is_qla8022(ha)) {
		ret = qla4xxx_request_irqs(ha);
		if (ret) {
			ql4_printk(KERN_WARNING, ha, "Failed to reserve "
			    "interrupt %d already in use.\n", pdev->irq);
			goto remove_host;
		}
	}

	pci_save_state(ha->pdev);
	ha->isp_ops->enable_intrs(ha);

	/* Start timer thread. */
	qla4xxx_start_timer(ha, qla4xxx_timer, 1);

	set_bit(AF_INIT_DONE, &ha->flags);

	printk(KERN_INFO
	       " QLogic iSCSI HBA Driver version: %s\n"
	       "  QLogic ISP%04x @ %s, host#=%ld, fw=%02d.%02d.%02d.%02d\n",
	       qla4xxx_version_str, ha->pdev->device, pci_name(ha->pdev),
	       ha->host_no, ha->firmware_version[0], ha->firmware_version[1],
	       ha->patch_number, ha->build_number);

<<<<<<< HEAD
	qla4xxx_create_chap_list(ha);

=======
>>>>>>> 6350323a
	if (qla4xxx_setup_boot_info(ha))
		ql4_printk(KERN_ERR, ha, "%s:ISCSI boot info setup failed\n",
			   __func__);

<<<<<<< HEAD
=======
		/* Perform the build ddb list and login to each */
	qla4xxx_build_ddb_list(ha, INIT_ADAPTER);
	iscsi_host_for_each_session(ha->host, qla4xxx_login_flash_ddb);

	qla4xxx_create_chap_list(ha);

>>>>>>> 6350323a
	qla4xxx_create_ifaces(ha);
	return 0;

remove_host:
	scsi_remove_host(ha->host);

probe_failed:
	qla4xxx_free_adapter(ha);

probe_failed_ioconfig:
	pci_disable_pcie_error_reporting(pdev);
	scsi_host_put(ha->host);

probe_disable_device:
	pci_disable_device(pdev);

	return ret;
}

/**
 * qla4xxx_prevent_other_port_reinit - prevent other port from re-initialize
 * @ha: pointer to adapter structure
 *
 * Mark the other ISP-4xxx port to indicate that the driver is being removed,
 * so that the other port will not re-initialize while in the process of
 * removing the ha due to driver unload or hba hotplug.
 **/
static void qla4xxx_prevent_other_port_reinit(struct scsi_qla_host *ha)
{
	struct scsi_qla_host *other_ha = NULL;
	struct pci_dev *other_pdev = NULL;
	int fn = ISP4XXX_PCI_FN_2;

	/*iscsi function numbers for ISP4xxx is 1 and 3*/
	if (PCI_FUNC(ha->pdev->devfn) & BIT_1)
		fn = ISP4XXX_PCI_FN_1;

	other_pdev =
		pci_get_domain_bus_and_slot(pci_domain_nr(ha->pdev->bus),
		ha->pdev->bus->number, PCI_DEVFN(PCI_SLOT(ha->pdev->devfn),
		fn));

	/* Get other_ha if other_pdev is valid and state is enable*/
	if (other_pdev) {
		if (atomic_read(&other_pdev->enable_cnt)) {
			other_ha = pci_get_drvdata(other_pdev);
			if (other_ha) {
				set_bit(AF_HA_REMOVAL, &other_ha->flags);
				DEBUG2(ql4_printk(KERN_INFO, ha, "%s: "
				    "Prevent %s reinit\n", __func__,
				    dev_name(&other_ha->pdev->dev)));
			}
		}
		pci_dev_put(other_pdev);
	}
}

static void qla4xxx_destroy_fw_ddb_session(struct scsi_qla_host *ha)
{
	struct ddb_entry *ddb_entry;
	int options;
	int idx;

	for (idx = 0; idx < MAX_DDB_ENTRIES; idx++) {

		ddb_entry = qla4xxx_lookup_ddb_by_fw_index(ha, idx);
		if ((ddb_entry != NULL) &&
		    (ddb_entry->ddb_type == FLASH_DDB)) {

			options = LOGOUT_OPTION_CLOSE_SESSION;
			if (qla4xxx_session_logout_ddb(ha, ddb_entry, options)
			    == QLA_ERROR)
				ql4_printk(KERN_ERR, ha, "%s: Logout failed\n",
					   __func__);

			qla4xxx_clear_ddb_entry(ha, ddb_entry->fw_ddb_index);
			/*
			 * we have decremented the reference count of the driver
			 * when we setup the session to have the driver unload
			 * to be seamless without actually destroying the
			 * session
			 **/
			try_module_get(qla4xxx_iscsi_transport.owner);
			iscsi_destroy_endpoint(ddb_entry->conn->ep);
			qla4xxx_free_ddb(ha, ddb_entry);
			iscsi_session_teardown(ddb_entry->sess);
		}
	}
}
/**
 * qla4xxx_remove_adapter - calback function to remove adapter.
 * @pci_dev: PCI device pointer
 **/
static void __devexit qla4xxx_remove_adapter(struct pci_dev *pdev)
{
	struct scsi_qla_host *ha;

	ha = pci_get_drvdata(pdev);

	if (!is_qla8022(ha))
		qla4xxx_prevent_other_port_reinit(ha);

	/* destroy iface from sysfs */
	qla4xxx_destroy_ifaces(ha);

<<<<<<< HEAD
	if (ha->boot_kset)
		iscsi_boot_destroy_kset(ha->boot_kset);
=======
	if ((!ql4xdisablesysfsboot) && ha->boot_kset)
		iscsi_boot_destroy_kset(ha->boot_kset);

	qla4xxx_destroy_fw_ddb_session(ha);
>>>>>>> 6350323a

	scsi_remove_host(ha->host);

	qla4xxx_free_adapter(ha);

	scsi_host_put(ha->host);

	pci_disable_pcie_error_reporting(pdev);
	pci_disable_device(pdev);
	pci_set_drvdata(pdev, NULL);
}

/**
 * qla4xxx_config_dma_addressing() - Configure OS DMA addressing method.
 * @ha: HA context
 *
 * At exit, the @ha's flags.enable_64bit_addressing set to indicated
 * supported addressing method.
 */
static void qla4xxx_config_dma_addressing(struct scsi_qla_host *ha)
{
	int retval;

	/* Update our PCI device dma_mask for full 64 bit mask */
	if (pci_set_dma_mask(ha->pdev, DMA_BIT_MASK(64)) == 0) {
		if (pci_set_consistent_dma_mask(ha->pdev, DMA_BIT_MASK(64))) {
			dev_dbg(&ha->pdev->dev,
				  "Failed to set 64 bit PCI consistent mask; "
				   "using 32 bit.\n");
			retval = pci_set_consistent_dma_mask(ha->pdev,
							     DMA_BIT_MASK(32));
		}
	} else
		retval = pci_set_dma_mask(ha->pdev, DMA_BIT_MASK(32));
}

static int qla4xxx_slave_alloc(struct scsi_device *sdev)
{
	struct iscsi_cls_session *cls_sess;
	struct iscsi_session *sess;
	struct ddb_entry *ddb;
	int queue_depth = QL4_DEF_QDEPTH;

	cls_sess = starget_to_session(sdev->sdev_target);
	sess = cls_sess->dd_data;
	ddb = sess->dd_data;

	sdev->hostdata = ddb;
	sdev->tagged_supported = 1;

	if (ql4xmaxqdepth != 0 && ql4xmaxqdepth <= 0xffffU)
		queue_depth = ql4xmaxqdepth;

	scsi_activate_tcq(sdev, queue_depth);
	return 0;
}

static int qla4xxx_slave_configure(struct scsi_device *sdev)
{
	sdev->tagged_supported = 1;
	return 0;
}

static void qla4xxx_slave_destroy(struct scsi_device *sdev)
{
	scsi_deactivate_tcq(sdev, 1);
}

/**
 * qla4xxx_del_from_active_array - returns an active srb
 * @ha: Pointer to host adapter structure.
 * @index: index into the active_array
 *
 * This routine removes and returns the srb at the specified index
 **/
struct srb *qla4xxx_del_from_active_array(struct scsi_qla_host *ha,
    uint32_t index)
{
	struct srb *srb = NULL;
	struct scsi_cmnd *cmd = NULL;

	cmd = scsi_host_find_tag(ha->host, index);
	if (!cmd)
		return srb;

	srb = (struct srb *)CMD_SP(cmd);
	if (!srb)
		return srb;

	/* update counters */
	if (srb->flags & SRB_DMA_VALID) {
		ha->req_q_count += srb->iocb_cnt;
		ha->iocb_cnt -= srb->iocb_cnt;
		if (srb->cmd)
			srb->cmd->host_scribble =
				(unsigned char *)(unsigned long) MAX_SRBS;
	}
	return srb;
}

/**
 * qla4xxx_eh_wait_on_command - waits for command to be returned by firmware
 * @ha: Pointer to host adapter structure.
 * @cmd: Scsi Command to wait on.
 *
 * This routine waits for the command to be returned by the Firmware
 * for some max time.
 **/
static int qla4xxx_eh_wait_on_command(struct scsi_qla_host *ha,
				      struct scsi_cmnd *cmd)
{
	int done = 0;
	struct srb *rp;
	uint32_t max_wait_time = EH_WAIT_CMD_TOV;
	int ret = SUCCESS;

	/* Dont wait on command if PCI error is being handled
	 * by PCI AER driver
	 */
	if (unlikely(pci_channel_offline(ha->pdev)) ||
	    (test_bit(AF_EEH_BUSY, &ha->flags))) {
		ql4_printk(KERN_WARNING, ha, "scsi%ld: Return from %s\n",
		    ha->host_no, __func__);
		return ret;
	}

	do {
		/* Checking to see if its returned to OS */
		rp = (struct srb *) CMD_SP(cmd);
		if (rp == NULL) {
			done++;
			break;
		}

		msleep(2000);
	} while (max_wait_time--);

	return done;
}

/**
 * qla4xxx_wait_for_hba_online - waits for HBA to come online
 * @ha: Pointer to host adapter structure
 **/
static int qla4xxx_wait_for_hba_online(struct scsi_qla_host *ha)
{
	unsigned long wait_online;

	wait_online = jiffies + (HBA_ONLINE_TOV * HZ);
	while (time_before(jiffies, wait_online)) {

		if (adapter_up(ha))
			return QLA_SUCCESS;

		msleep(2000);
	}

	return QLA_ERROR;
}

/**
 * qla4xxx_eh_wait_for_commands - wait for active cmds to finish.
 * @ha: pointer to HBA
 * @t: target id
 * @l: lun id
 *
 * This function waits for all outstanding commands to a lun to complete. It
 * returns 0 if all pending commands are returned and 1 otherwise.
 **/
static int qla4xxx_eh_wait_for_commands(struct scsi_qla_host *ha,
					struct scsi_target *stgt,
					struct scsi_device *sdev)
{
	int cnt;
	int status = 0;
	struct scsi_cmnd *cmd;

	/*
	 * Waiting for all commands for the designated target or dev
	 * in the active array
	 */
	for (cnt = 0; cnt < ha->host->can_queue; cnt++) {
		cmd = scsi_host_find_tag(ha->host, cnt);
		if (cmd && stgt == scsi_target(cmd->device) &&
		    (!sdev || sdev == cmd->device)) {
			if (!qla4xxx_eh_wait_on_command(ha, cmd)) {
				status++;
				break;
			}
		}
	}
	return status;
}

/**
 * qla4xxx_eh_abort - callback for abort task.
 * @cmd: Pointer to Linux's SCSI command structure
 *
 * This routine is called by the Linux OS to abort the specified
 * command.
 **/
static int qla4xxx_eh_abort(struct scsi_cmnd *cmd)
{
	struct scsi_qla_host *ha = to_qla_host(cmd->device->host);
	unsigned int id = cmd->device->id;
	unsigned int lun = cmd->device->lun;
	unsigned long flags;
	struct srb *srb = NULL;
	int ret = SUCCESS;
	int wait = 0;

	ql4_printk(KERN_INFO, ha,
	    "scsi%ld:%d:%d: Abort command issued cmd=%p\n",
	    ha->host_no, id, lun, cmd);

	spin_lock_irqsave(&ha->hardware_lock, flags);
	srb = (struct srb *) CMD_SP(cmd);
	if (!srb) {
		spin_unlock_irqrestore(&ha->hardware_lock, flags);
		return SUCCESS;
	}
	kref_get(&srb->srb_ref);
	spin_unlock_irqrestore(&ha->hardware_lock, flags);

	if (qla4xxx_abort_task(ha, srb) != QLA_SUCCESS) {
		DEBUG3(printk("scsi%ld:%d:%d: Abort_task mbx failed.\n",
		    ha->host_no, id, lun));
		ret = FAILED;
	} else {
		DEBUG3(printk("scsi%ld:%d:%d: Abort_task mbx success.\n",
		    ha->host_no, id, lun));
		wait = 1;
	}

	kref_put(&srb->srb_ref, qla4xxx_srb_compl);

	/* Wait for command to complete */
	if (wait) {
		if (!qla4xxx_eh_wait_on_command(ha, cmd)) {
			DEBUG2(printk("scsi%ld:%d:%d: Abort handler timed out\n",
			    ha->host_no, id, lun));
			ret = FAILED;
		}
	}

	ql4_printk(KERN_INFO, ha,
	    "scsi%ld:%d:%d: Abort command - %s\n",
	    ha->host_no, id, lun, (ret == SUCCESS) ? "succeeded" : "failed");

	return ret;
}

/**
 * qla4xxx_eh_device_reset - callback for target reset.
 * @cmd: Pointer to Linux's SCSI command structure
 *
 * This routine is called by the Linux OS to reset all luns on the
 * specified target.
 **/
static int qla4xxx_eh_device_reset(struct scsi_cmnd *cmd)
{
	struct scsi_qla_host *ha = to_qla_host(cmd->device->host);
	struct ddb_entry *ddb_entry = cmd->device->hostdata;
	int ret = FAILED, stat;

	if (!ddb_entry)
		return ret;

	ret = iscsi_block_scsi_eh(cmd);
	if (ret)
		return ret;
	ret = FAILED;

	ql4_printk(KERN_INFO, ha,
		   "scsi%ld:%d:%d:%d: DEVICE RESET ISSUED.\n", ha->host_no,
		   cmd->device->channel, cmd->device->id, cmd->device->lun);

	DEBUG2(printk(KERN_INFO
		      "scsi%ld: DEVICE_RESET cmd=%p jiffies = 0x%lx, to=%x,"
		      "dpc_flags=%lx, status=%x allowed=%d\n", ha->host_no,
		      cmd, jiffies, cmd->request->timeout / HZ,
		      ha->dpc_flags, cmd->result, cmd->allowed));

	/* FIXME: wait for hba to go online */
	stat = qla4xxx_reset_lun(ha, ddb_entry, cmd->device->lun);
	if (stat != QLA_SUCCESS) {
		ql4_printk(KERN_INFO, ha, "DEVICE RESET FAILED. %d\n", stat);
		goto eh_dev_reset_done;
	}

	if (qla4xxx_eh_wait_for_commands(ha, scsi_target(cmd->device),
					 cmd->device)) {
		ql4_printk(KERN_INFO, ha,
			   "DEVICE RESET FAILED - waiting for "
			   "commands.\n");
		goto eh_dev_reset_done;
	}

	/* Send marker. */
	if (qla4xxx_send_marker_iocb(ha, ddb_entry, cmd->device->lun,
		MM_LUN_RESET) != QLA_SUCCESS)
		goto eh_dev_reset_done;

	ql4_printk(KERN_INFO, ha,
		   "scsi(%ld:%d:%d:%d): DEVICE RESET SUCCEEDED.\n",
		   ha->host_no, cmd->device->channel, cmd->device->id,
		   cmd->device->lun);

	ret = SUCCESS;

eh_dev_reset_done:

	return ret;
}

/**
 * qla4xxx_eh_target_reset - callback for target reset.
 * @cmd: Pointer to Linux's SCSI command structure
 *
 * This routine is called by the Linux OS to reset the target.
 **/
static int qla4xxx_eh_target_reset(struct scsi_cmnd *cmd)
{
	struct scsi_qla_host *ha = to_qla_host(cmd->device->host);
	struct ddb_entry *ddb_entry = cmd->device->hostdata;
	int stat, ret;

	if (!ddb_entry)
		return FAILED;

	ret = iscsi_block_scsi_eh(cmd);
	if (ret)
		return ret;

	starget_printk(KERN_INFO, scsi_target(cmd->device),
		       "WARM TARGET RESET ISSUED.\n");

	DEBUG2(printk(KERN_INFO
		      "scsi%ld: TARGET_DEVICE_RESET cmd=%p jiffies = 0x%lx, "
		      "to=%x,dpc_flags=%lx, status=%x allowed=%d\n",
		      ha->host_no, cmd, jiffies, cmd->request->timeout / HZ,
		      ha->dpc_flags, cmd->result, cmd->allowed));

	stat = qla4xxx_reset_target(ha, ddb_entry);
	if (stat != QLA_SUCCESS) {
		starget_printk(KERN_INFO, scsi_target(cmd->device),
			       "WARM TARGET RESET FAILED.\n");
		return FAILED;
	}

	if (qla4xxx_eh_wait_for_commands(ha, scsi_target(cmd->device),
					 NULL)) {
		starget_printk(KERN_INFO, scsi_target(cmd->device),
			       "WARM TARGET DEVICE RESET FAILED - "
			       "waiting for commands.\n");
		return FAILED;
	}

	/* Send marker. */
	if (qla4xxx_send_marker_iocb(ha, ddb_entry, cmd->device->lun,
		MM_TGT_WARM_RESET) != QLA_SUCCESS) {
		starget_printk(KERN_INFO, scsi_target(cmd->device),
			       "WARM TARGET DEVICE RESET FAILED - "
			       "marker iocb failed.\n");
		return FAILED;
	}

	starget_printk(KERN_INFO, scsi_target(cmd->device),
		       "WARM TARGET RESET SUCCEEDED.\n");
	return SUCCESS;
}

/**
 * qla4xxx_eh_host_reset - kernel callback
 * @cmd: Pointer to Linux's SCSI command structure
 *
 * This routine is invoked by the Linux kernel to perform fatal error
 * recovery on the specified adapter.
 **/
static int qla4xxx_eh_host_reset(struct scsi_cmnd *cmd)
{
	int return_status = FAILED;
	struct scsi_qla_host *ha;

	ha = to_qla_host(cmd->device->host);

	if (ql4xdontresethba) {
		DEBUG2(printk("scsi%ld: %s: Don't Reset HBA\n",
		     ha->host_no, __func__));
		return FAILED;
	}

	ql4_printk(KERN_INFO, ha,
		   "scsi(%ld:%d:%d:%d): HOST RESET ISSUED.\n", ha->host_no,
		   cmd->device->channel, cmd->device->id, cmd->device->lun);

	if (qla4xxx_wait_for_hba_online(ha) != QLA_SUCCESS) {
		DEBUG2(printk("scsi%ld:%d: %s: Unable to reset host.  Adapter "
			      "DEAD.\n", ha->host_no, cmd->device->channel,
			      __func__));

		return FAILED;
	}

	if (!test_bit(DPC_RESET_HA, &ha->dpc_flags)) {
		if (is_qla8022(ha))
			set_bit(DPC_RESET_HA_FW_CONTEXT, &ha->dpc_flags);
		else
			set_bit(DPC_RESET_HA, &ha->dpc_flags);
	}

	if (qla4xxx_recover_adapter(ha) == QLA_SUCCESS)
		return_status = SUCCESS;

	ql4_printk(KERN_INFO, ha, "HOST RESET %s.\n",
		   return_status == FAILED ? "FAILED" : "SUCCEEDED");

	return return_status;
}

static int qla4xxx_context_reset(struct scsi_qla_host *ha)
{
	uint32_t mbox_cmd[MBOX_REG_COUNT];
	uint32_t mbox_sts[MBOX_REG_COUNT];
	struct addr_ctrl_blk_def *acb = NULL;
	uint32_t acb_len = sizeof(struct addr_ctrl_blk_def);
	int rval = QLA_SUCCESS;
	dma_addr_t acb_dma;

	acb = dma_alloc_coherent(&ha->pdev->dev,
				 sizeof(struct addr_ctrl_blk_def),
				 &acb_dma, GFP_KERNEL);
	if (!acb) {
		ql4_printk(KERN_ERR, ha, "%s: Unable to alloc acb\n",
			   __func__);
		rval = -ENOMEM;
		goto exit_port_reset;
	}

	memset(acb, 0, acb_len);

	rval = qla4xxx_get_acb(ha, acb_dma, PRIMARI_ACB, acb_len);
	if (rval != QLA_SUCCESS) {
		rval = -EIO;
		goto exit_free_acb;
	}

	rval = qla4xxx_disable_acb(ha);
	if (rval != QLA_SUCCESS) {
		rval = -EIO;
		goto exit_free_acb;
	}

	wait_for_completion_timeout(&ha->disable_acb_comp,
				    DISABLE_ACB_TOV * HZ);

	rval = qla4xxx_set_acb(ha, &mbox_cmd[0], &mbox_sts[0], acb_dma);
	if (rval != QLA_SUCCESS) {
		rval = -EIO;
		goto exit_free_acb;
	}

exit_free_acb:
	dma_free_coherent(&ha->pdev->dev, sizeof(struct addr_ctrl_blk_def),
			  acb, acb_dma);
exit_port_reset:
	DEBUG2(ql4_printk(KERN_INFO, ha, "%s %s\n", __func__,
			  rval == QLA_SUCCESS ? "SUCCEEDED" : "FAILED"));
	return rval;
}

static int qla4xxx_host_reset(struct Scsi_Host *shost, int reset_type)
{
	struct scsi_qla_host *ha = to_qla_host(shost);
	int rval = QLA_SUCCESS;

	if (ql4xdontresethba) {
		DEBUG2(ql4_printk(KERN_INFO, ha, "%s: Don't Reset HBA\n",
				  __func__));
		rval = -EPERM;
		goto exit_host_reset;
	}

	rval = qla4xxx_wait_for_hba_online(ha);
	if (rval != QLA_SUCCESS) {
		DEBUG2(ql4_printk(KERN_INFO, ha, "%s: Unable to reset host "
				  "adapter\n", __func__));
		rval = -EIO;
		goto exit_host_reset;
	}

	if (test_bit(DPC_RESET_HA, &ha->dpc_flags))
		goto recover_adapter;

	switch (reset_type) {
	case SCSI_ADAPTER_RESET:
		set_bit(DPC_RESET_HA, &ha->dpc_flags);
		break;
	case SCSI_FIRMWARE_RESET:
		if (!test_bit(DPC_RESET_HA, &ha->dpc_flags)) {
			if (is_qla8022(ha))
				/* set firmware context reset */
				set_bit(DPC_RESET_HA_FW_CONTEXT,
					&ha->dpc_flags);
			else {
				rval = qla4xxx_context_reset(ha);
				goto exit_host_reset;
			}
		}
		break;
	}

recover_adapter:
	rval = qla4xxx_recover_adapter(ha);
	if (rval != QLA_SUCCESS) {
		DEBUG2(ql4_printk(KERN_INFO, ha, "%s: recover adapter fail\n",
				  __func__));
		rval = -EIO;
	}

exit_host_reset:
	return rval;
}

/* PCI AER driver recovers from all correctable errors w/o
 * driver intervention. For uncorrectable errors PCI AER
 * driver calls the following device driver's callbacks
 *
 * - Fatal Errors - link_reset
 * - Non-Fatal Errors - driver's pci_error_detected() which
 * returns CAN_RECOVER, NEED_RESET or DISCONNECT.
 *
 * PCI AER driver calls
 * CAN_RECOVER - driver's pci_mmio_enabled(), mmio_enabled
 *               returns RECOVERED or NEED_RESET if fw_hung
 * NEED_RESET - driver's slot_reset()
 * DISCONNECT - device is dead & cannot recover
 * RECOVERED - driver's pci_resume()
 */
static pci_ers_result_t
qla4xxx_pci_error_detected(struct pci_dev *pdev, pci_channel_state_t state)
{
	struct scsi_qla_host *ha = pci_get_drvdata(pdev);

	ql4_printk(KERN_WARNING, ha, "scsi%ld: %s: error detected:state %x\n",
	    ha->host_no, __func__, state);

	if (!is_aer_supported(ha))
		return PCI_ERS_RESULT_NONE;

	switch (state) {
	case pci_channel_io_normal:
		clear_bit(AF_EEH_BUSY, &ha->flags);
		return PCI_ERS_RESULT_CAN_RECOVER;
	case pci_channel_io_frozen:
		set_bit(AF_EEH_BUSY, &ha->flags);
		qla4xxx_mailbox_premature_completion(ha);
		qla4xxx_free_irqs(ha);
		pci_disable_device(pdev);
		/* Return back all IOs */
		qla4xxx_abort_active_cmds(ha, DID_RESET << 16);
		return PCI_ERS_RESULT_NEED_RESET;
	case pci_channel_io_perm_failure:
		set_bit(AF_EEH_BUSY, &ha->flags);
		set_bit(AF_PCI_CHANNEL_IO_PERM_FAILURE, &ha->flags);
		qla4xxx_abort_active_cmds(ha, DID_NO_CONNECT << 16);
		return PCI_ERS_RESULT_DISCONNECT;
	}
	return PCI_ERS_RESULT_NEED_RESET;
}

/**
 * qla4xxx_pci_mmio_enabled() gets called if
 * qla4xxx_pci_error_detected() returns PCI_ERS_RESULT_CAN_RECOVER
 * and read/write to the device still works.
 **/
static pci_ers_result_t
qla4xxx_pci_mmio_enabled(struct pci_dev *pdev)
{
	struct scsi_qla_host *ha = pci_get_drvdata(pdev);

	if (!is_aer_supported(ha))
		return PCI_ERS_RESULT_NONE;

	return PCI_ERS_RESULT_RECOVERED;
}

static uint32_t qla4_8xxx_error_recovery(struct scsi_qla_host *ha)
{
	uint32_t rval = QLA_ERROR;
	uint32_t ret = 0;
	int fn;
	struct pci_dev *other_pdev = NULL;

	ql4_printk(KERN_WARNING, ha, "scsi%ld: In %s\n", ha->host_no, __func__);

	set_bit(DPC_RESET_ACTIVE, &ha->dpc_flags);

	if (test_bit(AF_ONLINE, &ha->flags)) {
		clear_bit(AF_ONLINE, &ha->flags);
		clear_bit(AF_LINK_UP, &ha->flags);
		iscsi_host_for_each_session(ha->host, qla4xxx_fail_session);
		qla4xxx_process_aen(ha, FLUSH_DDB_CHANGED_AENS);
	}

	fn = PCI_FUNC(ha->pdev->devfn);
	while (fn > 0) {
		fn--;
		ql4_printk(KERN_INFO, ha, "scsi%ld: %s: Finding PCI device at "
		    "func %x\n", ha->host_no, __func__, fn);
		/* Get the pci device given the domain, bus,
		 * slot/function number */
		other_pdev =
		    pci_get_domain_bus_and_slot(pci_domain_nr(ha->pdev->bus),
		    ha->pdev->bus->number, PCI_DEVFN(PCI_SLOT(ha->pdev->devfn),
		    fn));

		if (!other_pdev)
			continue;

		if (atomic_read(&other_pdev->enable_cnt)) {
			ql4_printk(KERN_INFO, ha, "scsi%ld: %s: Found PCI "
			    "func in enabled state%x\n", ha->host_no,
			    __func__, fn);
			pci_dev_put(other_pdev);
			break;
		}
		pci_dev_put(other_pdev);
	}

	/* The first function on the card, the reset owner will
	 * start & initialize the firmware. The other functions
	 * on the card will reset the firmware context
	 */
	if (!fn) {
		ql4_printk(KERN_INFO, ha, "scsi%ld: %s: devfn being reset "
		    "0x%x is the owner\n", ha->host_no, __func__,
		    ha->pdev->devfn);

		qla4_8xxx_idc_lock(ha);
		qla4_8xxx_wr_32(ha, QLA82XX_CRB_DEV_STATE,
		    QLA82XX_DEV_COLD);

		qla4_8xxx_wr_32(ha, QLA82XX_CRB_DRV_IDC_VERSION,
		    QLA82XX_IDC_VERSION);

		qla4_8xxx_idc_unlock(ha);
		clear_bit(AF_FW_RECOVERY, &ha->flags);
<<<<<<< HEAD
		rval = qla4xxx_initialize_adapter(ha);
=======
		rval = qla4xxx_initialize_adapter(ha, RESET_ADAPTER);
>>>>>>> 6350323a
		qla4_8xxx_idc_lock(ha);

		if (rval != QLA_SUCCESS) {
			ql4_printk(KERN_INFO, ha, "scsi%ld: %s: HW State: "
			    "FAILED\n", ha->host_no, __func__);
			qla4_8xxx_clear_drv_active(ha);
			qla4_8xxx_wr_32(ha, QLA82XX_CRB_DEV_STATE,
			    QLA82XX_DEV_FAILED);
		} else {
			ql4_printk(KERN_INFO, ha, "scsi%ld: %s: HW State: "
			    "READY\n", ha->host_no, __func__);
			qla4_8xxx_wr_32(ha, QLA82XX_CRB_DEV_STATE,
			    QLA82XX_DEV_READY);
			/* Clear driver state register */
			qla4_8xxx_wr_32(ha, QLA82XX_CRB_DRV_STATE, 0);
			qla4_8xxx_set_drv_active(ha);
			ret = qla4xxx_request_irqs(ha);
			if (ret) {
				ql4_printk(KERN_WARNING, ha, "Failed to "
				    "reserve interrupt %d already in use.\n",
				    ha->pdev->irq);
				rval = QLA_ERROR;
			} else {
				ha->isp_ops->enable_intrs(ha);
				rval = QLA_SUCCESS;
			}
		}
		qla4_8xxx_idc_unlock(ha);
	} else {
		ql4_printk(KERN_INFO, ha, "scsi%ld: %s: devfn 0x%x is not "
		    "the reset owner\n", ha->host_no, __func__,
		    ha->pdev->devfn);
		if ((qla4_8xxx_rd_32(ha, QLA82XX_CRB_DEV_STATE) ==
		    QLA82XX_DEV_READY)) {
			clear_bit(AF_FW_RECOVERY, &ha->flags);
<<<<<<< HEAD
			rval = qla4xxx_initialize_adapter(ha);
=======
			rval = qla4xxx_initialize_adapter(ha, RESET_ADAPTER);
>>>>>>> 6350323a
			if (rval == QLA_SUCCESS) {
				ret = qla4xxx_request_irqs(ha);
				if (ret) {
					ql4_printk(KERN_WARNING, ha, "Failed to"
					    " reserve interrupt %d already in"
					    " use.\n", ha->pdev->irq);
					rval = QLA_ERROR;
				} else {
					ha->isp_ops->enable_intrs(ha);
					rval = QLA_SUCCESS;
				}
			}
			qla4_8xxx_idc_lock(ha);
			qla4_8xxx_set_drv_active(ha);
			qla4_8xxx_idc_unlock(ha);
		}
	}
	clear_bit(DPC_RESET_ACTIVE, &ha->dpc_flags);
	return rval;
}

static pci_ers_result_t
qla4xxx_pci_slot_reset(struct pci_dev *pdev)
{
	pci_ers_result_t ret = PCI_ERS_RESULT_DISCONNECT;
	struct scsi_qla_host *ha = pci_get_drvdata(pdev);
	int rc;

	ql4_printk(KERN_WARNING, ha, "scsi%ld: %s: slot_reset\n",
	    ha->host_no, __func__);

	if (!is_aer_supported(ha))
		return PCI_ERS_RESULT_NONE;

	/* Restore the saved state of PCIe device -
	 * BAR registers, PCI Config space, PCIX, MSI,
	 * IOV states
	 */
	pci_restore_state(pdev);

	/* pci_restore_state() clears the saved_state flag of the device
	 * save restored state which resets saved_state flag
	 */
	pci_save_state(pdev);

	/* Initialize device or resume if in suspended state */
	rc = pci_enable_device(pdev);
	if (rc) {
		ql4_printk(KERN_WARNING, ha, "scsi%ld: %s: Can't re-enable "
		    "device after reset\n", ha->host_no, __func__);
		goto exit_slot_reset;
	}

	ha->isp_ops->disable_intrs(ha);

	if (is_qla8022(ha)) {
		if (qla4_8xxx_error_recovery(ha) == QLA_SUCCESS) {
			ret = PCI_ERS_RESULT_RECOVERED;
			goto exit_slot_reset;
		} else
			goto exit_slot_reset;
	}

exit_slot_reset:
	ql4_printk(KERN_WARNING, ha, "scsi%ld: %s: Return=%x\n"
	    "device after reset\n", ha->host_no, __func__, ret);
	return ret;
}

static void
qla4xxx_pci_resume(struct pci_dev *pdev)
{
	struct scsi_qla_host *ha = pci_get_drvdata(pdev);
	int ret;

	ql4_printk(KERN_WARNING, ha, "scsi%ld: %s: pci_resume\n",
	    ha->host_no, __func__);

	ret = qla4xxx_wait_for_hba_online(ha);
	if (ret != QLA_SUCCESS) {
		ql4_printk(KERN_ERR, ha, "scsi%ld: %s: the device failed to "
		    "resume I/O from slot/link_reset\n", ha->host_no,
		     __func__);
	}

	pci_cleanup_aer_uncorrect_error_status(pdev);
	clear_bit(AF_EEH_BUSY, &ha->flags);
}

static struct pci_error_handlers qla4xxx_err_handler = {
	.error_detected = qla4xxx_pci_error_detected,
	.mmio_enabled = qla4xxx_pci_mmio_enabled,
	.slot_reset = qla4xxx_pci_slot_reset,
	.resume = qla4xxx_pci_resume,
};

static struct pci_device_id qla4xxx_pci_tbl[] = {
	{
		.vendor		= PCI_VENDOR_ID_QLOGIC,
		.device		= PCI_DEVICE_ID_QLOGIC_ISP4010,
		.subvendor	= PCI_ANY_ID,
		.subdevice	= PCI_ANY_ID,
	},
	{
		.vendor		= PCI_VENDOR_ID_QLOGIC,
		.device		= PCI_DEVICE_ID_QLOGIC_ISP4022,
		.subvendor	= PCI_ANY_ID,
		.subdevice	= PCI_ANY_ID,
	},
	{
		.vendor		= PCI_VENDOR_ID_QLOGIC,
		.device		= PCI_DEVICE_ID_QLOGIC_ISP4032,
		.subvendor	= PCI_ANY_ID,
		.subdevice	= PCI_ANY_ID,
	},
	{
		.vendor         = PCI_VENDOR_ID_QLOGIC,
		.device         = PCI_DEVICE_ID_QLOGIC_ISP8022,
		.subvendor      = PCI_ANY_ID,
		.subdevice      = PCI_ANY_ID,
	},
	{0, 0},
};
MODULE_DEVICE_TABLE(pci, qla4xxx_pci_tbl);

static struct pci_driver qla4xxx_pci_driver = {
	.name		= DRIVER_NAME,
	.id_table	= qla4xxx_pci_tbl,
	.probe		= qla4xxx_probe_adapter,
	.remove		= qla4xxx_remove_adapter,
	.err_handler = &qla4xxx_err_handler,
};

static int __init qla4xxx_module_init(void)
{
	int ret;

	/* Allocate cache for SRBs. */
	srb_cachep = kmem_cache_create("qla4xxx_srbs", sizeof(struct srb), 0,
				       SLAB_HWCACHE_ALIGN, NULL);
	if (srb_cachep == NULL) {
		printk(KERN_ERR
		       "%s: Unable to allocate SRB cache..."
		       "Failing load!\n", DRIVER_NAME);
		ret = -ENOMEM;
		goto no_srp_cache;
	}

	/* Derive version string. */
	strcpy(qla4xxx_version_str, QLA4XXX_DRIVER_VERSION);
	if (ql4xextended_error_logging)
		strcat(qla4xxx_version_str, "-debug");

	qla4xxx_scsi_transport =
		iscsi_register_transport(&qla4xxx_iscsi_transport);
	if (!qla4xxx_scsi_transport){
		ret = -ENODEV;
		goto release_srb_cache;
	}

	ret = pci_register_driver(&qla4xxx_pci_driver);
	if (ret)
		goto unregister_transport;

	printk(KERN_INFO "QLogic iSCSI HBA Driver\n");
	return 0;

unregister_transport:
	iscsi_unregister_transport(&qla4xxx_iscsi_transport);
release_srb_cache:
	kmem_cache_destroy(srb_cachep);
no_srp_cache:
	return ret;
}

static void __exit qla4xxx_module_exit(void)
{
	pci_unregister_driver(&qla4xxx_pci_driver);
	iscsi_unregister_transport(&qla4xxx_iscsi_transport);
	kmem_cache_destroy(srb_cachep);
}

module_init(qla4xxx_module_init);
module_exit(qla4xxx_module_exit);

MODULE_AUTHOR("QLogic Corporation");
MODULE_DESCRIPTION("QLogic iSCSI HBA Driver");
MODULE_LICENSE("GPL");
MODULE_VERSION(QLA4XXX_DRIVER_VERSION);<|MERGE_RESOLUTION|>--- conflicted
+++ resolved
@@ -8,10 +8,7 @@
 #include <linux/slab.h>
 #include <linux/blkdev.h>
 #include <linux/iscsi_boot_sysfs.h>
-<<<<<<< HEAD
-=======
 #include <linux/inet.h>
->>>>>>> 6350323a
 
 #include <scsi/scsi_tcq.h>
 #include <scsi/scsicam.h>
@@ -201,7 +198,6 @@
 static struct scsi_transport_template *qla4xxx_scsi_transport;
 
 static mode_t ql4_attr_is_visible(int param_type, int param)
-<<<<<<< HEAD
 {
 	switch (param_type) {
 	case ISCSI_HOST_PARAM:
@@ -427,7 +423,7 @@
 	qla_ep = ep->dd_data;
 	ha = to_qla_host(qla_ep->host);
 
-	if (adapter_up(ha))
+	if (adapter_up(ha) && !test_bit(AF_BUILD_DDB_LIST, &ha->flags))
 		ret = 1;
 
 	return ret;
@@ -549,91 +545,24 @@
 	spin_unlock_irqrestore(&session->lock, flags);
 
 	return ret;
-=======
-{
-	switch (param_type) {
-	case ISCSI_HOST_PARAM:
-		switch (param) {
-		case ISCSI_HOST_PARAM_HWADDRESS:
-		case ISCSI_HOST_PARAM_IPADDRESS:
-		case ISCSI_HOST_PARAM_INITIATOR_NAME:
-			return S_IRUGO;
-		default:
-			return 0;
-		}
-	case ISCSI_PARAM:
-		switch (param) {
-		case ISCSI_PARAM_PERSISTENT_ADDRESS:
-		case ISCSI_PARAM_PERSISTENT_PORT:
-		case ISCSI_PARAM_CONN_ADDRESS:
-		case ISCSI_PARAM_CONN_PORT:
-		case ISCSI_PARAM_TARGET_NAME:
-		case ISCSI_PARAM_TPGT:
-		case ISCSI_PARAM_TARGET_ALIAS:
-		case ISCSI_PARAM_MAX_BURST:
-		case ISCSI_PARAM_MAX_R2T:
-		case ISCSI_PARAM_FIRST_BURST:
-		case ISCSI_PARAM_MAX_RECV_DLENGTH:
-		case ISCSI_PARAM_MAX_XMIT_DLENGTH:
-		case ISCSI_PARAM_IFACE_NAME:
-			return S_IRUGO;
-		default:
-			return 0;
-		}
-	case ISCSI_NET_PARAM:
-		switch (param) {
-		case ISCSI_NET_PARAM_IPV4_ADDR:
-		case ISCSI_NET_PARAM_IPV4_SUBNET:
-		case ISCSI_NET_PARAM_IPV4_GW:
-		case ISCSI_NET_PARAM_IPV4_BOOTPROTO:
-		case ISCSI_NET_PARAM_IFACE_ENABLE:
-		case ISCSI_NET_PARAM_IPV6_LINKLOCAL:
-		case ISCSI_NET_PARAM_IPV6_ADDR:
-		case ISCSI_NET_PARAM_IPV6_ROUTER:
-		case ISCSI_NET_PARAM_IPV6_ADDR_AUTOCFG:
-		case ISCSI_NET_PARAM_IPV6_LINKLOCAL_AUTOCFG:
-		case ISCSI_NET_PARAM_VLAN_ID:
-		case ISCSI_NET_PARAM_VLAN_PRIORITY:
-		case ISCSI_NET_PARAM_VLAN_ENABLED:
-		case ISCSI_NET_PARAM_MTU:
-		case ISCSI_NET_PARAM_PORT:
-			return S_IRUGO;
-		default:
-			return 0;
-		}
-	}
-
-	return 0;
->>>>>>> 6350323a
-}
-
-static int qla4xxx_get_iface_param(struct iscsi_iface *iface,
-				   enum iscsi_param_type param_type,
-				   int param, char *buf)
-{
-	struct Scsi_Host *shost = iscsi_iface_to_shost(iface);
+}
+
+static int qla4xxx_host_get_param(struct Scsi_Host *shost,
+				  enum iscsi_host_param param, char *buf)
+{
 	struct scsi_qla_host *ha = to_qla_host(shost);
-	int len = -ENOSYS;
-
-	if (param_type != ISCSI_NET_PARAM)
-		return -ENOSYS;
+	int len;
 
 	switch (param) {
-	case ISCSI_NET_PARAM_IPV4_ADDR:
-		len = sprintf(buf, "%pI4\n", &ha->ip_config.ip_address);
-		break;
-<<<<<<< HEAD
+	case ISCSI_HOST_PARAM_HWADDRESS:
+		len = sysfs_format_mac(buf, ha->my_mac, MAC_ADDR_LEN);
+		break;
 	case ISCSI_HOST_PARAM_IPADDRESS:
 		len = sprintf(buf, "%pI4\n", &ha->ip_config.ip_address);
-=======
-	case ISCSI_NET_PARAM_IPV4_SUBNET:
-		len = sprintf(buf, "%pI4\n", &ha->ip_config.subnet_mask);
->>>>>>> 6350323a
-		break;
-	case ISCSI_NET_PARAM_IPV4_GW:
-		len = sprintf(buf, "%pI4\n", &ha->ip_config.gateway);
-		break;
-<<<<<<< HEAD
+		break;
+	case ISCSI_HOST_PARAM_INITIATOR_NAME:
+		len = sprintf(buf, "%s\n", ha->name_string);
+		break;
 	default:
 		return -ENOSYS;
 	}
@@ -829,94 +758,6 @@
 		ql4_printk(KERN_ERR, ha, "Unknown IPv6 param = %d\n",
 			   iface_param->param);
 		break;
-=======
-	case ISCSI_NET_PARAM_IFACE_ENABLE:
-		if (iface->iface_type == ISCSI_IFACE_TYPE_IPV4)
-			len = sprintf(buf, "%s\n",
-				      (ha->ip_config.ipv4_options &
-				       IPOPT_IPV4_PROTOCOL_ENABLE) ?
-				      "enabled" : "disabled");
-		else if (iface->iface_type == ISCSI_IFACE_TYPE_IPV6)
-			len = sprintf(buf, "%s\n",
-				      (ha->ip_config.ipv6_options &
-				       IPV6_OPT_IPV6_PROTOCOL_ENABLE) ?
-				       "enabled" : "disabled");
-		break;
-	case ISCSI_NET_PARAM_IPV4_BOOTPROTO:
-		len = sprintf(buf, "%s\n",
-			      (ha->ip_config.tcp_options & TCPOPT_DHCP_ENABLE) ?
-			      "dhcp" : "static");
-		break;
-	case ISCSI_NET_PARAM_IPV6_ADDR:
-		if (iface->iface_num == 0)
-			len = sprintf(buf, "%pI6\n", &ha->ip_config.ipv6_addr0);
-		if (iface->iface_num == 1)
-			len = sprintf(buf, "%pI6\n", &ha->ip_config.ipv6_addr1);
-		break;
-	case ISCSI_NET_PARAM_IPV6_LINKLOCAL:
-		len = sprintf(buf, "%pI6\n",
-			      &ha->ip_config.ipv6_link_local_addr);
-		break;
-	case ISCSI_NET_PARAM_IPV6_ROUTER:
-		len = sprintf(buf, "%pI6\n",
-			      &ha->ip_config.ipv6_default_router_addr);
-		break;
-	case ISCSI_NET_PARAM_IPV6_ADDR_AUTOCFG:
-		len = sprintf(buf, "%s\n",
-			      (ha->ip_config.ipv6_addl_options &
-			       IPV6_ADDOPT_NEIGHBOR_DISCOVERY_ADDR_ENABLE) ?
-			       "nd" : "static");
-		break;
-	case ISCSI_NET_PARAM_IPV6_LINKLOCAL_AUTOCFG:
-		len = sprintf(buf, "%s\n",
-			      (ha->ip_config.ipv6_addl_options &
-			       IPV6_ADDOPT_AUTOCONFIG_LINK_LOCAL_ADDR) ?
-			       "auto" : "static");
-		break;
-	case ISCSI_NET_PARAM_VLAN_ID:
-		if (iface->iface_type == ISCSI_IFACE_TYPE_IPV4)
-			len = sprintf(buf, "%d\n",
-				      (ha->ip_config.ipv4_vlan_tag &
-				       ISCSI_MAX_VLAN_ID));
-		else if (iface->iface_type == ISCSI_IFACE_TYPE_IPV6)
-			len = sprintf(buf, "%d\n",
-				      (ha->ip_config.ipv6_vlan_tag &
-				       ISCSI_MAX_VLAN_ID));
-		break;
-	case ISCSI_NET_PARAM_VLAN_PRIORITY:
-		if (iface->iface_type == ISCSI_IFACE_TYPE_IPV4)
-			len = sprintf(buf, "%d\n",
-				      ((ha->ip_config.ipv4_vlan_tag >> 13) &
-					ISCSI_MAX_VLAN_PRIORITY));
-		else if (iface->iface_type == ISCSI_IFACE_TYPE_IPV6)
-			len = sprintf(buf, "%d\n",
-				      ((ha->ip_config.ipv6_vlan_tag >> 13) &
-					ISCSI_MAX_VLAN_PRIORITY));
-		break;
-	case ISCSI_NET_PARAM_VLAN_ENABLED:
-		if (iface->iface_type == ISCSI_IFACE_TYPE_IPV4)
-			len = sprintf(buf, "%s\n",
-				      (ha->ip_config.ipv4_options &
-				       IPOPT_VLAN_TAGGING_ENABLE) ?
-				       "enabled" : "disabled");
-		else if (iface->iface_type == ISCSI_IFACE_TYPE_IPV6)
-			len = sprintf(buf, "%s\n",
-				      (ha->ip_config.ipv6_options &
-				       IPV6_OPT_VLAN_TAGGING_ENABLE) ?
-				       "enabled" : "disabled");
-		break;
-	case ISCSI_NET_PARAM_MTU:
-		len = sprintf(buf, "%d\n", ha->ip_config.eth_mtu_size);
-		break;
-	case ISCSI_NET_PARAM_PORT:
-		if (iface->iface_type == ISCSI_IFACE_TYPE_IPV4)
-			len = sprintf(buf, "%d\n", ha->ip_config.ipv4_port);
-		else if (iface->iface_type == ISCSI_IFACE_TYPE_IPV6)
-			len = sprintf(buf, "%d\n", ha->ip_config.ipv6_port);
-		break;
-	default:
-		len = -ENOSYS;
->>>>>>> 6350323a
 	}
 }
 
@@ -988,7 +829,6 @@
 	}
 }
 
-<<<<<<< HEAD
 static void
 qla4xxx_initcb_to_acb(struct addr_ctrl_blk *init_fw_cb)
 {
@@ -1143,1105 +983,6 @@
 
 }
 
-static struct iscsi_cls_session *
-qla4xxx_session_create(struct iscsi_endpoint *ep,
-			uint16_t cmds_max, uint16_t qdepth,
-			uint32_t initial_cmdsn)
-{
-	struct iscsi_cls_session *cls_sess;
-	struct scsi_qla_host *ha;
-	struct qla_endpoint *qla_ep;
-	struct ddb_entry *ddb_entry;
-	uint32_t ddb_index;
-	uint32_t mbx_sts = 0;
-	struct iscsi_session *sess;
-	struct sockaddr *dst_addr;
-	int ret;
-
-	DEBUG2(printk(KERN_INFO "Func: %s\n", __func__));
-	if (!ep) {
-		printk(KERN_ERR "qla4xxx: missing ep.\n");
-		return NULL;
-	}
-
-	qla_ep = ep->dd_data;
-	dst_addr = (struct sockaddr *)&qla_ep->dst_addr;
-	ha = to_qla_host(qla_ep->host);
-
-get_ddb_index:
-	ddb_index = find_first_zero_bit(ha->ddb_idx_map, MAX_DDB_ENTRIES);
-
-	if (ddb_index >= MAX_DDB_ENTRIES) {
-		DEBUG2(ql4_printk(KERN_INFO, ha,
-				  "Free DDB index not available\n"));
-		return NULL;
-	}
-
-	if (test_and_set_bit(ddb_index, ha->ddb_idx_map))
-		goto get_ddb_index;
-
-	DEBUG2(ql4_printk(KERN_INFO, ha,
-			  "Found a free DDB index at %d\n", ddb_index));
-	ret = qla4xxx_req_ddb_entry(ha, ddb_index, &mbx_sts);
-	if (ret == QLA_ERROR) {
-		if (mbx_sts == MBOX_STS_COMMAND_ERROR) {
-			ql4_printk(KERN_INFO, ha,
-				   "DDB index = %d not available trying next\n",
-				   ddb_index);
-			goto get_ddb_index;
-		}
-		DEBUG2(ql4_printk(KERN_INFO, ha,
-				  "Free FW DDB not available\n"));
-		return NULL;
-	}
-
-	cls_sess = iscsi_session_setup(&qla4xxx_iscsi_transport, qla_ep->host,
-				       cmds_max, sizeof(struct ddb_entry),
-				       sizeof(struct ql4_task_data),
-				       initial_cmdsn, ddb_index);
-	if (!cls_sess)
-		return NULL;
-
-	sess = cls_sess->dd_data;
-	ddb_entry = sess->dd_data;
-	ddb_entry->fw_ddb_index = ddb_index;
-	ddb_entry->fw_ddb_device_state = DDB_DS_NO_CONNECTION_ACTIVE;
-	ddb_entry->ha = ha;
-	ddb_entry->sess = cls_sess;
-	cls_sess->recovery_tmo = ql4xsess_recovery_tmo;
-	ha->fw_ddb_index_map[ddb_entry->fw_ddb_index] = ddb_entry;
-	ha->tot_ddbs++;
-
-	return cls_sess;
-}
-
-static void qla4xxx_session_destroy(struct iscsi_cls_session *cls_sess)
-{
-	struct iscsi_session *sess;
-	struct ddb_entry *ddb_entry;
-	struct scsi_qla_host *ha;
-	unsigned long flags;
-
-	DEBUG2(printk(KERN_INFO "Func: %s\n", __func__));
-	sess = cls_sess->dd_data;
-	ddb_entry = sess->dd_data;
-	ha = ddb_entry->ha;
-
-	qla4xxx_clear_ddb_entry(ha, ddb_entry->fw_ddb_index);
-
-	spin_lock_irqsave(&ha->hardware_lock, flags);
-	qla4xxx_free_ddb(ha, ddb_entry);
-	spin_unlock_irqrestore(&ha->hardware_lock, flags);
-	iscsi_session_teardown(cls_sess);
-}
-
-static struct iscsi_cls_conn *
-qla4xxx_conn_create(struct iscsi_cls_session *cls_sess, uint32_t conn_idx)
-{
-	struct iscsi_cls_conn *cls_conn;
-	struct iscsi_session *sess;
-	struct ddb_entry *ddb_entry;
-
-	DEBUG2(printk(KERN_INFO "Func: %s\n", __func__));
-	cls_conn = iscsi_conn_setup(cls_sess, sizeof(struct qla_conn),
-				    conn_idx);
-	sess = cls_sess->dd_data;
-	ddb_entry = sess->dd_data;
-	ddb_entry->conn = cls_conn;
-
-	return cls_conn;
-}
-
-static int qla4xxx_conn_bind(struct iscsi_cls_session *cls_session,
-			     struct iscsi_cls_conn *cls_conn,
-			     uint64_t transport_fd, int is_leading)
-{
-	struct iscsi_conn *conn;
-	struct qla_conn *qla_conn;
-	struct iscsi_endpoint *ep;
-
-	DEBUG2(printk(KERN_INFO "Func: %s\n", __func__));
-
-	if (iscsi_conn_bind(cls_session, cls_conn, is_leading))
-		return -EINVAL;
-	ep = iscsi_lookup_endpoint(transport_fd);
-	conn = cls_conn->dd_data;
-	qla_conn = conn->dd_data;
-	qla_conn->qla_ep = ep->dd_data;
-	return 0;
-}
-
-static int qla4xxx_conn_start(struct iscsi_cls_conn *cls_conn)
-{
-	struct iscsi_cls_session *cls_sess = iscsi_conn_to_session(cls_conn);
-	struct iscsi_session *sess;
-	struct ddb_entry *ddb_entry;
-	struct scsi_qla_host *ha;
-	struct dev_db_entry *fw_ddb_entry;
-	dma_addr_t fw_ddb_entry_dma;
-	uint32_t mbx_sts = 0;
-=======
-static struct iscsi_endpoint *
-qla4xxx_ep_connect(struct Scsi_Host *shost, struct sockaddr *dst_addr,
-		   int non_blocking)
-{
-	int ret;
-	struct iscsi_endpoint *ep;
-	struct qla_endpoint *qla_ep;
-	struct scsi_qla_host *ha;
-	struct sockaddr_in *addr;
-	struct sockaddr_in6 *addr6;
-
-	DEBUG2(printk(KERN_INFO "Func: %s\n", __func__));
-	if (!shost) {
-		ret = -ENXIO;
-		printk(KERN_ERR "%s: shost is NULL\n",
-		       __func__);
-		return ERR_PTR(ret);
-	}
-
-	ha = iscsi_host_priv(shost);
-
-	ep = iscsi_create_endpoint(sizeof(struct qla_endpoint));
-	if (!ep) {
-		ret = -ENOMEM;
-		return ERR_PTR(ret);
-	}
-
-	qla_ep = ep->dd_data;
-	memset(qla_ep, 0, sizeof(struct qla_endpoint));
-	if (dst_addr->sa_family == AF_INET) {
-		memcpy(&qla_ep->dst_addr, dst_addr, sizeof(struct sockaddr_in));
-		addr = (struct sockaddr_in *)&qla_ep->dst_addr;
-		DEBUG2(ql4_printk(KERN_INFO, ha, "%s: %pI4\n", __func__,
-				  (char *)&addr->sin_addr));
-	} else if (dst_addr->sa_family == AF_INET6) {
-		memcpy(&qla_ep->dst_addr, dst_addr,
-		       sizeof(struct sockaddr_in6));
-		addr6 = (struct sockaddr_in6 *)&qla_ep->dst_addr;
-		DEBUG2(ql4_printk(KERN_INFO, ha, "%s: %pI6\n", __func__,
-				  (char *)&addr6->sin6_addr));
-	}
-
-	qla_ep->host = shost;
-
-	return ep;
-}
-
-static int qla4xxx_ep_poll(struct iscsi_endpoint *ep, int timeout_ms)
-{
-	struct qla_endpoint *qla_ep;
-	struct scsi_qla_host *ha;
->>>>>>> 6350323a
-	int ret = 0;
-	int status = QLA_SUCCESS;
-
-	DEBUG2(printk(KERN_INFO "Func: %s\n", __func__));
-<<<<<<< HEAD
-	sess = cls_sess->dd_data;
-	ddb_entry = sess->dd_data;
-	ha = ddb_entry->ha;
-
-	fw_ddb_entry = dma_alloc_coherent(&ha->pdev->dev, sizeof(*fw_ddb_entry),
-					  &fw_ddb_entry_dma, GFP_KERNEL);
-	if (!fw_ddb_entry) {
-		ql4_printk(KERN_ERR, ha,
-			   "%s: Unable to allocate dma buffer\n", __func__);
-		return -ENOMEM;
-	}
-
-	ret = qla4xxx_set_param_ddbentry(ha, ddb_entry, cls_conn, &mbx_sts);
-	if (ret) {
-		/* If iscsid is stopped and started then no need to do
-		* set param again since ddb state will be already
-		* active and FW does not allow set ddb to an
-		* active session.
-		*/
-		if (mbx_sts)
-			if (ddb_entry->fw_ddb_device_state ==
-						DDB_DS_SESSION_ACTIVE) {
-				iscsi_conn_start(ddb_entry->conn);
-				iscsi_conn_login_event(ddb_entry->conn,
-						ISCSI_CONN_STATE_LOGGED_IN);
-				goto exit_set_param;
-			}
-
-		ql4_printk(KERN_ERR, ha, "%s: Failed set param for index[%d]\n",
-			   __func__, ddb_entry->fw_ddb_index);
-		goto exit_conn_start;
-	}
-
-	status = qla4xxx_conn_open(ha, ddb_entry->fw_ddb_index);
-	if (status == QLA_ERROR) {
-		ql4_printk(KERN_ERR, ha, "%s: Login failed: %s\n", __func__,
-			   sess->targetname);
-		ret = -EINVAL;
-		goto exit_conn_start;
-	}
-
-	if (ddb_entry->fw_ddb_device_state == DDB_DS_NO_CONNECTION_ACTIVE)
-		ddb_entry->fw_ddb_device_state = DDB_DS_LOGIN_IN_PROCESS;
-
-	DEBUG2(printk(KERN_INFO "%s: DDB state [%d]\n", __func__,
-		      ddb_entry->fw_ddb_device_state));
-
-exit_set_param:
-	ret = 0;
-
-exit_conn_start:
-	dma_free_coherent(&ha->pdev->dev, sizeof(*fw_ddb_entry),
-			  fw_ddb_entry, fw_ddb_entry_dma);
-	return ret;
-}
-
-static void qla4xxx_conn_destroy(struct iscsi_cls_conn *cls_conn)
-{
-	struct iscsi_cls_session *cls_sess = iscsi_conn_to_session(cls_conn);
-	struct iscsi_session *sess;
-	struct scsi_qla_host *ha;
-	struct ddb_entry *ddb_entry;
-	int options;
-
-	DEBUG2(printk(KERN_INFO "Func: %s\n", __func__));
-	sess = cls_sess->dd_data;
-	ddb_entry = sess->dd_data;
-	ha = ddb_entry->ha;
-
-	options = LOGOUT_OPTION_CLOSE_SESSION;
-	if (qla4xxx_session_logout_ddb(ha, ddb_entry, options) == QLA_ERROR)
-		ql4_printk(KERN_ERR, ha, "%s: Logout failed\n", __func__);
-}
-
-static void qla4xxx_task_work(struct work_struct *wdata)
-{
-	struct ql4_task_data *task_data;
-	struct scsi_qla_host *ha;
-	struct passthru_status *sts;
-	struct iscsi_task *task;
-	struct iscsi_hdr *hdr;
-	uint8_t *data;
-	uint32_t data_len;
-	struct iscsi_conn *conn;
-	int hdr_len;
-	itt_t itt;
-
-	task_data = container_of(wdata, struct ql4_task_data, task_work);
-	ha = task_data->ha;
-	task = task_data->task;
-	sts = &task_data->sts;
-	hdr_len = sizeof(struct iscsi_hdr);
-
-	DEBUG3(printk(KERN_INFO "Status returned\n"));
-	DEBUG3(qla4xxx_dump_buffer(sts, 64));
-	DEBUG3(printk(KERN_INFO "Response buffer"));
-	DEBUG3(qla4xxx_dump_buffer(task_data->resp_buffer, 64));
-
-	conn = task->conn;
-
-	switch (sts->completionStatus) {
-	case PASSTHRU_STATUS_COMPLETE:
-		hdr = (struct iscsi_hdr *)task_data->resp_buffer;
-		/* Assign back the itt in hdr, until we use the PREASSIGN_TAG */
-		itt = sts->handle;
-		hdr->itt = itt;
-		data = task_data->resp_buffer + hdr_len;
-		data_len = task_data->resp_len - hdr_len;
-		iscsi_complete_pdu(conn, hdr, data, data_len);
-		break;
-	default:
-		ql4_printk(KERN_ERR, ha, "Passthru failed status = 0x%x\n",
-			   sts->completionStatus);
-		break;
-	}
-	return;
-}
-
-static int qla4xxx_alloc_pdu(struct iscsi_task *task, uint8_t opcode)
-{
-	struct ql4_task_data *task_data;
-	struct iscsi_session *sess;
-	struct ddb_entry *ddb_entry;
-	struct scsi_qla_host *ha;
-	int hdr_len;
-
-	sess = task->conn->session;
-	ddb_entry = sess->dd_data;
-	ha = ddb_entry->ha;
-	task_data = task->dd_data;
-	memset(task_data, 0, sizeof(struct ql4_task_data));
-
-	if (task->sc) {
-		ql4_printk(KERN_INFO, ha,
-			   "%s: SCSI Commands not implemented\n", __func__);
-		return -EINVAL;
-	}
-
-	hdr_len = sizeof(struct iscsi_hdr);
-	task_data->ha = ha;
-	task_data->task = task;
-
-	if (task->data_count) {
-		task_data->data_dma = dma_map_single(&ha->pdev->dev, task->data,
-						     task->data_count,
-						     PCI_DMA_TODEVICE);
-	}
-
-	DEBUG2(ql4_printk(KERN_INFO, ha, "%s: MaxRecvLen %u, iscsi hrd %d\n",
-		      __func__, task->conn->max_recv_dlength, hdr_len));
-
-	task_data->resp_len = task->conn->max_recv_dlength + hdr_len;
-	task_data->resp_buffer = dma_alloc_coherent(&ha->pdev->dev,
-						    task_data->resp_len,
-						    &task_data->resp_dma,
-						    GFP_ATOMIC);
-	if (!task_data->resp_buffer)
-		goto exit_alloc_pdu;
-
-	task_data->req_len = task->data_count + hdr_len;
-	task_data->req_buffer = dma_alloc_coherent(&ha->pdev->dev,
-						   task_data->req_len,
-						   &task_data->req_dma,
-						   GFP_ATOMIC);
-	if (!task_data->req_buffer)
-		goto exit_alloc_pdu;
-
-	task->hdr = task_data->req_buffer;
-
-	INIT_WORK(&task_data->task_work, qla4xxx_task_work);
-
-	return 0;
-
-exit_alloc_pdu:
-	if (task_data->resp_buffer)
-		dma_free_coherent(&ha->pdev->dev, task_data->resp_len,
-				  task_data->resp_buffer, task_data->resp_dma);
-
-	if (task_data->req_buffer)
-		dma_free_coherent(&ha->pdev->dev, task_data->req_len,
-				  task_data->req_buffer, task_data->req_dma);
-	return -ENOMEM;
-}
-
-static void qla4xxx_task_cleanup(struct iscsi_task *task)
-{
-	struct ql4_task_data *task_data;
-	struct iscsi_session *sess;
-	struct ddb_entry *ddb_entry;
-	struct scsi_qla_host *ha;
-	int hdr_len;
-
-	hdr_len = sizeof(struct iscsi_hdr);
-	sess = task->conn->session;
-	ddb_entry = sess->dd_data;
-	ha = ddb_entry->ha;
-	task_data = task->dd_data;
-
-	if (task->data_count) {
-		dma_unmap_single(&ha->pdev->dev, task_data->data_dma,
-				 task->data_count, PCI_DMA_TODEVICE);
-	}
-
-	DEBUG2(ql4_printk(KERN_INFO, ha, "%s: MaxRecvLen %u, iscsi hrd %d\n",
-		      __func__, task->conn->max_recv_dlength, hdr_len));
-
-	dma_free_coherent(&ha->pdev->dev, task_data->resp_len,
-			  task_data->resp_buffer, task_data->resp_dma);
-	dma_free_coherent(&ha->pdev->dev, task_data->req_len,
-			  task_data->req_buffer, task_data->req_dma);
-	return;
-}
-
-static int qla4xxx_task_xmit(struct iscsi_task *task)
-{
-	struct scsi_cmnd *sc = task->sc;
-	struct iscsi_session *sess = task->conn->session;
-	struct ddb_entry *ddb_entry = sess->dd_data;
-	struct scsi_qla_host *ha = ddb_entry->ha;
-
-	if (!sc)
-		return qla4xxx_send_passthru0(task);
-
-	ql4_printk(KERN_INFO, ha, "%s: scsi cmd xmit not implemented\n",
-		   __func__);
-	return -ENOSYS;
-}
-
-void qla4xxx_update_session_conn_param(struct scsi_qla_host *ha,
-				       struct ddb_entry *ddb_entry)
-{
-	struct iscsi_cls_session *cls_sess;
-	struct iscsi_cls_conn *cls_conn;
-	struct iscsi_session *sess;
-	struct iscsi_conn *conn;
-	uint32_t ddb_state;
-	dma_addr_t fw_ddb_entry_dma;
-	struct dev_db_entry *fw_ddb_entry;
-
-	fw_ddb_entry = dma_alloc_coherent(&ha->pdev->dev, sizeof(*fw_ddb_entry),
-					  &fw_ddb_entry_dma, GFP_KERNEL);
-	if (!fw_ddb_entry) {
-		ql4_printk(KERN_ERR, ha,
-			   "%s: Unable to allocate dma buffer\n", __func__);
-		return;
-	}
-
-	if (qla4xxx_get_fwddb_entry(ha, ddb_entry->fw_ddb_index, fw_ddb_entry,
-				    fw_ddb_entry_dma, NULL, NULL, &ddb_state,
-				    NULL, NULL, NULL) == QLA_ERROR) {
-		DEBUG2(ql4_printk(KERN_ERR, ha, "scsi%ld: %s: failed "
-				  "get_ddb_entry for fw_ddb_index %d\n",
-				  ha->host_no, __func__,
-				  ddb_entry->fw_ddb_index));
-		return;
-	}
-
-	cls_sess = ddb_entry->sess;
-	sess = cls_sess->dd_data;
-
-	cls_conn = ddb_entry->conn;
-	conn = cls_conn->dd_data;
-
-	/* Update params */
-	conn->max_recv_dlength = BYTE_UNITS *
-			  le16_to_cpu(fw_ddb_entry->iscsi_max_rcv_data_seg_len);
-
-	conn->max_xmit_dlength = BYTE_UNITS *
-			  le16_to_cpu(fw_ddb_entry->iscsi_max_snd_data_seg_len);
-
-	sess->initial_r2t_en =
-			    (BIT_10 & le16_to_cpu(fw_ddb_entry->iscsi_options));
-
-	sess->max_r2t = le16_to_cpu(fw_ddb_entry->iscsi_max_outsnd_r2t);
-
-	sess->imm_data_en = (BIT_11 & le16_to_cpu(fw_ddb_entry->iscsi_options));
-
-	sess->first_burst = BYTE_UNITS *
-			       le16_to_cpu(fw_ddb_entry->iscsi_first_burst_len);
-
-	sess->max_burst = BYTE_UNITS *
-				 le16_to_cpu(fw_ddb_entry->iscsi_max_burst_len);
-
-	sess->time2wait = le16_to_cpu(fw_ddb_entry->iscsi_def_time2wait);
-
-	sess->time2retain = le16_to_cpu(fw_ddb_entry->iscsi_def_time2retain);
-
-	sess->tpgt = le32_to_cpu(fw_ddb_entry->tgt_portal_grp);
-
-	memcpy(sess->initiatorname, ha->name_string,
-	       min(sizeof(ha->name_string), sizeof(sess->initiatorname)));
-}
-=======
-	qla_ep = ep->dd_data;
-	ha = to_qla_host(qla_ep->host);
-
-	if (adapter_up(ha) && !test_bit(AF_BUILD_DDB_LIST, &ha->flags))
-		ret = 1;
-
-	return ret;
-}
-
-static void qla4xxx_ep_disconnect(struct iscsi_endpoint *ep)
-{
-	DEBUG2(printk(KERN_INFO "Func: %s\n", __func__));
-	iscsi_destroy_endpoint(ep);
-}
-
-static int qla4xxx_get_ep_param(struct iscsi_endpoint *ep,
-				enum iscsi_param param,
-				char *buf)
-{
-	struct qla_endpoint *qla_ep = ep->dd_data;
-	struct sockaddr *dst_addr;
-
-	DEBUG2(printk(KERN_INFO "Func: %s\n", __func__));
-
-	switch (param) {
-	case ISCSI_PARAM_CONN_PORT:
-	case ISCSI_PARAM_CONN_ADDRESS:
-		if (!qla_ep)
-			return -ENOTCONN;
-
-		dst_addr = (struct sockaddr *)&qla_ep->dst_addr;
-		if (!dst_addr)
-			return -ENOTCONN;
-
-		return iscsi_conn_get_addr_param((struct sockaddr_storage *)
-						 &qla_ep->dst_addr, param, buf);
-	default:
-		return -ENOSYS;
-	}
-}
-
-static void qla4xxx_conn_get_stats(struct iscsi_cls_conn *cls_conn,
-				   struct iscsi_stats *stats)
-{
-	struct iscsi_session *sess;
-	struct iscsi_cls_session *cls_sess;
-	struct ddb_entry *ddb_entry;
-	struct scsi_qla_host *ha;
-	struct ql_iscsi_stats *ql_iscsi_stats;
-	int stats_size;
-	int ret;
-	dma_addr_t iscsi_stats_dma;
-
-	DEBUG2(printk(KERN_INFO "Func: %s\n", __func__));
-
-	cls_sess = iscsi_conn_to_session(cls_conn);
-	sess = cls_sess->dd_data;
-	ddb_entry = sess->dd_data;
-	ha = ddb_entry->ha;
-
-	stats_size = PAGE_ALIGN(sizeof(struct ql_iscsi_stats));
-	/* Allocate memory */
-	ql_iscsi_stats = dma_alloc_coherent(&ha->pdev->dev, stats_size,
-					    &iscsi_stats_dma, GFP_KERNEL);
-	if (!ql_iscsi_stats) {
-		ql4_printk(KERN_ERR, ha,
-			   "Unable to allocate memory for iscsi stats\n");
-		goto exit_get_stats;
-	}
-
-	ret =  qla4xxx_get_mgmt_data(ha, ddb_entry->fw_ddb_index, stats_size,
-				     iscsi_stats_dma);
-	if (ret != QLA_SUCCESS) {
-		ql4_printk(KERN_ERR, ha,
-			   "Unable to retreive iscsi stats\n");
-		goto free_stats;
-	}
-
-	/* octets */
-	stats->txdata_octets = le64_to_cpu(ql_iscsi_stats->tx_data_octets);
-	stats->rxdata_octets = le64_to_cpu(ql_iscsi_stats->rx_data_octets);
-	/* xmit pdus */
-	stats->noptx_pdus = le32_to_cpu(ql_iscsi_stats->tx_nopout_pdus);
-	stats->scsicmd_pdus = le32_to_cpu(ql_iscsi_stats->tx_scsi_cmd_pdus);
-	stats->tmfcmd_pdus = le32_to_cpu(ql_iscsi_stats->tx_tmf_cmd_pdus);
-	stats->login_pdus = le32_to_cpu(ql_iscsi_stats->tx_login_cmd_pdus);
-	stats->text_pdus = le32_to_cpu(ql_iscsi_stats->tx_text_cmd_pdus);
-	stats->dataout_pdus = le32_to_cpu(ql_iscsi_stats->tx_scsi_write_pdus);
-	stats->logout_pdus = le32_to_cpu(ql_iscsi_stats->tx_logout_cmd_pdus);
-	stats->snack_pdus = le32_to_cpu(ql_iscsi_stats->tx_snack_req_pdus);
-	/* recv pdus */
-	stats->noprx_pdus = le32_to_cpu(ql_iscsi_stats->rx_nopin_pdus);
-	stats->scsirsp_pdus = le32_to_cpu(ql_iscsi_stats->rx_scsi_resp_pdus);
-	stats->tmfrsp_pdus = le32_to_cpu(ql_iscsi_stats->rx_tmf_resp_pdus);
-	stats->textrsp_pdus = le32_to_cpu(ql_iscsi_stats->rx_text_resp_pdus);
-	stats->datain_pdus = le32_to_cpu(ql_iscsi_stats->rx_scsi_read_pdus);
-	stats->logoutrsp_pdus =
-			le32_to_cpu(ql_iscsi_stats->rx_logout_resp_pdus);
-	stats->r2t_pdus = le32_to_cpu(ql_iscsi_stats->rx_r2t_pdus);
-	stats->async_pdus = le32_to_cpu(ql_iscsi_stats->rx_async_pdus);
-	stats->rjt_pdus = le32_to_cpu(ql_iscsi_stats->rx_reject_pdus);
-
-free_stats:
-	dma_free_coherent(&ha->pdev->dev, stats_size, ql_iscsi_stats,
-			  iscsi_stats_dma);
-exit_get_stats:
-	return;
-}
-
-static enum blk_eh_timer_return qla4xxx_eh_cmd_timed_out(struct scsi_cmnd *sc)
-{
-	struct iscsi_cls_session *session;
-	struct iscsi_session *sess;
-	unsigned long flags;
-	enum blk_eh_timer_return ret = BLK_EH_NOT_HANDLED;
-
-	session = starget_to_session(scsi_target(sc->device));
-	sess = session->dd_data;
-
-	spin_lock_irqsave(&session->lock, flags);
-	if (session->state == ISCSI_SESSION_FAILED)
-		ret = BLK_EH_RESET_TIMER;
-	spin_unlock_irqrestore(&session->lock, flags);
-
-	return ret;
-}
-
-static int qla4xxx_host_get_param(struct Scsi_Host *shost,
-				  enum iscsi_host_param param, char *buf)
-{
-	struct scsi_qla_host *ha = to_qla_host(shost);
-	int len;
-
-	switch (param) {
-	case ISCSI_HOST_PARAM_HWADDRESS:
-		len = sysfs_format_mac(buf, ha->my_mac, MAC_ADDR_LEN);
-		break;
-	case ISCSI_HOST_PARAM_IPADDRESS:
-		len = sprintf(buf, "%pI4\n", &ha->ip_config.ip_address);
-		break;
-	case ISCSI_HOST_PARAM_INITIATOR_NAME:
-		len = sprintf(buf, "%s\n", ha->name_string);
-		break;
-	default:
-		return -ENOSYS;
-	}
->>>>>>> 6350323a
-
-	return len;
-}
-
-static void qla4xxx_create_ipv4_iface(struct scsi_qla_host *ha)
-{
-	if (ha->iface_ipv4)
-		return;
-
-	/* IPv4 */
-	ha->iface_ipv4 = iscsi_create_iface(ha->host,
-					    &qla4xxx_iscsi_transport,
-					    ISCSI_IFACE_TYPE_IPV4, 0, 0);
-	if (!ha->iface_ipv4)
-		ql4_printk(KERN_ERR, ha, "Could not create IPv4 iSCSI "
-			   "iface0.\n");
-}
-
-static void qla4xxx_create_ipv6_iface(struct scsi_qla_host *ha)
-{
-	if (!ha->iface_ipv6_0)
-		/* IPv6 iface-0 */
-		ha->iface_ipv6_0 = iscsi_create_iface(ha->host,
-						      &qla4xxx_iscsi_transport,
-						      ISCSI_IFACE_TYPE_IPV6, 0,
-						      0);
-	if (!ha->iface_ipv6_0)
-		ql4_printk(KERN_ERR, ha, "Could not create IPv6 iSCSI "
-			   "iface0.\n");
-
-	if (!ha->iface_ipv6_1)
-		/* IPv6 iface-1 */
-		ha->iface_ipv6_1 = iscsi_create_iface(ha->host,
-						      &qla4xxx_iscsi_transport,
-						      ISCSI_IFACE_TYPE_IPV6, 1,
-						      0);
-	if (!ha->iface_ipv6_1)
-		ql4_printk(KERN_ERR, ha, "Could not create IPv6 iSCSI "
-			   "iface1.\n");
-}
-
-<<<<<<< HEAD
-/***
- * qla4xxx_mark_device_missing - blocks the session
- * @cls_session: Pointer to the session to be blocked
- * @ddb_entry: Pointer to device database entry
- *
- * This routine marks a device missing and close connection.
- **/
-void qla4xxx_mark_device_missing(struct iscsi_cls_session *cls_session)
-{
-	iscsi_block_session(cls_session);
-=======
-static void qla4xxx_create_ifaces(struct scsi_qla_host *ha)
-{
-	if (ha->ip_config.ipv4_options & IPOPT_IPV4_PROTOCOL_ENABLE)
-		qla4xxx_create_ipv4_iface(ha);
-
-	if (ha->ip_config.ipv6_options & IPV6_OPT_IPV6_PROTOCOL_ENABLE)
-		qla4xxx_create_ipv6_iface(ha);
->>>>>>> 6350323a
-}
-
-static void qla4xxx_destroy_ipv4_iface(struct scsi_qla_host *ha)
-{
-<<<<<<< HEAD
-	iscsi_host_for_each_session(ha->host, qla4xxx_mark_device_missing);
-=======
-	if (ha->iface_ipv4) {
-		iscsi_destroy_iface(ha->iface_ipv4);
-		ha->iface_ipv4 = NULL;
-	}
->>>>>>> 6350323a
-}
-
-static void qla4xxx_destroy_ipv6_iface(struct scsi_qla_host *ha)
-{
-	if (ha->iface_ipv6_0) {
-		iscsi_destroy_iface(ha->iface_ipv6_0);
-		ha->iface_ipv6_0 = NULL;
-	}
-	if (ha->iface_ipv6_1) {
-		iscsi_destroy_iface(ha->iface_ipv6_1);
-		ha->iface_ipv6_1 = NULL;
-	}
-}
-
-static void qla4xxx_destroy_ifaces(struct scsi_qla_host *ha)
-{
-	qla4xxx_destroy_ipv4_iface(ha);
-	qla4xxx_destroy_ipv6_iface(ha);
-}
-
-static void qla4xxx_set_ipv6(struct scsi_qla_host *ha,
-			     struct iscsi_iface_param_info *iface_param,
-			     struct addr_ctrl_blk *init_fw_cb)
-{
-	/*
-	 * iface_num 0 is valid for IPv6 Addr, linklocal, router, autocfg.
-	 * iface_num 1 is valid only for IPv6 Addr.
-	 */
-	switch (iface_param->param) {
-	case ISCSI_NET_PARAM_IPV6_ADDR:
-		if (iface_param->iface_num & 0x1)
-			/* IPv6 Addr 1 */
-			memcpy(init_fw_cb->ipv6_addr1, iface_param->value,
-			       sizeof(init_fw_cb->ipv6_addr1));
-		else
-			/* IPv6 Addr 0 */
-			memcpy(init_fw_cb->ipv6_addr0, iface_param->value,
-			       sizeof(init_fw_cb->ipv6_addr0));
-		break;
-	case ISCSI_NET_PARAM_IPV6_LINKLOCAL:
-		if (iface_param->iface_num & 0x1)
-			break;
-		memcpy(init_fw_cb->ipv6_if_id, &iface_param->value[8],
-		       sizeof(init_fw_cb->ipv6_if_id));
-		break;
-	case ISCSI_NET_PARAM_IPV6_ROUTER:
-		if (iface_param->iface_num & 0x1)
-			break;
-		memcpy(init_fw_cb->ipv6_dflt_rtr_addr, iface_param->value,
-		       sizeof(init_fw_cb->ipv6_dflt_rtr_addr));
-		break;
-	case ISCSI_NET_PARAM_IPV6_ADDR_AUTOCFG:
-		/* Autocfg applies to even interface */
-		if (iface_param->iface_num & 0x1)
-			break;
-
-		if (iface_param->value[0] == ISCSI_IPV6_AUTOCFG_DISABLE)
-			init_fw_cb->ipv6_addtl_opts &=
-				cpu_to_le16(
-				  ~IPV6_ADDOPT_NEIGHBOR_DISCOVERY_ADDR_ENABLE);
-		else if (iface_param->value[0] == ISCSI_IPV6_AUTOCFG_ND_ENABLE)
-			init_fw_cb->ipv6_addtl_opts |=
-				cpu_to_le16(
-				  IPV6_ADDOPT_NEIGHBOR_DISCOVERY_ADDR_ENABLE);
-		else
-			ql4_printk(KERN_ERR, ha, "Invalid autocfg setting for "
-				   "IPv6 addr\n");
-		break;
-	case ISCSI_NET_PARAM_IPV6_LINKLOCAL_AUTOCFG:
-		/* Autocfg applies to even interface */
-		if (iface_param->iface_num & 0x1)
-			break;
-
-		if (iface_param->value[0] ==
-		    ISCSI_IPV6_LINKLOCAL_AUTOCFG_ENABLE)
-			init_fw_cb->ipv6_addtl_opts |= cpu_to_le16(
-					IPV6_ADDOPT_AUTOCONFIG_LINK_LOCAL_ADDR);
-		else if (iface_param->value[0] ==
-			 ISCSI_IPV6_LINKLOCAL_AUTOCFG_DISABLE)
-			init_fw_cb->ipv6_addtl_opts &= cpu_to_le16(
-				       ~IPV6_ADDOPT_AUTOCONFIG_LINK_LOCAL_ADDR);
-		else
-			ql4_printk(KERN_ERR, ha, "Invalid autocfg setting for "
-				   "IPv6 linklocal addr\n");
-		break;
-	case ISCSI_NET_PARAM_IPV6_ROUTER_AUTOCFG:
-		/* Autocfg applies to even interface */
-		if (iface_param->iface_num & 0x1)
-			break;
-
-		if (iface_param->value[0] == ISCSI_IPV6_ROUTER_AUTOCFG_ENABLE)
-			memset(init_fw_cb->ipv6_dflt_rtr_addr, 0,
-			       sizeof(init_fw_cb->ipv6_dflt_rtr_addr));
-		break;
-	case ISCSI_NET_PARAM_IFACE_ENABLE:
-		if (iface_param->value[0] == ISCSI_IFACE_ENABLE) {
-			init_fw_cb->ipv6_opts |=
-				cpu_to_le16(IPV6_OPT_IPV6_PROTOCOL_ENABLE);
-			qla4xxx_create_ipv6_iface(ha);
-		} else {
-			init_fw_cb->ipv6_opts &=
-				cpu_to_le16(~IPV6_OPT_IPV6_PROTOCOL_ENABLE &
-					    0xFFFF);
-			qla4xxx_destroy_ipv6_iface(ha);
-		}
-		break;
-	case ISCSI_NET_PARAM_VLAN_TAG:
-		if (iface_param->len != sizeof(init_fw_cb->ipv6_vlan_tag))
-			break;
-		init_fw_cb->ipv6_vlan_tag =
-				cpu_to_be16(*(uint16_t *)iface_param->value);
-		break;
-	case ISCSI_NET_PARAM_VLAN_ENABLED:
-		if (iface_param->value[0] == ISCSI_VLAN_ENABLE)
-			init_fw_cb->ipv6_opts |=
-				cpu_to_le16(IPV6_OPT_VLAN_TAGGING_ENABLE);
-		else
-			init_fw_cb->ipv6_opts &=
-				cpu_to_le16(~IPV6_OPT_VLAN_TAGGING_ENABLE);
-		break;
-	case ISCSI_NET_PARAM_MTU:
-		init_fw_cb->eth_mtu_size =
-				cpu_to_le16(*(uint16_t *)iface_param->value);
-		break;
-	case ISCSI_NET_PARAM_PORT:
-		/* Autocfg applies to even interface */
-		if (iface_param->iface_num & 0x1)
-			break;
-
-		init_fw_cb->ipv6_port =
-				cpu_to_le16(*(uint16_t *)iface_param->value);
-		break;
-	default:
-		ql4_printk(KERN_ERR, ha, "Unknown IPv6 param = %d\n",
-			   iface_param->param);
-		break;
-	}
-}
-
-static void qla4xxx_set_ipv4(struct scsi_qla_host *ha,
-			     struct iscsi_iface_param_info *iface_param,
-			     struct addr_ctrl_blk *init_fw_cb)
-{
-	switch (iface_param->param) {
-	case ISCSI_NET_PARAM_IPV4_ADDR:
-		memcpy(init_fw_cb->ipv4_addr, iface_param->value,
-		       sizeof(init_fw_cb->ipv4_addr));
-		break;
-	case ISCSI_NET_PARAM_IPV4_SUBNET:
-		memcpy(init_fw_cb->ipv4_subnet,	iface_param->value,
-		       sizeof(init_fw_cb->ipv4_subnet));
-		break;
-	case ISCSI_NET_PARAM_IPV4_GW:
-		memcpy(init_fw_cb->ipv4_gw_addr, iface_param->value,
-		       sizeof(init_fw_cb->ipv4_gw_addr));
-		break;
-	case ISCSI_NET_PARAM_IPV4_BOOTPROTO:
-		if (iface_param->value[0] == ISCSI_BOOTPROTO_DHCP)
-			init_fw_cb->ipv4_tcp_opts |=
-					cpu_to_le16(TCPOPT_DHCP_ENABLE);
-		else if (iface_param->value[0] == ISCSI_BOOTPROTO_STATIC)
-			init_fw_cb->ipv4_tcp_opts &=
-					cpu_to_le16(~TCPOPT_DHCP_ENABLE);
-		else
-			ql4_printk(KERN_ERR, ha, "Invalid IPv4 bootproto\n");
-		break;
-	case ISCSI_NET_PARAM_IFACE_ENABLE:
-		if (iface_param->value[0] == ISCSI_IFACE_ENABLE) {
-			init_fw_cb->ipv4_ip_opts |=
-				cpu_to_le16(IPOPT_IPV4_PROTOCOL_ENABLE);
-			qla4xxx_create_ipv4_iface(ha);
-		} else {
-			init_fw_cb->ipv4_ip_opts &=
-				cpu_to_le16(~IPOPT_IPV4_PROTOCOL_ENABLE &
-					    0xFFFF);
-			qla4xxx_destroy_ipv4_iface(ha);
-		}
-		break;
-	case ISCSI_NET_PARAM_VLAN_TAG:
-		if (iface_param->len != sizeof(init_fw_cb->ipv4_vlan_tag))
-			break;
-		init_fw_cb->ipv4_vlan_tag =
-				cpu_to_be16(*(uint16_t *)iface_param->value);
-		break;
-	case ISCSI_NET_PARAM_VLAN_ENABLED:
-		if (iface_param->value[0] == ISCSI_VLAN_ENABLE)
-			init_fw_cb->ipv4_ip_opts |=
-					cpu_to_le16(IPOPT_VLAN_TAGGING_ENABLE);
-		else
-			init_fw_cb->ipv4_ip_opts &=
-					cpu_to_le16(~IPOPT_VLAN_TAGGING_ENABLE);
-		break;
-	case ISCSI_NET_PARAM_MTU:
-		init_fw_cb->eth_mtu_size =
-				cpu_to_le16(*(uint16_t *)iface_param->value);
-		break;
-	case ISCSI_NET_PARAM_PORT:
-		init_fw_cb->ipv4_port =
-				cpu_to_le16(*(uint16_t *)iface_param->value);
-		break;
-	default:
-		ql4_printk(KERN_ERR, ha, "Unknown IPv4 param = %d\n",
-			   iface_param->param);
-		break;
-	}
-}
-
-static void
-qla4xxx_initcb_to_acb(struct addr_ctrl_blk *init_fw_cb)
-{
-	struct addr_ctrl_blk_def *acb;
-	acb = (struct addr_ctrl_blk_def *)init_fw_cb;
-	memset(acb->reserved1, 0, sizeof(acb->reserved1));
-	memset(acb->reserved2, 0, sizeof(acb->reserved2));
-	memset(acb->reserved3, 0, sizeof(acb->reserved3));
-	memset(acb->reserved4, 0, sizeof(acb->reserved4));
-	memset(acb->reserved5, 0, sizeof(acb->reserved5));
-	memset(acb->reserved6, 0, sizeof(acb->reserved6));
-	memset(acb->reserved7, 0, sizeof(acb->reserved7));
-	memset(acb->reserved8, 0, sizeof(acb->reserved8));
-	memset(acb->reserved9, 0, sizeof(acb->reserved9));
-	memset(acb->reserved10, 0, sizeof(acb->reserved10));
-	memset(acb->reserved11, 0, sizeof(acb->reserved11));
-	memset(acb->reserved12, 0, sizeof(acb->reserved12));
-	memset(acb->reserved13, 0, sizeof(acb->reserved13));
-	memset(acb->reserved14, 0, sizeof(acb->reserved14));
-	memset(acb->reserved15, 0, sizeof(acb->reserved15));
-}
-
-static int
-qla4xxx_iface_set_param(struct Scsi_Host *shost, void *data, uint32_t len)
-{
-	struct scsi_qla_host *ha = to_qla_host(shost);
-	int rval = 0;
-	struct iscsi_iface_param_info *iface_param = NULL;
-	struct addr_ctrl_blk *init_fw_cb = NULL;
-	dma_addr_t init_fw_cb_dma;
-	uint32_t mbox_cmd[MBOX_REG_COUNT];
-	uint32_t mbox_sts[MBOX_REG_COUNT];
-	uint32_t rem = len;
-	struct nlattr *attr;
-
-	init_fw_cb = dma_alloc_coherent(&ha->pdev->dev,
-					sizeof(struct addr_ctrl_blk),
-					&init_fw_cb_dma, GFP_KERNEL);
-	if (!init_fw_cb) {
-		ql4_printk(KERN_ERR, ha, "%s: Unable to alloc init_cb\n",
-			   __func__);
-		return -ENOMEM;
-	}
-
-	memset(init_fw_cb, 0, sizeof(struct addr_ctrl_blk));
-	memset(&mbox_cmd, 0, sizeof(mbox_cmd));
-	memset(&mbox_sts, 0, sizeof(mbox_sts));
-
-	if (qla4xxx_get_ifcb(ha, &mbox_cmd[0], &mbox_sts[0], init_fw_cb_dma)) {
-		ql4_printk(KERN_ERR, ha, "%s: get ifcb failed\n", __func__);
-		rval = -EIO;
-		goto exit_init_fw_cb;
-	}
-
-<<<<<<< HEAD
-	if (test_bit(DPC_RESET_HA_INTR, &ha->dpc_flags) ||
-	    test_bit(DPC_RESET_ACTIVE, &ha->dpc_flags) ||
-	    test_bit(DPC_RESET_HA, &ha->dpc_flags) ||
-	    test_bit(DPC_HA_UNRECOVERABLE, &ha->dpc_flags) ||
-	    test_bit(DPC_HA_NEED_QUIESCENT, &ha->dpc_flags) ||
-	    !test_bit(AF_ONLINE, &ha->flags) ||
-	    !test_bit(AF_LINK_UP, &ha->flags) ||
-	    test_bit(DPC_RESET_HA_FW_CONTEXT, &ha->dpc_flags))
-		goto qc_host_busy;
-=======
-	nla_for_each_attr(attr, data, len, rem) {
-		iface_param = nla_data(attr);
-
-		if (iface_param->param_type != ISCSI_NET_PARAM)
-			continue;
-
-		switch (iface_param->iface_type) {
-		case ISCSI_IFACE_TYPE_IPV4:
-			switch (iface_param->iface_num) {
-			case 0:
-				qla4xxx_set_ipv4(ha, iface_param, init_fw_cb);
-				break;
-			default:
-				/* Cannot have more than one IPv4 interface */
-				ql4_printk(KERN_ERR, ha, "Invalid IPv4 iface "
-					   "number = %d\n",
-					   iface_param->iface_num);
-				break;
-			}
-			break;
-		case ISCSI_IFACE_TYPE_IPV6:
-			switch (iface_param->iface_num) {
-			case 0:
-			case 1:
-				qla4xxx_set_ipv6(ha, iface_param, init_fw_cb);
-				break;
-			default:
-				/* Cannot have more than two IPv6 interface */
-				ql4_printk(KERN_ERR, ha, "Invalid IPv6 iface "
-					   "number = %d\n",
-					   iface_param->iface_num);
-				break;
-			}
-			break;
-		default:
-			ql4_printk(KERN_ERR, ha, "Invalid iface type\n");
-			break;
-		}
-	}
-
-	init_fw_cb->cookie = cpu_to_le32(0x11BEAD5A);
->>>>>>> 6350323a
-
-	rval = qla4xxx_set_flash(ha, init_fw_cb_dma, FLASH_SEGMENT_IFCB,
-				 sizeof(struct addr_ctrl_blk),
-				 FLASH_OPT_RMW_COMMIT);
-	if (rval != QLA_SUCCESS) {
-		ql4_printk(KERN_ERR, ha, "%s: set flash mbx failed\n",
-			   __func__);
-		rval = -EIO;
-		goto exit_init_fw_cb;
-	}
-
-	qla4xxx_disable_acb(ha);
-
-	qla4xxx_initcb_to_acb(init_fw_cb);
-
-	rval = qla4xxx_set_acb(ha, &mbox_cmd[0], &mbox_sts[0], init_fw_cb_dma);
-	if (rval != QLA_SUCCESS) {
-		ql4_printk(KERN_ERR, ha, "%s: set acb mbx failed\n",
-			   __func__);
-		rval = -EIO;
-		goto exit_init_fw_cb;
-	}
-
-	memset(init_fw_cb, 0, sizeof(struct addr_ctrl_blk));
-	qla4xxx_update_local_ifcb(ha, &mbox_cmd[0], &mbox_sts[0], init_fw_cb,
-				  init_fw_cb_dma);
-
-exit_init_fw_cb:
-	dma_free_coherent(&ha->pdev->dev, sizeof(struct addr_ctrl_blk),
-			  init_fw_cb, init_fw_cb_dma);
-
-	return rval;
-}
-
-static int qla4xxx_conn_get_param(struct iscsi_cls_conn *cls_conn,
-				  enum iscsi_param param, char *buf)
-{
-	struct iscsi_conn *conn;
-	struct qla_conn *qla_conn;
-	struct sockaddr *dst_addr;
-	int len = 0;
-
-	conn = cls_conn->dd_data;
-	qla_conn = conn->dd_data;
-	dst_addr = &qla_conn->qla_ep->dst_addr;
-
-	switch (param) {
-	case ISCSI_PARAM_CONN_PORT:
-	case ISCSI_PARAM_CONN_ADDRESS:
-		return iscsi_conn_get_addr_param((struct sockaddr_storage *)
-						 dst_addr, param, buf);
-	default:
-		return iscsi_conn_get_param(cls_conn, param, buf);
-	}
-
-	return len;
-
-<<<<<<< HEAD
-	if (ha->chap_dma_pool)
-		dma_pool_destroy(ha->chap_dma_pool);
-
-	if (ha->chap_list)
-		vfree(ha->chap_list);
-	ha->chap_list = NULL;
-
-	/* release io space registers  */
-	if (is_qla8022(ha)) {
-		if (ha->nx_pcibase)
-			iounmap(
-			    (struct device_reg_82xx __iomem *)ha->nx_pcibase);
-	} else if (ha->reg)
-		iounmap(ha->reg);
-	pci_release_regions(ha->pdev);
-=======
->>>>>>> 6350323a
-}
-
 int qla4xxx_get_ddb_index(struct scsi_qla_host *ha, uint16_t *ddb_index)
 {
 	uint32_t mbx_sts = 0;
@@ -2275,20 +1016,7 @@
 				  "Free FW DDB not available\n"));
 	}
 
-<<<<<<< HEAD
-	ha->chap_dma_pool = dma_pool_create("ql4_chap", &ha->pdev->dev,
-					    CHAP_DMA_BLOCK_SIZE, 8, 0);
-
-	if (ha->chap_dma_pool == NULL) {
-		ql4_printk(KERN_WARNING, ha,
-		    "%s: chap_dma_pool allocation failed..\n", __func__);
-		goto mem_alloc_error_exit;
-	}
-
-	return QLA_SUCCESS;
-=======
 	*ddb_index = tmp_ddb_index;
->>>>>>> 6350323a
 
 exit_get_ddb_index:
 	return ret;
@@ -2345,34 +1073,14 @@
 	    conn->persistent_port == 0)
 		return QLA_ERROR;
 
-<<<<<<< HEAD
-/**
- * qla4xxx_timer - checks every second for work to do.
- * @ha: Pointer to host adapter structure.
- **/
-static void qla4xxx_timer(struct scsi_qla_host *ha)
-{
-	int start_dpc = 0;
-	uint16_t w;
-=======
 	max_ddbs =  is_qla40XX(ha) ? MAX_DEV_DB_ENTRIES_40XX :
 				     MAX_DEV_DB_ENTRIES;
->>>>>>> 6350323a
 
 	for (idx = 0; idx < max_ddbs; idx++) {
 		ddb_entry = qla4xxx_lookup_ddb_by_fw_index(ha, idx);
 		if (ddb_entry == NULL)
 			continue;
 
-<<<<<<< HEAD
-	/* Hardware read to trigger an EEH error during mailbox waits. */
-	if (!pci_channel_offline(ha->pdev))
-		pci_read_config_word(ha->pdev, PCI_VENDOR_ID, &w);
-
-	if (is_qla8022(ha)) {
-		qla4_8xxx_watchdog(ha);
-	}
-=======
 		if (ddb_entry->ddb_type != FLASH_DDB)
 			continue;
 
@@ -2393,7 +1101,6 @@
 				  "IP = %s User IP = %s\n",
 				  existing_conn->persistent_address,
 				  conn->persistent_address));
->>>>>>> 6350323a
 
 		DEBUG2(ql4_printk(KERN_INFO, ha,
 				  "Port = %d User Port = %d\n",
@@ -4437,39 +3144,13 @@
 	return rc;
 }
 
-<<<<<<< HEAD
-static void qla4xxx_fail_session(struct iscsi_cls_session *cls_session)
-{
-	struct iscsi_session *sess;
-	struct ddb_entry *ddb_entry;
-
-	sess = cls_session->dd_data;
-	ddb_entry = sess->dd_data;
-	ddb_entry->fw_ddb_device_state = DDB_DS_SESSION_FAILED;
-	iscsi_session_failure(cls_session->dd_data, ISCSI_ERR_CONN_FAILED);
-}
-
-/**
- * qla4xxx_recover_adapter - recovers adapter after a fatal error
- * @ha: Pointer to host adapter structure.
- **/
-static int qla4xxx_recover_adapter(struct scsi_qla_host *ha)
-=======
 static ssize_t qla4xxx_show_boot_tgt_pri_info(void *data, int type, char *buf)
->>>>>>> 6350323a
 {
 	struct scsi_qla_host *ha = data;
 	struct ql4_boot_session_info *boot_sess = &(ha->boot_tgt.boot_pri_sess);
 
-<<<<<<< HEAD
-	/* Stall incoming I/O until we are done */
-	scsi_block_requests(ha->host);
-	clear_bit(AF_ONLINE, &ha->flags);
-	clear_bit(AF_LINK_UP, &ha->flags);
-=======
 	return qla4xxx_show_boot_tgt_info(boot_sess, type, buf);
 }
->>>>>>> 6350323a
 
 static ssize_t qla4xxx_show_boot_tgt_sec_info(void *data, int type, char *buf)
 {
@@ -4479,16 +3160,9 @@
 	return qla4xxx_show_boot_tgt_info(boot_sess, type, buf);
 }
 
-<<<<<<< HEAD
-	iscsi_host_for_each_session(ha->host, qla4xxx_fail_session);
-
-	if (test_bit(DPC_RESET_HA, &ha->dpc_flags))
-		reset_chip = 1;
-=======
 static mode_t qla4xxx_tgt_get_attr_visibility(void *data, int type)
 {
 	int rc;
->>>>>>> 6350323a
 
 	switch (type) {
 	case ISCSI_BOOT_TGT_NAME:
@@ -4668,11 +3342,6 @@
 		if (chap_table->flags & BIT_7) /* local */
 			continue;
 
-<<<<<<< HEAD
-		/* NOTE: AF_ONLINE flag set upon successful completion of
-		 *       qla4xxx_initialize_adapter */
-		status = qla4xxx_initialize_adapter(ha);
-=======
 		if (!(chap_table->flags & BIT_6)) /* Not BIDI */
 			continue;
 
@@ -4680,7 +3349,6 @@
 		strncpy(username, chap_table->name, QL4_CHAP_MAX_NAME_LEN);
 		ret = 0;
 		break;
->>>>>>> 6350323a
 	}
 	mutex_unlock(&ha->chap_sem);
 
@@ -4751,27 +3419,6 @@
 			goto exit_boot_target;
 		}
 
-<<<<<<< HEAD
-static void qla4xxx_relogin_devices(struct iscsi_cls_session *cls_session)
-{
-	struct iscsi_session *sess;
-	struct ddb_entry *ddb_entry;
-	struct scsi_qla_host *ha;
-
-	sess = cls_session->dd_data;
-	ddb_entry = sess->dd_data;
-	ha = ddb_entry->ha;
-	if (!iscsi_is_session_online(cls_session)) {
-		if (ddb_entry->fw_ddb_device_state == DDB_DS_SESSION_ACTIVE) {
-			ql4_printk(KERN_INFO, ha, "scsi%ld: %s: ddb[%d]"
-				   " unblock session\n", ha->host_no, __func__,
-				   ddb_entry->fw_ddb_index);
-			iscsi_unblock_session(ddb_entry->sess);
-		} else {
-			/* Trigger relogin */
-			iscsi_session_failure(cls_session->dd_data,
-					      ISCSI_ERR_CONN_FAILED);
-=======
 		boot_conn->chap.target_chap_name_length = QL4_CHAP_MAX_NAME_LEN;
 		boot_conn->chap.target_secret_length = QL4_CHAP_MAX_SECRET_LEN;
 	}
@@ -4788,7 +3435,6 @@
 			ql4_printk(KERN_ERR, ha, "Failed to set BIDI chap\n");
 			ret = QLA_ERROR;
 			goto exit_boot_target;
->>>>>>> 6350323a
 		}
 
 		boot_conn->chap.intr_chap_name_length = QL4_CHAP_MAX_NAME_LEN;
@@ -4801,16 +3447,7 @@
 	return ret;
 }
 
-<<<<<<< HEAD
-static void qla4xxx_relogin_all_devices(struct scsi_qla_host *ha)
-{
-	iscsi_host_for_each_session(ha->host, qla4xxx_relogin_devices);
-}
-
-void qla4xxx_wake_dpc(struct scsi_qla_host *ha)
-=======
 static int qla4xxx_get_boot_info(struct scsi_qla_host *ha)
->>>>>>> 6350323a
 {
 	uint16_t ddb_index[2];
 	int ret = QLA_ERROR;
@@ -4858,13 +3495,7 @@
 
 static int qla4xxx_setup_boot_info(struct scsi_qla_host *ha)
 {
-<<<<<<< HEAD
-	struct scsi_qla_host *ha =
-		container_of(work, struct scsi_qla_host, dpc_work);
-	int status = QLA_ERROR;
-=======
 	struct iscsi_boot_kobj *boot_kobj;
->>>>>>> 6350323a
 
 	if (qla4xxx_get_boot_info(ha) != QLA_SUCCESS)
 		return QLA_ERROR;
@@ -5022,11 +3653,6 @@
 	else
 		sprintf(tddb->ip_addr, "%pI4", fw_ddb_entry->ip_addr);
 
-<<<<<<< HEAD
-			qla4xxx_relogin_all_devices(ha);
-		}
-	}
-=======
 	tddb->port = le16_to_cpu(fw_ddb_entry->port);
 }
 
@@ -5050,7 +3676,6 @@
 			  new_tddb->ip_addr, new_tddb->iscsi_name));
 
 	return QLA_SUCCESS;
->>>>>>> 6350323a
 }
 
 static int qla4xxx_is_session_exists(struct scsi_qla_host *ha,
@@ -5085,21 +3710,12 @@
 		if (ddb_entry == NULL)
 			continue;
 
-<<<<<<< HEAD
-	/* Kill the kernel thread for this host */
-	if (ha->task_wq)
-		destroy_workqueue(ha->task_wq);
-
-	/* Put firmware in known state */
-	ha->isp_ops->reset_firmware(ha);
-=======
 		qla4xxx_get_param_ddb(ddb_entry, tmp_tddb);
 		if (!qla4xxx_compare_tuple_ddb(ha, fw_tddb, tmp_tddb)) {
 			ret = QLA_SUCCESS; /* found */
 			goto exit_check;
 		}
 	}
->>>>>>> 6350323a
 
 exit_check:
 	if (fw_tddb)
@@ -5193,478 +3809,6 @@
 		addr->sin_port = htons(le16_to_cpu(fw_ddb_entry->port));
 	}
 
-<<<<<<< HEAD
-	/* Mapping of IO base pointer, door bell read and write pointer */
-
-	/* mapping of IO base pointer */
-	ha->qla4_8xxx_reg =
-	    (struct device_reg_82xx  __iomem *)((uint8_t *)ha->nx_pcibase +
-	    0xbc000 + (ha->pdev->devfn << 11));
-
-	db_base = pci_resource_start(pdev, 4);  /* doorbell is on bar 4 */
-	db_len = pci_resource_len(pdev, 4);
-
-	ha->nx_db_wr_ptr = (ha->pdev->devfn == 4 ? QLA82XX_CAM_RAM_DB1 :
-	    QLA82XX_CAM_RAM_DB2);
-
-	return 0;
-iospace_error_exit:
-	return -ENOMEM;
-}
-
-/***
- * qla4xxx_iospace_config - maps registers
- * @ha: pointer to adapter structure
- *
- * This routines maps HBA's registers from the pci address space
- * into the kernel virtual address space for memory mapped i/o.
- **/
-int qla4xxx_iospace_config(struct scsi_qla_host *ha)
-{
-	unsigned long pio, pio_len, pio_flags;
-	unsigned long mmio, mmio_len, mmio_flags;
-
-	pio = pci_resource_start(ha->pdev, 0);
-	pio_len = pci_resource_len(ha->pdev, 0);
-	pio_flags = pci_resource_flags(ha->pdev, 0);
-	if (pio_flags & IORESOURCE_IO) {
-		if (pio_len < MIN_IOBASE_LEN) {
-			ql4_printk(KERN_WARNING, ha,
-				"Invalid PCI I/O region size\n");
-			pio = 0;
-		}
-	} else {
-		ql4_printk(KERN_WARNING, ha, "region #0 not a PIO resource\n");
-		pio = 0;
-	}
-
-	/* Use MMIO operations for all accesses. */
-	mmio = pci_resource_start(ha->pdev, 1);
-	mmio_len = pci_resource_len(ha->pdev, 1);
-	mmio_flags = pci_resource_flags(ha->pdev, 1);
-
-	if (!(mmio_flags & IORESOURCE_MEM)) {
-		ql4_printk(KERN_ERR, ha,
-		    "region #0 not an MMIO resource, aborting\n");
-
-		goto iospace_error_exit;
-	}
-
-	if (mmio_len < MIN_IOBASE_LEN) {
-		ql4_printk(KERN_ERR, ha,
-		    "Invalid PCI mem region size, aborting\n");
-		goto iospace_error_exit;
-	}
-
-	if (pci_request_regions(ha->pdev, DRIVER_NAME)) {
-		ql4_printk(KERN_WARNING, ha,
-		    "Failed to reserve PIO/MMIO regions\n");
-
-		goto iospace_error_exit;
-	}
-
-	ha->pio_address = pio;
-	ha->pio_length = pio_len;
-	ha->reg = ioremap(mmio, MIN_IOBASE_LEN);
-	if (!ha->reg) {
-		ql4_printk(KERN_ERR, ha,
-		    "cannot remap MMIO, aborting\n");
-
-		goto iospace_error_exit;
-	}
-
-	return 0;
-
-iospace_error_exit:
-	return -ENOMEM;
-}
-
-static struct isp_operations qla4xxx_isp_ops = {
-	.iospace_config         = qla4xxx_iospace_config,
-	.pci_config             = qla4xxx_pci_config,
-	.disable_intrs          = qla4xxx_disable_intrs,
-	.enable_intrs           = qla4xxx_enable_intrs,
-	.start_firmware         = qla4xxx_start_firmware,
-	.intr_handler           = qla4xxx_intr_handler,
-	.interrupt_service_routine = qla4xxx_interrupt_service_routine,
-	.reset_chip             = qla4xxx_soft_reset,
-	.reset_firmware         = qla4xxx_hw_reset,
-	.queue_iocb             = qla4xxx_queue_iocb,
-	.complete_iocb          = qla4xxx_complete_iocb,
-	.rd_shdw_req_q_out      = qla4xxx_rd_shdw_req_q_out,
-	.rd_shdw_rsp_q_in       = qla4xxx_rd_shdw_rsp_q_in,
-	.get_sys_info           = qla4xxx_get_sys_info,
-};
-
-static struct isp_operations qla4_8xxx_isp_ops = {
-	.iospace_config         = qla4_8xxx_iospace_config,
-	.pci_config             = qla4_8xxx_pci_config,
-	.disable_intrs          = qla4_8xxx_disable_intrs,
-	.enable_intrs           = qla4_8xxx_enable_intrs,
-	.start_firmware         = qla4_8xxx_load_risc,
-	.intr_handler           = qla4_8xxx_intr_handler,
-	.interrupt_service_routine = qla4_8xxx_interrupt_service_routine,
-	.reset_chip             = qla4_8xxx_isp_reset,
-	.reset_firmware         = qla4_8xxx_stop_firmware,
-	.queue_iocb             = qla4_8xxx_queue_iocb,
-	.complete_iocb          = qla4_8xxx_complete_iocb,
-	.rd_shdw_req_q_out      = qla4_8xxx_rd_shdw_req_q_out,
-	.rd_shdw_rsp_q_in       = qla4_8xxx_rd_shdw_rsp_q_in,
-	.get_sys_info           = qla4_8xxx_get_sys_info,
-};
-
-uint16_t qla4xxx_rd_shdw_req_q_out(struct scsi_qla_host *ha)
-{
-	return (uint16_t)le32_to_cpu(ha->shadow_regs->req_q_out);
-}
-
-uint16_t qla4_8xxx_rd_shdw_req_q_out(struct scsi_qla_host *ha)
-{
-	return (uint16_t)le32_to_cpu(readl(&ha->qla4_8xxx_reg->req_q_out));
-}
-
-uint16_t qla4xxx_rd_shdw_rsp_q_in(struct scsi_qla_host *ha)
-{
-	return (uint16_t)le32_to_cpu(ha->shadow_regs->rsp_q_in);
-}
-
-uint16_t qla4_8xxx_rd_shdw_rsp_q_in(struct scsi_qla_host *ha)
-{
-	return (uint16_t)le32_to_cpu(readl(&ha->qla4_8xxx_reg->rsp_q_in));
-}
-
-static ssize_t qla4xxx_show_boot_eth_info(void *data, int type, char *buf)
-{
-	struct scsi_qla_host *ha = data;
-	char *str = buf;
-	int rc;
-
-	switch (type) {
-	case ISCSI_BOOT_ETH_FLAGS:
-		rc = sprintf(str, "%d\n", SYSFS_FLAG_FW_SEL_BOOT);
-		break;
-	case ISCSI_BOOT_ETH_INDEX:
-		rc = sprintf(str, "0\n");
-		break;
-	case ISCSI_BOOT_ETH_MAC:
-		rc = sysfs_format_mac(str, ha->my_mac,
-				      MAC_ADDR_LEN);
-		break;
-	default:
-		rc = -ENOSYS;
-		break;
-	}
-	return rc;
-}
-
-static mode_t qla4xxx_eth_get_attr_visibility(void *data, int type)
-{
-	int rc;
-
-	switch (type) {
-	case ISCSI_BOOT_ETH_FLAGS:
-	case ISCSI_BOOT_ETH_MAC:
-	case ISCSI_BOOT_ETH_INDEX:
-		rc = S_IRUGO;
-		break;
-	default:
-		rc = 0;
-		break;
-	}
-	return rc;
-}
-
-static ssize_t qla4xxx_show_boot_ini_info(void *data, int type, char *buf)
-{
-	struct scsi_qla_host *ha = data;
-	char *str = buf;
-	int rc;
-
-	switch (type) {
-	case ISCSI_BOOT_INI_INITIATOR_NAME:
-		rc = sprintf(str, "%s\n", ha->name_string);
-		break;
-	default:
-		rc = -ENOSYS;
-		break;
-	}
-	return rc;
-}
-
-static mode_t qla4xxx_ini_get_attr_visibility(void *data, int type)
-{
-	int rc;
-
-	switch (type) {
-	case ISCSI_BOOT_INI_INITIATOR_NAME:
-		rc = S_IRUGO;
-		break;
-	default:
-		rc = 0;
-		break;
-	}
-	return rc;
-}
-
-static ssize_t
-qla4xxx_show_boot_tgt_info(struct ql4_boot_session_info *boot_sess, int type,
-			   char *buf)
-{
-	struct ql4_conn_info *boot_conn = &boot_sess->conn_list[0];
-	char *str = buf;
-	int rc;
-
-	switch (type) {
-	case ISCSI_BOOT_TGT_NAME:
-		rc = sprintf(buf, "%s\n", (char *)&boot_sess->target_name);
-		break;
-	case ISCSI_BOOT_TGT_IP_ADDR:
-		if (boot_sess->conn_list[0].dest_ipaddr.ip_type == 0x1)
-			rc = sprintf(buf, "%pI4\n",
-				     &boot_conn->dest_ipaddr.ip_address);
-		else
-			rc = sprintf(str, "%pI6\n",
-				     &boot_conn->dest_ipaddr.ip_address);
-		break;
-	case ISCSI_BOOT_TGT_PORT:
-			rc = sprintf(str, "%d\n", boot_conn->dest_port);
-		break;
-	case ISCSI_BOOT_TGT_CHAP_NAME:
-		rc = sprintf(str,  "%.*s\n",
-			     boot_conn->chap.target_chap_name_length,
-			     (char *)&boot_conn->chap.target_chap_name);
-		break;
-	case ISCSI_BOOT_TGT_CHAP_SECRET:
-		rc = sprintf(str,  "%.*s\n",
-			     boot_conn->chap.target_secret_length,
-			     (char *)&boot_conn->chap.target_secret);
-		break;
-	case ISCSI_BOOT_TGT_REV_CHAP_NAME:
-		rc = sprintf(str,  "%.*s\n",
-			     boot_conn->chap.intr_chap_name_length,
-			     (char *)&boot_conn->chap.intr_chap_name);
-		break;
-	case ISCSI_BOOT_TGT_REV_CHAP_SECRET:
-		rc = sprintf(str,  "%.*s\n",
-			     boot_conn->chap.intr_secret_length,
-			     (char *)&boot_conn->chap.intr_secret);
-		break;
-	case ISCSI_BOOT_TGT_FLAGS:
-		rc = sprintf(str, "%d\n", SYSFS_FLAG_FW_SEL_BOOT);
-		break;
-	case ISCSI_BOOT_TGT_NIC_ASSOC:
-		rc = sprintf(str, "0\n");
-		break;
-	default:
-		rc = -ENOSYS;
-		break;
-	}
-	return rc;
-}
-
-static ssize_t qla4xxx_show_boot_tgt_pri_info(void *data, int type, char *buf)
-{
-	struct scsi_qla_host *ha = data;
-	struct ql4_boot_session_info *boot_sess = &(ha->boot_tgt.boot_pri_sess);
-
-	return qla4xxx_show_boot_tgt_info(boot_sess, type, buf);
-}
-
-static ssize_t qla4xxx_show_boot_tgt_sec_info(void *data, int type, char *buf)
-{
-	struct scsi_qla_host *ha = data;
-	struct ql4_boot_session_info *boot_sess = &(ha->boot_tgt.boot_sec_sess);
-
-	return qla4xxx_show_boot_tgt_info(boot_sess, type, buf);
-}
-
-static mode_t qla4xxx_tgt_get_attr_visibility(void *data, int type)
-{
-	int rc;
-
-	switch (type) {
-	case ISCSI_BOOT_TGT_NAME:
-	case ISCSI_BOOT_TGT_IP_ADDR:
-	case ISCSI_BOOT_TGT_PORT:
-	case ISCSI_BOOT_TGT_CHAP_NAME:
-	case ISCSI_BOOT_TGT_CHAP_SECRET:
-	case ISCSI_BOOT_TGT_REV_CHAP_NAME:
-	case ISCSI_BOOT_TGT_REV_CHAP_SECRET:
-	case ISCSI_BOOT_TGT_NIC_ASSOC:
-	case ISCSI_BOOT_TGT_FLAGS:
-		rc = S_IRUGO;
-		break;
-	default:
-		rc = 0;
-		break;
-	}
-	return rc;
-}
-
-static void qla4xxx_boot_release(void *data)
-{
-	struct scsi_qla_host *ha = data;
-
-	scsi_host_put(ha->host);
-}
-
-static int get_fw_boot_info(struct scsi_qla_host *ha, uint16_t ddb_index[])
-{
-	dma_addr_t buf_dma;
-	uint32_t addr, pri_addr, sec_addr;
-	uint32_t offset;
-	uint16_t func_num;
-	uint8_t val;
-	uint8_t *buf = NULL;
-	size_t size = 13 * sizeof(uint8_t);
-	int ret = QLA_SUCCESS;
-
-	func_num = PCI_FUNC(ha->pdev->devfn);
-
-	ql4_printk(KERN_INFO, ha, "%s: Get FW boot info for 0x%x func %d\n",
-		   __func__, ha->pdev->device, func_num);
-
-	if (is_qla40XX(ha)) {
-		if (func_num == 1) {
-			addr = NVRAM_PORT0_BOOT_MODE;
-			pri_addr = NVRAM_PORT0_BOOT_PRI_TGT;
-			sec_addr = NVRAM_PORT0_BOOT_SEC_TGT;
-		} else if (func_num == 3) {
-			addr = NVRAM_PORT1_BOOT_MODE;
-			pri_addr = NVRAM_PORT1_BOOT_PRI_TGT;
-			sec_addr = NVRAM_PORT1_BOOT_SEC_TGT;
-		} else {
-			ret = QLA_ERROR;
-			goto exit_boot_info;
-		}
-
-		/* Check Boot Mode */
-		val = rd_nvram_byte(ha, addr);
-		if (!(val & 0x07)) {
-			DEBUG2(ql4_printk(KERN_ERR, ha,
-					  "%s: Failed Boot options : 0x%x\n",
-					  __func__, val));
-			ret = QLA_ERROR;
-			goto exit_boot_info;
-		}
-
-		/* get primary valid target index */
-		val = rd_nvram_byte(ha, pri_addr);
-		if (val & BIT_7)
-			ddb_index[0] = (val & 0x7f);
-
-		/* get secondary valid target index */
-		val = rd_nvram_byte(ha, sec_addr);
-		if (val & BIT_7)
-			ddb_index[1] = (val & 0x7f);
-
-	} else if (is_qla8022(ha)) {
-		buf = dma_alloc_coherent(&ha->pdev->dev, size,
-					 &buf_dma, GFP_KERNEL);
-		if (!buf) {
-			DEBUG2(ql4_printk(KERN_ERR, ha,
-					  "%s: Unable to allocate dma buffer\n",
-					   __func__));
-			ret = QLA_ERROR;
-			goto exit_boot_info;
-		}
-
-		if (ha->port_num == 0)
-			offset = BOOT_PARAM_OFFSET_PORT0;
-		else if (ha->port_num == 1)
-			offset = BOOT_PARAM_OFFSET_PORT1;
-		else {
-			ret = QLA_ERROR;
-			goto exit_boot_info_free;
-		}
-		addr = FLASH_RAW_ACCESS_ADDR + (ha->hw.flt_iscsi_param * 4) +
-		       offset;
-		if (qla4xxx_get_flash(ha, buf_dma, addr,
-				      13 * sizeof(uint8_t)) != QLA_SUCCESS) {
-			DEBUG2(ql4_printk(KERN_ERR, ha, "scsi%ld: %s: Get Flash"
-					  "failed\n", ha->host_no, __func__));
-			ret = QLA_ERROR;
-			goto exit_boot_info_free;
-		}
-		/* Check Boot Mode */
-		if (!(buf[1] & 0x07)) {
-			DEBUG2(ql4_printk(KERN_INFO, ha,
-					  "Failed: Boot options : 0x%x\n",
-					  buf[1]));
-			ret = QLA_ERROR;
-			goto exit_boot_info_free;
-		}
-
-		/* get primary valid target index */
-		if (buf[2] & BIT_7)
-			ddb_index[0] = buf[2] & 0x7f;
-
-		/* get secondary valid target index */
-		if (buf[11] & BIT_7)
-			ddb_index[1] = buf[11] & 0x7f;
-	} else {
-		ret = QLA_ERROR;
-		goto exit_boot_info;
-	}
-
-	DEBUG2(ql4_printk(KERN_INFO, ha, "%s: Primary target ID %d, Secondary"
-			  " target ID %d\n", __func__, ddb_index[0],
-			  ddb_index[1]));
-
-exit_boot_info_free:
-	dma_free_coherent(&ha->pdev->dev, size, buf, buf_dma);
-exit_boot_info:
-	return ret;
-}
-
-/**
- * qla4xxx_get_bidi_chap - Get a BIDI CHAP user and password
- * @ha: pointer to adapter structure
- * @username: CHAP username to be returned
- * @password: CHAP password to be returned
- *
- * If a boot entry has BIDI CHAP enabled then we need to set the BIDI CHAP
- * user and password in the sysfs entry in /sys/firmware/iscsi_boot#/.
- * So from the CHAP cache find the first BIDI CHAP entry and set it
- * to the boot record in sysfs.
- **/
-static int qla4xxx_get_bidi_chap(struct scsi_qla_host *ha, char *username,
-			    char *password)
-{
-	int i, ret = -EINVAL;
-	int max_chap_entries = 0;
-	struct ql4_chap_table *chap_table;
-
-	if (is_qla8022(ha))
-		max_chap_entries = (ha->hw.flt_chap_size / 2) /
-						sizeof(struct ql4_chap_table);
-	else
-		max_chap_entries = MAX_CHAP_ENTRIES_40XX;
-
-	if (!ha->chap_list) {
-		ql4_printk(KERN_ERR, ha, "Do not have CHAP table cache\n");
-		return ret;
-	}
-
-	mutex_lock(&ha->chap_sem);
-	for (i = 0; i < max_chap_entries; i++) {
-		chap_table = (struct ql4_chap_table *)ha->chap_list + i;
-		if (chap_table->cookie !=
-		    __constant_cpu_to_le16(CHAP_VALID_COOKIE)) {
-			continue;
-		}
-
-		if (chap_table->flags & BIT_7) /* local */
-			continue;
-
-		if (!(chap_table->flags & BIT_6)) /* Not BIDI */
-			continue;
-
-		strncpy(password, chap_table->secret, QL4_CHAP_MAX_SECRET_LEN);
-		strncpy(username, chap_table->name, QL4_CHAP_MAX_NAME_LEN);
-		ret = 0;
-		break;
-=======
 	ep = qla4xxx_ep_connect(ha->host, dst_addr, 0);
 	vfree(dst_addr);
 	return ep;
@@ -5780,264 +3924,8 @@
 	if (fw_ddb_entry == NULL) {
 		DEBUG2(ql4_printk(KERN_ERR, ha, "Out of memory\n"));
 		goto exit_ddb_list;
->>>>>>> 6350323a
-	}
-	mutex_unlock(&ha->chap_sem);
-
-<<<<<<< HEAD
-	return ret;
-}
-
-
-static int qla4xxx_get_boot_target(struct scsi_qla_host *ha,
-				   struct ql4_boot_session_info *boot_sess,
-				   uint16_t ddb_index)
-{
-	struct ql4_conn_info *boot_conn = &boot_sess->conn_list[0];
-	struct dev_db_entry *fw_ddb_entry;
-	dma_addr_t fw_ddb_entry_dma;
-	uint16_t idx;
-	uint16_t options;
-	int ret = QLA_SUCCESS;
-
-	fw_ddb_entry = dma_alloc_coherent(&ha->pdev->dev, sizeof(*fw_ddb_entry),
-					  &fw_ddb_entry_dma, GFP_KERNEL);
-	if (!fw_ddb_entry) {
-		DEBUG2(ql4_printk(KERN_ERR, ha,
-				  "%s: Unable to allocate dma buffer.\n",
-				  __func__));
-		ret = QLA_ERROR;
-		return ret;
-	}
-
-	if (qla4xxx_bootdb_by_index(ha, fw_ddb_entry,
-				   fw_ddb_entry_dma, ddb_index)) {
-		DEBUG2(ql4_printk(KERN_ERR, ha,
-				  "%s: Flash DDB read Failed\n", __func__));
-		ret = QLA_ERROR;
-		goto exit_boot_target;
-	}
-
-	/* Update target name and IP from DDB */
-	memcpy(boot_sess->target_name, fw_ddb_entry->iscsi_name,
-	       min(sizeof(boot_sess->target_name),
-		   sizeof(fw_ddb_entry->iscsi_name)));
-
-	options = le16_to_cpu(fw_ddb_entry->options);
-	if (options & DDB_OPT_IPV6_DEVICE) {
-		memcpy(&boot_conn->dest_ipaddr.ip_address,
-		       &fw_ddb_entry->ip_addr[0], IPv6_ADDR_LEN);
-	} else {
-		boot_conn->dest_ipaddr.ip_type = 0x1;
-		memcpy(&boot_conn->dest_ipaddr.ip_address,
-		       &fw_ddb_entry->ip_addr[0], IP_ADDR_LEN);
-	}
-
-	boot_conn->dest_port = le16_to_cpu(fw_ddb_entry->port);
-
-	/* update chap information */
-	idx = __le16_to_cpu(fw_ddb_entry->chap_tbl_idx);
-
-	if (BIT_7 & le16_to_cpu(fw_ddb_entry->iscsi_options))	{
-
-		DEBUG2(ql4_printk(KERN_INFO, ha, "Setting chap\n"));
-
-		ret = qla4xxx_get_chap(ha, (char *)&boot_conn->chap.
-				       target_chap_name,
-				       (char *)&boot_conn->chap.target_secret,
-				       idx);
-		if (ret) {
-			ql4_printk(KERN_ERR, ha, "Failed to set chap\n");
-			ret = QLA_ERROR;
-			goto exit_boot_target;
-		}
-
-		boot_conn->chap.target_chap_name_length = QL4_CHAP_MAX_NAME_LEN;
-		boot_conn->chap.target_secret_length = QL4_CHAP_MAX_SECRET_LEN;
-	}
-
-	if (BIT_4 & le16_to_cpu(fw_ddb_entry->iscsi_options)) {
-
-		DEBUG2(ql4_printk(KERN_INFO, ha, "Setting BIDI chap\n"));
-
-		ret = qla4xxx_get_bidi_chap(ha,
-				    (char *)&boot_conn->chap.intr_chap_name,
-				    (char *)&boot_conn->chap.intr_secret);
-
-		if (ret) {
-			ql4_printk(KERN_ERR, ha, "Failed to set BIDI chap\n");
-			ret = QLA_ERROR;
-			goto exit_boot_target;
-		}
-
-		boot_conn->chap.intr_chap_name_length = QL4_CHAP_MAX_NAME_LEN;
-		boot_conn->chap.intr_secret_length = QL4_CHAP_MAX_SECRET_LEN;
-	}
-
-exit_boot_target:
-	dma_free_coherent(&ha->pdev->dev, sizeof(*fw_ddb_entry),
-			  fw_ddb_entry, fw_ddb_entry_dma);
-	return ret;
-}
-
-static int qla4xxx_get_boot_info(struct scsi_qla_host *ha)
-{
-	uint16_t ddb_index[2];
-	int ret = QLA_ERROR;
-	int rval;
-
-	memset(ddb_index, 0, sizeof(ddb_index));
-	ddb_index[0] = 0xffff;
-	ddb_index[1] = 0xffff;
-	ret = get_fw_boot_info(ha, ddb_index);
-	if (ret != QLA_SUCCESS) {
-		DEBUG2(ql4_printk(KERN_ERR, ha,
-				  "%s: Failed to set boot info.\n", __func__));
-		return ret;
-	}
-
-	if (ddb_index[0] == 0xffff)
-		goto sec_target;
-
-	rval = qla4xxx_get_boot_target(ha, &(ha->boot_tgt.boot_pri_sess),
-				      ddb_index[0]);
-	if (rval != QLA_SUCCESS) {
-		DEBUG2(ql4_printk(KERN_ERR, ha, "%s: Failed to get "
-				  "primary target\n", __func__));
-	} else
-		ret = QLA_SUCCESS;
-
-sec_target:
-	if (ddb_index[1] == 0xffff)
-		goto exit_get_boot_info;
-
-	rval = qla4xxx_get_boot_target(ha, &(ha->boot_tgt.boot_sec_sess),
-				      ddb_index[1]);
-	if (rval != QLA_SUCCESS) {
-		DEBUG2(ql4_printk(KERN_ERR, ha, "%s: Failed to get "
-				  "secondary target\n", __func__));
-	} else
-		ret = QLA_SUCCESS;
-
-exit_get_boot_info:
-	return ret;
-}
-
-static int qla4xxx_setup_boot_info(struct scsi_qla_host *ha)
-{
-	struct iscsi_boot_kobj *boot_kobj;
-
-	if (qla4xxx_get_boot_info(ha) != QLA_SUCCESS)
-		return 0;
-
-	ha->boot_kset = iscsi_boot_create_host_kset(ha->host->host_no);
-	if (!ha->boot_kset)
-		goto kset_free;
-
-	if (!scsi_host_get(ha->host))
-		goto kset_free;
-	boot_kobj = iscsi_boot_create_target(ha->boot_kset, 0, ha,
-					     qla4xxx_show_boot_tgt_pri_info,
-					     qla4xxx_tgt_get_attr_visibility,
-					     qla4xxx_boot_release);
-	if (!boot_kobj)
-		goto put_host;
-
-	if (!scsi_host_get(ha->host))
-		goto kset_free;
-	boot_kobj = iscsi_boot_create_target(ha->boot_kset, 1, ha,
-					     qla4xxx_show_boot_tgt_sec_info,
-					     qla4xxx_tgt_get_attr_visibility,
-					     qla4xxx_boot_release);
-	if (!boot_kobj)
-		goto put_host;
-
-	if (!scsi_host_get(ha->host))
-		goto kset_free;
-	boot_kobj = iscsi_boot_create_initiator(ha->boot_kset, 0, ha,
-					       qla4xxx_show_boot_ini_info,
-					       qla4xxx_ini_get_attr_visibility,
-					       qla4xxx_boot_release);
-	if (!boot_kobj)
-		goto put_host;
-
-	if (!scsi_host_get(ha->host))
-		goto kset_free;
-	boot_kobj = iscsi_boot_create_ethernet(ha->boot_kset, 0, ha,
-					       qla4xxx_show_boot_eth_info,
-					       qla4xxx_eth_get_attr_visibility,
-					       qla4xxx_boot_release);
-	if (!boot_kobj)
-		goto put_host;
-
-	return 0;
-
-put_host:
-	scsi_host_put(ha->host);
-kset_free:
-	iscsi_boot_destroy_kset(ha->boot_kset);
-	return -ENOMEM;
-}
-
-
-/**
- * qla4xxx_create chap_list - Create CHAP list from FLASH
- * @ha: pointer to adapter structure
- *
- * Read flash and make a list of CHAP entries, during login when a CHAP entry
- * is received, it will be checked in this list. If entry exist then the CHAP
- * entry index is set in the DDB. If CHAP entry does not exist in this list
- * then a new entry is added in FLASH in CHAP table and the index obtained is
- * used in the DDB.
- **/
-static void qla4xxx_create_chap_list(struct scsi_qla_host *ha)
-{
-	int rval = 0;
-	uint8_t *chap_flash_data = NULL;
-	uint32_t offset;
-	dma_addr_t chap_dma;
-	uint32_t chap_size = 0;
-
-	if (is_qla40XX(ha))
-		chap_size = MAX_CHAP_ENTRIES_40XX  *
-					sizeof(struct ql4_chap_table);
-	else	/* Single region contains CHAP info for both
-		 * ports which is divided into half for each port.
-		 */
-		chap_size = ha->hw.flt_chap_size / 2;
-
-	chap_flash_data = dma_alloc_coherent(&ha->pdev->dev, chap_size,
-					  &chap_dma, GFP_KERNEL);
-	if (!chap_flash_data) {
-		ql4_printk(KERN_ERR, ha, "No memory for chap_flash_data\n");
-		return;
-	}
-	if (is_qla40XX(ha))
-		offset = FLASH_CHAP_OFFSET;
-	else {
-		offset = FLASH_RAW_ACCESS_ADDR + (ha->hw.flt_region_chap << 2);
-		if (ha->port_num == 1)
-			offset += chap_size;
-	}
-
-	rval = qla4xxx_get_flash(ha, chap_dma, offset, chap_size);
-	if (rval != QLA_SUCCESS)
-		goto exit_chap_list;
-
-	if (ha->chap_list == NULL)
-		ha->chap_list = vmalloc(chap_size);
-	if (ha->chap_list == NULL) {
-		ql4_printk(KERN_ERR, ha, "No memory for ha->chap_list\n");
-		goto exit_chap_list;
-	}
-
-	memcpy(ha->chap_list, chap_flash_data, chap_size);
-
-exit_chap_list:
-	dma_free_coherent(&ha->pdev->dev, chap_size,
-			chap_flash_data, chap_dma);
-	return;
-=======
+	}
+
 	INIT_LIST_HEAD(&list_st);
 	INIT_LIST_HEAD(&list_nt);
 	fw_idx_size = sizeof(struct qla_ddb_index);
@@ -6224,7 +4112,6 @@
 		dma_pool_free(ha->fw_ddb_dma_pool, fw_ddb_entry, fw_ddb_dma);
 
 	qla4xxx_free_ddb_index(ha);
->>>>>>> 6350323a
 }
 
 
@@ -6349,11 +4236,7 @@
 	 * firmware
 	 * NOTE: interrupts enabled upon successful completion
 	 */
-<<<<<<< HEAD
-	status = qla4xxx_initialize_adapter(ha);
-=======
 	status = qla4xxx_initialize_adapter(ha, INIT_ADAPTER);
->>>>>>> 6350323a
 	while ((!test_bit(AF_ONLINE, &ha->flags)) &&
 	    init_retry_count++ < MAX_INIT_RETRIES) {
 
@@ -6374,11 +4257,7 @@
 		if (ha->isp_ops->reset_chip(ha) == QLA_ERROR)
 			continue;
 
-<<<<<<< HEAD
-		status = qla4xxx_initialize_adapter(ha);
-=======
 		status = qla4xxx_initialize_adapter(ha, INIT_ADAPTER);
->>>>>>> 6350323a
 	}
 
 	if (!test_bit(AF_ONLINE, &ha->flags)) {
@@ -6445,24 +4324,16 @@
 	       ha->host_no, ha->firmware_version[0], ha->firmware_version[1],
 	       ha->patch_number, ha->build_number);
 
-<<<<<<< HEAD
-	qla4xxx_create_chap_list(ha);
-
-=======
->>>>>>> 6350323a
 	if (qla4xxx_setup_boot_info(ha))
 		ql4_printk(KERN_ERR, ha, "%s:ISCSI boot info setup failed\n",
 			   __func__);
 
-<<<<<<< HEAD
-=======
 		/* Perform the build ddb list and login to each */
 	qla4xxx_build_ddb_list(ha, INIT_ADAPTER);
 	iscsi_host_for_each_session(ha->host, qla4xxx_login_flash_ddb);
 
 	qla4xxx_create_chap_list(ha);
 
->>>>>>> 6350323a
 	qla4xxx_create_ifaces(ha);
 	return 0;
 
@@ -6568,15 +4439,10 @@
 	/* destroy iface from sysfs */
 	qla4xxx_destroy_ifaces(ha);
 
-<<<<<<< HEAD
-	if (ha->boot_kset)
-		iscsi_boot_destroy_kset(ha->boot_kset);
-=======
 	if ((!ql4xdisablesysfsboot) && ha->boot_kset)
 		iscsi_boot_destroy_kset(ha->boot_kset);
 
 	qla4xxx_destroy_fw_ddb_session(ha);
->>>>>>> 6350323a
 
 	scsi_remove_host(ha->host);
 
@@ -7225,11 +5091,7 @@
 
 		qla4_8xxx_idc_unlock(ha);
 		clear_bit(AF_FW_RECOVERY, &ha->flags);
-<<<<<<< HEAD
-		rval = qla4xxx_initialize_adapter(ha);
-=======
 		rval = qla4xxx_initialize_adapter(ha, RESET_ADAPTER);
->>>>>>> 6350323a
 		qla4_8xxx_idc_lock(ha);
 
 		if (rval != QLA_SUCCESS) {
@@ -7265,11 +5127,7 @@
 		if ((qla4_8xxx_rd_32(ha, QLA82XX_CRB_DEV_STATE) ==
 		    QLA82XX_DEV_READY)) {
 			clear_bit(AF_FW_RECOVERY, &ha->flags);
-<<<<<<< HEAD
-			rval = qla4xxx_initialize_adapter(ha);
-=======
 			rval = qla4xxx_initialize_adapter(ha, RESET_ADAPTER);
->>>>>>> 6350323a
 			if (rval == QLA_SUCCESS) {
 				ret = qla4xxx_request_irqs(ha);
 				if (ret) {
