/*
 * TI ADC MFD driver
 *
 * Copyright (C) 2012 Texas Instruments Incorporated - http://www.ti.com/
 *
 * This program is free software; you can redistribute it and/or
 * modify it under the terms of the GNU General Public License as
 * published by the Free Software Foundation version 2.
 *
 * This program is distributed "as is" WITHOUT ANY WARRANTY of any
 * kind, whether express or implied; without even the implied warranty
 * of MERCHANTABILITY or FITNESS FOR A PARTICULAR PURPOSE.  See the
 * GNU General Public License for more details.
 */

#include <linux/init.h>
#include <linux/kernel.h>
#include <linux/err.h>
#include <linux/module.h>
#include <linux/slab.h>
#include <linux/interrupt.h>
#include <linux/platform_device.h>
#include <linux/io.h>
#include <linux/iio/iio.h>
#include <linux/of.h>
#include <linux/of_device.h>
#include <linux/iio/machine.h>
#include <linux/iio/driver.h>

#include <linux/mfd/ti_am335x_tscadc.h>
#include <linux/iio/buffer.h>
#include <linux/iio/kfifo_buf.h>

struct tiadc_device {
	struct ti_tscadc_dev *mfd_tscadc;
	int channels;
	u8 channel_line[8];
	u8 channel_step[8];
	int buffer_en_ch_steps;
	u16 data[8];
};

static unsigned int tiadc_readl(struct tiadc_device *adc, unsigned int reg)
{
	return readl(adc->mfd_tscadc->tscadc_base + reg);
}

static void tiadc_writel(struct tiadc_device *adc, unsigned int reg,
					unsigned int val)
{
	writel(val, adc->mfd_tscadc->tscadc_base + reg);
}

static u32 get_adc_step_mask(struct tiadc_device *adc_dev)
{
	u32 step_en;

	step_en = ((1 << adc_dev->channels) - 1);
	step_en <<= TOTAL_STEPS - adc_dev->channels + 1;
	return step_en;
}

static u32 get_adc_step_bit(struct tiadc_device *adc_dev, int chan)
{
	return 1 << adc_dev->channel_step[chan];
}

static void tiadc_step_config(struct iio_dev *indio_dev)
{
	struct tiadc_device *adc_dev = iio_priv(indio_dev);
	unsigned int stepconfig;
	int i, steps;

	/*
	 * There are 16 configurable steps and 8 analog input
	 * lines available which are shared between Touchscreen and ADC.
	 *
	 * Steps backwards i.e. from 16 towards 0 are used by ADC
	 * depending on number of input lines needed.
	 * Channel would represent which analog input
	 * needs to be given to ADC to digitalize data.
	 */

	steps = TOTAL_STEPS - adc_dev->channels;
	if (iio_buffer_enabled(indio_dev))
		stepconfig = STEPCONFIG_AVG_16 | STEPCONFIG_FIFO1
					| STEPCONFIG_MODE_SWCNT;
	else
		stepconfig = STEPCONFIG_AVG_16 | STEPCONFIG_FIFO1;

	for (i = 0; i < adc_dev->channels; i++) {
		int chan;

		chan = adc_dev->channel_line[i];
		tiadc_writel(adc_dev, REG_STEPCONFIG(steps),
				stepconfig | STEPCONFIG_INP(chan));
		tiadc_writel(adc_dev, REG_STEPDELAY(steps),
				STEPCONFIG_OPENDLY);
		adc_dev->channel_step[i] = steps;
		steps++;
	}
}

static irqreturn_t tiadc_irq_h(int irq, void *private)
{
	struct iio_dev *indio_dev = private;
	struct tiadc_device *adc_dev = iio_priv(indio_dev);
	unsigned int status, config;
	status = tiadc_readl(adc_dev, REG_IRQSTATUS);

	/*
	 * ADC and touchscreen share the IRQ line.
	 * FIFO0 interrupts are used by TSC. Handle FIFO1 IRQs here only
	 */
	if (status & IRQENB_FIFO1OVRRUN) {
		/* FIFO Overrun. Clear flag. Disable/Enable ADC to recover */
		config = tiadc_readl(adc_dev, REG_CTRL);
		config &= ~(CNTRLREG_TSCSSENB);
		tiadc_writel(adc_dev, REG_CTRL, config);
		tiadc_writel(adc_dev, REG_IRQSTATUS, IRQENB_FIFO1OVRRUN
				| IRQENB_FIFO1UNDRFLW | IRQENB_FIFO1THRES);
		tiadc_writel(adc_dev, REG_CTRL, (config | CNTRLREG_TSCSSENB));
		return IRQ_HANDLED;
	} else if (status & IRQENB_FIFO1THRES) {
		/* Disable irq and wake worker thread */
		tiadc_writel(adc_dev, REG_IRQCLR, IRQENB_FIFO1THRES);
		return IRQ_WAKE_THREAD;
	}

	return IRQ_NONE;
}

static irqreturn_t tiadc_worker_h(int irq, void *private)
{
	struct iio_dev *indio_dev = private;
	struct tiadc_device *adc_dev = iio_priv(indio_dev);
	int i, k, fifo1count, read;
	u16 *data = adc_dev->data;

	fifo1count = tiadc_readl(adc_dev, REG_FIFO1CNT);
	for (k = 0; k < fifo1count; k = k + i) {
		for (i = 0; i < (indio_dev->scan_bytes)/2; i++) {
			read = tiadc_readl(adc_dev, REG_FIFO1);
			data[i] = read & FIFOREAD_DATA_MASK;
		}
		iio_push_to_buffers(indio_dev, (u8 *) data);
	}

	tiadc_writel(adc_dev, REG_IRQSTATUS, IRQENB_FIFO1THRES);
	tiadc_writel(adc_dev, REG_IRQENABLE, IRQENB_FIFO1THRES);

	return IRQ_HANDLED;
}

static int tiadc_buffer_preenable(struct iio_dev *indio_dev)
{
	struct tiadc_device *adc_dev = iio_priv(indio_dev);
	int i, fifo1count, read;

	tiadc_writel(adc_dev, REG_IRQCLR, (IRQENB_FIFO1THRES |
				IRQENB_FIFO1OVRRUN |
				IRQENB_FIFO1UNDRFLW));

	/* Flush FIFO. Needed in corner cases in simultaneous tsc/adc use */
	fifo1count = tiadc_readl(adc_dev, REG_FIFO1CNT);
	for (i = 0; i < fifo1count; i++)
		read = tiadc_readl(adc_dev, REG_FIFO1);

	return 0;
}

static int tiadc_buffer_postenable(struct iio_dev *indio_dev)
{
	struct tiadc_device *adc_dev = iio_priv(indio_dev);
	struct iio_buffer *buffer = indio_dev->buffer;
	unsigned int enb = 0;
	u8 bit;

	tiadc_step_config(indio_dev);
	for_each_set_bit(bit, buffer->scan_mask, adc_dev->channels)
		enb |= (get_adc_step_bit(adc_dev, bit) << 1);
	adc_dev->buffer_en_ch_steps = enb;

	am335x_tsc_se_set(adc_dev->mfd_tscadc, enb);

	tiadc_writel(adc_dev,  REG_IRQSTATUS, IRQENB_FIFO1THRES
				| IRQENB_FIFO1OVRRUN | IRQENB_FIFO1UNDRFLW);
	tiadc_writel(adc_dev,  REG_IRQENABLE, IRQENB_FIFO1THRES
				| IRQENB_FIFO1OVRRUN);

	return 0;
}

static int tiadc_buffer_predisable(struct iio_dev *indio_dev)
{
	struct tiadc_device *adc_dev = iio_priv(indio_dev);
	int fifo1count, i, read;

	tiadc_writel(adc_dev, REG_IRQCLR, (IRQENB_FIFO1THRES |
				IRQENB_FIFO1OVRRUN | IRQENB_FIFO1UNDRFLW));
	am335x_tsc_se_clr(adc_dev->mfd_tscadc, adc_dev->buffer_en_ch_steps);

	/* Flush FIFO of leftover data in the time it takes to disable adc */
	fifo1count = tiadc_readl(adc_dev, REG_FIFO1CNT);
	for (i = 0; i < fifo1count; i++)
		read = tiadc_readl(adc_dev, REG_FIFO1);

	return 0;
}

static int tiadc_buffer_postdisable(struct iio_dev *indio_dev)
{
	tiadc_step_config(indio_dev);

	return 0;
}

static const struct iio_buffer_setup_ops tiadc_buffer_setup_ops = {
	.preenable = &tiadc_buffer_preenable,
	.postenable = &tiadc_buffer_postenable,
	.predisable = &tiadc_buffer_predisable,
	.postdisable = &tiadc_buffer_postdisable,
};

static int tiadc_iio_buffered_hardware_setup(struct iio_dev *indio_dev,
	irqreturn_t (*pollfunc_bh)(int irq, void *p),
	irqreturn_t (*pollfunc_th)(int irq, void *p),
	int irq,
	unsigned long flags,
	const struct iio_buffer_setup_ops *setup_ops)
{
	struct iio_buffer *buffer;
	int ret;

	buffer = iio_kfifo_allocate(indio_dev);
	if (!buffer)
		return -ENOMEM;

	iio_device_attach_buffer(indio_dev, buffer);

	ret = request_threaded_irq(irq,	pollfunc_th, pollfunc_bh,
				flags, indio_dev->name, indio_dev);
	if (ret)
		goto error_kfifo_free;

	indio_dev->setup_ops = setup_ops;
	indio_dev->modes |= INDIO_BUFFER_HARDWARE;

	ret = iio_buffer_register(indio_dev,
				  indio_dev->channels,
				  indio_dev->num_channels);
	if (ret)
		goto error_free_irq;

	return 0;

error_free_irq:
	free_irq(irq, indio_dev);
error_kfifo_free:
	iio_kfifo_free(indio_dev->buffer);
	return ret;
}

static void tiadc_iio_buffered_hardware_remove(struct iio_dev *indio_dev)
{
	struct tiadc_device *adc_dev = iio_priv(indio_dev);

	free_irq(adc_dev->mfd_tscadc->irq, indio_dev);
	iio_kfifo_free(indio_dev->buffer);
	iio_buffer_unregister(indio_dev);
}


static const char * const chan_name_ain[] = {
	"AIN0",
	"AIN1",
	"AIN2",
	"AIN3",
	"AIN4",
	"AIN5",
	"AIN6",
	"AIN7",
};

static int tiadc_channel_init(struct iio_dev *indio_dev, int channels)
{
	struct tiadc_device *adc_dev = iio_priv(indio_dev);
	struct iio_chan_spec *chan_array;
	struct iio_chan_spec *chan;
	int i;

	indio_dev->num_channels = channels;
	chan_array = kcalloc(channels,
			sizeof(struct iio_chan_spec), GFP_KERNEL);
	if (chan_array == NULL)
		return -ENOMEM;

	chan = chan_array;
	for (i = 0; i < channels; i++, chan++) {

		chan->type = IIO_VOLTAGE;
		chan->indexed = 1;
		chan->channel = adc_dev->channel_line[i];
		chan->info_mask_separate = BIT(IIO_CHAN_INFO_RAW);
		chan->datasheet_name = chan_name_ain[chan->channel];
		chan->scan_index = i;
		chan->scan_type.sign = 'u';
		chan->scan_type.realbits = 12;
		chan->scan_type.storagebits = 16;
	}

	indio_dev->channels = chan_array;

	return 0;
}

static void tiadc_channels_remove(struct iio_dev *indio_dev)
{
	kfree(indio_dev->channels);
}

static int tiadc_read_raw(struct iio_dev *indio_dev,
		struct iio_chan_spec const *chan,
		int *val, int *val2, long mask)
{
	struct tiadc_device *adc_dev = iio_priv(indio_dev);
	int i, map_val;
	unsigned int fifo1count, read, stepid;
	bool found = false;
	u32 step_en;
	unsigned long timeout = jiffies + usecs_to_jiffies
				(IDLE_TIMEOUT * adc_dev->channels);

	if (iio_buffer_enabled(indio_dev))
		return -EBUSY;

	step_en = get_adc_step_mask(adc_dev);
	am335x_tsc_se_set(adc_dev->mfd_tscadc, step_en);

	/* Wait for ADC sequencer to complete sampling */
	while (tiadc_readl(adc_dev, REG_ADCFSM) & SEQ_STATUS) {
		if (time_after(jiffies, timeout))
			return -EAGAIN;
		}
	map_val = chan->channel + TOTAL_CHANNELS;

	/*
	 * When the sub-system is first enabled,
	 * the sequencer will always start with the
	 * lowest step (1) and continue until step (16).
	 * For ex: If we have enabled 4 ADC channels and
	 * currently use only 1 out of them, the
	 * sequencer still configures all the 4 steps,
	 * leading to 3 unwanted data.
	 * Hence we need to flush out this data.
	 */

	fifo1count = tiadc_readl(adc_dev, REG_FIFO1CNT);
	for (i = 0; i < fifo1count; i++) {
		read = tiadc_readl(adc_dev, REG_FIFO1);
		stepid = read & FIFOREAD_CHNLID_MASK;
		stepid = stepid >> 0x10;

		if (stepid == map_val) {
			read = read & FIFOREAD_DATA_MASK;
			found = true;
			*val = (u16) read;
		}
	}

	if (found == false)
		return -EBUSY;
	return IIO_VAL_INT;
}

static const struct iio_info tiadc_info = {
	.read_raw = &tiadc_read_raw,
	.driver_module = THIS_MODULE,
};

static int tiadc_probe(struct platform_device *pdev)
{
	struct iio_dev		*indio_dev;
	struct tiadc_device	*adc_dev;
	struct device_node	*node = pdev->dev.of_node;
	struct property		*prop;
	const __be32		*cur;
	int			err;
	u32			val;
	int			channels = 0;

	if (!node) {
		dev_err(&pdev->dev, "Could not find valid DT data.\n");
		return -EINVAL;
	}

	indio_dev = devm_iio_device_alloc(&pdev->dev,
					  sizeof(struct tiadc_device));
	if (indio_dev == NULL) {
		dev_err(&pdev->dev, "failed to allocate iio device\n");
		return -ENOMEM;
	}
	adc_dev = iio_priv(indio_dev);

	adc_dev->mfd_tscadc = ti_tscadc_dev_get(pdev);

	of_property_for_each_u32(node, "ti,adc-channels", prop, cur, val) {
		adc_dev->channel_line[channels] = val;
		channels++;
	}
	adc_dev->channels = channels;

	indio_dev->dev.parent = &pdev->dev;
	indio_dev->name = dev_name(&pdev->dev);
	indio_dev->modes = INDIO_DIRECT_MODE;
	indio_dev->info = &tiadc_info;

	tiadc_step_config(indio_dev);
	tiadc_writel(adc_dev, REG_FIFO1THR, FIFO1_THRESHOLD);

	err = tiadc_channel_init(indio_dev, adc_dev->channels);
	if (err < 0)
		return err;
<<<<<<< HEAD
=======

	err = tiadc_iio_buffered_hardware_setup(indio_dev,
		&tiadc_worker_h,
		&tiadc_irq_h,
		adc_dev->mfd_tscadc->irq,
		IRQF_SHARED,
		&tiadc_buffer_setup_ops);
>>>>>>> d8ec26d7

	if (err)
		goto err_free_channels;

	err = iio_device_register(indio_dev);
	if (err)
		goto err_buffer_unregister;

	platform_set_drvdata(pdev, indio_dev);

	return 0;

err_buffer_unregister:
	tiadc_iio_buffered_hardware_remove(indio_dev);
err_free_channels:
	tiadc_channels_remove(indio_dev);
	return err;
}

static int tiadc_remove(struct platform_device *pdev)
{
	struct iio_dev *indio_dev = platform_get_drvdata(pdev);
	struct tiadc_device *adc_dev = iio_priv(indio_dev);
	u32 step_en;

	iio_device_unregister(indio_dev);
	tiadc_iio_buffered_hardware_remove(indio_dev);
	tiadc_channels_remove(indio_dev);

	step_en = get_adc_step_mask(adc_dev);
	am335x_tsc_se_clr(adc_dev->mfd_tscadc, step_en);

	return 0;
}

#ifdef CONFIG_PM
static int tiadc_suspend(struct device *dev)
{
	struct iio_dev *indio_dev = dev_get_drvdata(dev);
	struct tiadc_device *adc_dev = iio_priv(indio_dev);
	struct ti_tscadc_dev *tscadc_dev;
	unsigned int idle;

	tscadc_dev = ti_tscadc_dev_get(to_platform_device(dev));
	if (!device_may_wakeup(tscadc_dev->dev)) {
		idle = tiadc_readl(adc_dev, REG_CTRL);
		idle &= ~(CNTRLREG_TSCSSENB);
		tiadc_writel(adc_dev, REG_CTRL, (idle |
				CNTRLREG_POWERDOWN));
	}

	return 0;
}

static int tiadc_resume(struct device *dev)
{
	struct iio_dev *indio_dev = dev_get_drvdata(dev);
	struct tiadc_device *adc_dev = iio_priv(indio_dev);
	unsigned int restore;

	/* Make sure ADC is powered up */
	restore = tiadc_readl(adc_dev, REG_CTRL);
	restore &= ~(CNTRLREG_POWERDOWN);
	tiadc_writel(adc_dev, REG_CTRL, restore);

	tiadc_step_config(indio_dev);

	return 0;
}

static const struct dev_pm_ops tiadc_pm_ops = {
	.suspend = tiadc_suspend,
	.resume = tiadc_resume,
};
#define TIADC_PM_OPS (&tiadc_pm_ops)
#else
#define TIADC_PM_OPS NULL
#endif

static const struct of_device_id ti_adc_dt_ids[] = {
	{ .compatible = "ti,am3359-adc", },
	{ }
};
MODULE_DEVICE_TABLE(of, ti_adc_dt_ids);

static struct platform_driver tiadc_driver = {
	.driver = {
		.name   = "TI-am335x-adc",
		.owner	= THIS_MODULE,
		.pm	= TIADC_PM_OPS,
		.of_match_table = ti_adc_dt_ids,
	},
	.probe	= tiadc_probe,
	.remove	= tiadc_remove,
};
module_platform_driver(tiadc_driver);

MODULE_DESCRIPTION("TI ADC controller driver");
MODULE_AUTHOR("Rachna Patil <rachna@ti.com>");
MODULE_LICENSE("GPL");<|MERGE_RESOLUTION|>--- conflicted
+++ resolved
@@ -421,8 +421,6 @@
 	err = tiadc_channel_init(indio_dev, adc_dev->channels);
 	if (err < 0)
 		return err;
-<<<<<<< HEAD
-=======
 
 	err = tiadc_iio_buffered_hardware_setup(indio_dev,
 		&tiadc_worker_h,
@@ -430,7 +428,6 @@
 		adc_dev->mfd_tscadc->irq,
 		IRQF_SHARED,
 		&tiadc_buffer_setup_ops);
->>>>>>> d8ec26d7
 
 	if (err)
 		goto err_free_channels;
