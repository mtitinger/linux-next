/*
 * Copyright (c) 2010 Broadcom Corporation
 *
 * Permission to use, copy, modify, and/or distribute this software for any
 * purpose with or without fee is hereby granted, provided that the above
 * copyright notice and this permission notice appear in all copies.
 *
 * THE SOFTWARE IS PROVIDED "AS IS" AND THE AUTHOR DISCLAIMS ALL WARRANTIES
 * WITH REGARD TO THIS SOFTWARE INCLUDING ALL IMPLIED WARRANTIES OF
 * MERCHANTABILITY AND FITNESS. IN NO EVENT SHALL THE AUTHOR BE LIABLE FOR ANY
 * SPECIAL, DIRECT, INDIRECT, OR CONSEQUENTIAL DAMAGES OR ANY DAMAGES
 * WHATSOEVER RESULTING FROM LOSS OF USE, DATA OR PROFITS, WHETHER IN AN ACTION
 * OF CONTRACT, NEGLIGENCE OR OTHER TORTIOUS ACTION, ARISING OUT OF OR IN
 * CONNECTION WITH THE USE OR PERFORMANCE OF THIS SOFTWARE.
 */

#include <linux/types.h>
#include <linux/kernel.h>
#include <linux/kthread.h>
#include <linux/printk.h>
#include <linux/pci_ids.h>
#include <linux/netdevice.h>
#include <linux/interrupt.h>
#include <linux/sched.h>
#include <linux/mmc/sdio.h>
#include <linux/mmc/sdio_func.h>
#include <linux/mmc/card.h>
#include <linux/semaphore.h>
#include <linux/firmware.h>
#include <linux/module.h>
#include <linux/bcma/bcma.h>
#include <asm/unaligned.h>
#include <defs.h>
#include <brcmu_wifi.h>
#include <brcmu_utils.h>
#include <brcm_hw_ids.h>
#include <soc.h>
#include "sdio_host.h"
#include "sdio_chip.h"

#define DCMD_RESP_TIMEOUT  2000	/* In milli second */

#ifdef BCMDBG

#define BRCMF_TRAP_INFO_SIZE	80

#define CBUF_LEN	(128)

struct rte_log_le {
	__le32 buf;		/* Can't be pointer on (64-bit) hosts */
	__le32 buf_size;
	__le32 idx;
	char *_buf_compat;	/* Redundant pointer for backward compat. */
};

struct rte_console {
	/* Virtual UART
	 * When there is no UART (e.g. Quickturn),
	 * the host should write a complete
	 * input line directly into cbuf and then write
	 * the length into vcons_in.
	 * This may also be used when there is a real UART
	 * (at risk of conflicting with
	 * the real UART).  vcons_out is currently unused.
	 */
	uint vcons_in;
	uint vcons_out;

	/* Output (logging) buffer
	 * Console output is written to a ring buffer log_buf at index log_idx.
	 * The host may read the output when it sees log_idx advance.
	 * Output will be lost if the output wraps around faster than the host
	 * polls.
	 */
	struct rte_log_le log_le;

	/* Console input line buffer
	 * Characters are read one at a time into cbuf
	 * until <CR> is received, then
	 * the buffer is processed as a command line.
	 * Also used for virtual UART.
	 */
	uint cbuf_idx;
	char cbuf[CBUF_LEN];
};

#endif				/* BCMDBG */
#include <chipcommon.h>

#include "dhd_bus.h"
#include "dhd_dbg.h"

#define TXQLEN		2048	/* bulk tx queue length */
#define TXHI		(TXQLEN - 256)	/* turn on flow control above TXHI */
#define TXLOW		(TXHI - 256)	/* turn off flow control below TXLOW */
#define PRIOMASK	7

#define TXRETRIES	2	/* # of retries for tx frames */

#define BRCMF_RXBOUND	50	/* Default for max rx frames in
				 one scheduling */

#define BRCMF_TXBOUND	20	/* Default for max tx frames in
				 one scheduling */

#define BRCMF_TXMINMAX	1	/* Max tx frames if rx still pending */

#define MEMBLOCK	2048	/* Block size used for downloading
				 of dongle image */
#define MAX_DATA_BUF	(32 * 1024)	/* Must be large enough to hold
				 biggest possible glom */

#define BRCMF_FIRSTREAD	(1 << 6)


/* SBSDIO_DEVICE_CTL */

/* 1: device will assert busy signal when receiving CMD53 */
#define SBSDIO_DEVCTL_SETBUSY		0x01
/* 1: assertion of sdio interrupt is synchronous to the sdio clock */
#define SBSDIO_DEVCTL_SPI_INTR_SYNC	0x02
/* 1: mask all interrupts to host except the chipActive (rev 8) */
#define SBSDIO_DEVCTL_CA_INT_ONLY	0x04
/* 1: isolate internal sdio signals, put external pads in tri-state; requires
 * sdio bus power cycle to clear (rev 9) */
#define SBSDIO_DEVCTL_PADS_ISO		0x08
/* Force SD->SB reset mapping (rev 11) */
#define SBSDIO_DEVCTL_SB_RST_CTL	0x30
/*   Determined by CoreControl bit */
#define SBSDIO_DEVCTL_RST_CORECTL	0x00
/*   Force backplane reset */
#define SBSDIO_DEVCTL_RST_BPRESET	0x10
/*   Force no backplane reset */
#define SBSDIO_DEVCTL_RST_NOBPRESET	0x20

/* direct(mapped) cis space */

/* MAPPED common CIS address */
#define SBSDIO_CIS_BASE_COMMON		0x1000
/* maximum bytes in one CIS */
#define SBSDIO_CIS_SIZE_LIMIT		0x200
/* cis offset addr is < 17 bits */
#define SBSDIO_CIS_OFT_ADDR_MASK	0x1FFFF

/* manfid tuple length, include tuple, link bytes */
#define SBSDIO_CIS_MANFID_TUPLE_LEN	6

/* intstatus */
#define I_SMB_SW0	(1 << 0)	/* To SB Mail S/W interrupt 0 */
#define I_SMB_SW1	(1 << 1)	/* To SB Mail S/W interrupt 1 */
#define I_SMB_SW2	(1 << 2)	/* To SB Mail S/W interrupt 2 */
#define I_SMB_SW3	(1 << 3)	/* To SB Mail S/W interrupt 3 */
#define I_SMB_SW_MASK	0x0000000f	/* To SB Mail S/W interrupts mask */
#define I_SMB_SW_SHIFT	0	/* To SB Mail S/W interrupts shift */
#define I_HMB_SW0	(1 << 4)	/* To Host Mail S/W interrupt 0 */
#define I_HMB_SW1	(1 << 5)	/* To Host Mail S/W interrupt 1 */
#define I_HMB_SW2	(1 << 6)	/* To Host Mail S/W interrupt 2 */
#define I_HMB_SW3	(1 << 7)	/* To Host Mail S/W interrupt 3 */
#define I_HMB_SW_MASK	0x000000f0	/* To Host Mail S/W interrupts mask */
#define I_HMB_SW_SHIFT	4	/* To Host Mail S/W interrupts shift */
#define I_WR_OOSYNC	(1 << 8)	/* Write Frame Out Of Sync */
#define I_RD_OOSYNC	(1 << 9)	/* Read Frame Out Of Sync */
#define	I_PC		(1 << 10)	/* descriptor error */
#define	I_PD		(1 << 11)	/* data error */
#define	I_DE		(1 << 12)	/* Descriptor protocol Error */
#define	I_RU		(1 << 13)	/* Receive descriptor Underflow */
#define	I_RO		(1 << 14)	/* Receive fifo Overflow */
#define	I_XU		(1 << 15)	/* Transmit fifo Underflow */
#define	I_RI		(1 << 16)	/* Receive Interrupt */
#define I_BUSPWR	(1 << 17)	/* SDIO Bus Power Change (rev 9) */
#define I_XMTDATA_AVAIL (1 << 23)	/* bits in fifo */
#define	I_XI		(1 << 24)	/* Transmit Interrupt */
#define I_RF_TERM	(1 << 25)	/* Read Frame Terminate */
#define I_WF_TERM	(1 << 26)	/* Write Frame Terminate */
#define I_PCMCIA_XU	(1 << 27)	/* PCMCIA Transmit FIFO Underflow */
#define I_SBINT		(1 << 28)	/* sbintstatus Interrupt */
#define I_CHIPACTIVE	(1 << 29)	/* chip from doze to active state */
#define I_SRESET	(1 << 30)	/* CCCR RES interrupt */
#define I_IOE2		(1U << 31)	/* CCCR IOE2 Bit Changed */
#define	I_ERRORS	(I_PC | I_PD | I_DE | I_RU | I_RO | I_XU)
#define I_DMA		(I_RI | I_XI | I_ERRORS)

/* corecontrol */
#define CC_CISRDY		(1 << 0)	/* CIS Ready */
#define CC_BPRESEN		(1 << 1)	/* CCCR RES signal */
#define CC_F2RDY		(1 << 2)	/* set CCCR IOR2 bit */
#define CC_CLRPADSISO		(1 << 3)	/* clear SDIO pads isolation */
#define CC_XMTDATAAVAIL_MODE	(1 << 4)
#define CC_XMTDATAAVAIL_CTRL	(1 << 5)

/* SDA_FRAMECTRL */
#define SFC_RF_TERM	(1 << 0)	/* Read Frame Terminate */
#define SFC_WF_TERM	(1 << 1)	/* Write Frame Terminate */
#define SFC_CRC4WOOS	(1 << 2)	/* CRC error for write out of sync */
#define SFC_ABORTALL	(1 << 3)	/* Abort all in-progress frames */

/* HW frame tag */
#define SDPCM_FRAMETAG_LEN	4	/* 2 bytes len, 2 bytes check val */

/* Total length of frame header for dongle protocol */
#define SDPCM_HDRLEN	(SDPCM_FRAMETAG_LEN + SDPCM_SWHEADER_LEN)
#define SDPCM_RESERVE	(SDPCM_HDRLEN + BRCMF_SDALIGN)

/*
 * Software allocation of To SB Mailbox resources
 */

/* tosbmailbox bits corresponding to intstatus bits */
#define SMB_NAK		(1 << 0)	/* Frame NAK */
#define SMB_INT_ACK	(1 << 1)	/* Host Interrupt ACK */
#define SMB_USE_OOB	(1 << 2)	/* Use OOB Wakeup */
#define SMB_DEV_INT	(1 << 3)	/* Miscellaneous Interrupt */

/* tosbmailboxdata */
#define SMB_DATA_VERSION_SHIFT	16	/* host protocol version */

/*
 * Software allocation of To Host Mailbox resources
 */

/* intstatus bits */
#define I_HMB_FC_STATE	I_HMB_SW0	/* Flow Control State */
#define I_HMB_FC_CHANGE	I_HMB_SW1	/* Flow Control State Changed */
#define I_HMB_FRAME_IND	I_HMB_SW2	/* Frame Indication */
#define I_HMB_HOST_INT	I_HMB_SW3	/* Miscellaneous Interrupt */

/* tohostmailboxdata */
#define HMB_DATA_NAKHANDLED	1	/* retransmit NAK'd frame */
#define HMB_DATA_DEVREADY	2	/* talk to host after enable */
#define HMB_DATA_FC		4	/* per prio flowcontrol update flag */
#define HMB_DATA_FWREADY	8	/* fw ready for protocol activity */

#define HMB_DATA_FCDATA_MASK	0xff000000
#define HMB_DATA_FCDATA_SHIFT	24

#define HMB_DATA_VERSION_MASK	0x00ff0000
#define HMB_DATA_VERSION_SHIFT	16

/*
 * Software-defined protocol header
 */

/* Current protocol version */
#define SDPCM_PROT_VERSION	4

/* SW frame header */
#define SDPCM_PACKET_SEQUENCE(p)	(((u8 *)p)[0] & 0xff)

#define SDPCM_CHANNEL_MASK		0x00000f00
#define SDPCM_CHANNEL_SHIFT		8
#define SDPCM_PACKET_CHANNEL(p)		(((u8 *)p)[1] & 0x0f)

#define SDPCM_NEXTLEN_OFFSET		2

/* Data Offset from SOF (HW Tag, SW Tag, Pad) */
#define SDPCM_DOFFSET_OFFSET		3	/* Data Offset */
#define SDPCM_DOFFSET_VALUE(p)		(((u8 *)p)[SDPCM_DOFFSET_OFFSET] & 0xff)
#define SDPCM_DOFFSET_MASK		0xff000000
#define SDPCM_DOFFSET_SHIFT		24
#define SDPCM_FCMASK_OFFSET		4	/* Flow control */
#define SDPCM_FCMASK_VALUE(p)		(((u8 *)p)[SDPCM_FCMASK_OFFSET] & 0xff)
#define SDPCM_WINDOW_OFFSET		5	/* Credit based fc */
#define SDPCM_WINDOW_VALUE(p)		(((u8 *)p)[SDPCM_WINDOW_OFFSET] & 0xff)

#define SDPCM_SWHEADER_LEN	8	/* SW header is 64 bits */

/* logical channel numbers */
#define SDPCM_CONTROL_CHANNEL	0	/* Control channel Id */
#define SDPCM_EVENT_CHANNEL	1	/* Asyc Event Indication Channel Id */
#define SDPCM_DATA_CHANNEL	2	/* Data Xmit/Recv Channel Id */
#define SDPCM_GLOM_CHANNEL	3	/* For coalesced packets */
#define SDPCM_TEST_CHANNEL	15	/* Reserved for test/debug packets */

#define SDPCM_SEQUENCE_WRAP	256	/* wrap-around val for 8bit frame seq */

#define SDPCM_GLOMDESC(p)	(((u8 *)p)[1] & 0x80)

/*
 * Shared structure between dongle and the host.
 * The structure contains pointers to trap or assert information.
 */
#define SDPCM_SHARED_VERSION       0x0002
#define SDPCM_SHARED_VERSION_MASK  0x00FF
#define SDPCM_SHARED_ASSERT_BUILT  0x0100
#define SDPCM_SHARED_ASSERT        0x0200
#define SDPCM_SHARED_TRAP          0x0400

/* Space for header read, limit for data packets */
#define MAX_HDR_READ	(1 << 6)
#define MAX_RX_DATASZ	2048

/* Maximum milliseconds to wait for F2 to come up */
#define BRCMF_WAIT_F2RDY	3000

/* Bump up limit on waiting for HT to account for first startup;
 * if the image is doing a CRC calculation before programming the PMU
 * for HT availability, it could take a couple hundred ms more, so
 * max out at a 1 second (1000000us).
 */
#undef PMU_MAX_TRANSITION_DLY
#define PMU_MAX_TRANSITION_DLY 1000000

/* Value for ChipClockCSR during initial setup */
#define BRCMF_INIT_CLKCTL1	(SBSDIO_FORCE_HW_CLKREQ_OFF |	\
					SBSDIO_ALP_AVAIL_REQ)

/* Flags for SDH calls */
#define F2SYNC	(SDIO_REQ_4BYTE | SDIO_REQ_FIXED)

#define BRCMFMAC_FW_NAME	"brcm/brcmfmac.bin"
#define BRCMFMAC_NV_NAME	"brcm/brcmfmac.txt"
MODULE_FIRMWARE(BRCMFMAC_FW_NAME);
MODULE_FIRMWARE(BRCMFMAC_NV_NAME);
<<<<<<< HEAD
=======

#define BRCMF_IDLE_IMMEDIATE	(-1)	/* Enter idle immediately */
#define BRCMF_IDLE_ACTIVE	0	/* Do not request any SD clock change
					 * when idle
					 */
#define BRCMF_IDLE_INTERVAL	1
>>>>>>> dc0d633e

/*
 * Conversion of 802.1D priority to precedence level
 */
static uint prio2prec(u32 prio)
{
	return (prio == PRIO_8021D_NONE || prio == PRIO_8021D_BE) ?
	       (prio^2) : prio;
}

/* core registers */
struct sdpcmd_regs {
	u32 corecontrol;		/* 0x00, rev8 */
	u32 corestatus;			/* rev8 */
	u32 PAD[1];
	u32 biststatus;			/* rev8 */

	/* PCMCIA access */
	u16 pcmciamesportaladdr;	/* 0x010, rev8 */
	u16 PAD[1];
	u16 pcmciamesportalmask;	/* rev8 */
	u16 PAD[1];
	u16 pcmciawrframebc;		/* rev8 */
	u16 PAD[1];
	u16 pcmciaunderflowtimer;	/* rev8 */
	u16 PAD[1];

	/* interrupt */
	u32 intstatus;			/* 0x020, rev8 */
	u32 hostintmask;		/* rev8 */
	u32 intmask;			/* rev8 */
	u32 sbintstatus;		/* rev8 */
	u32 sbintmask;			/* rev8 */
	u32 funcintmask;		/* rev4 */
	u32 PAD[2];
	u32 tosbmailbox;		/* 0x040, rev8 */
	u32 tohostmailbox;		/* rev8 */
	u32 tosbmailboxdata;		/* rev8 */
	u32 tohostmailboxdata;		/* rev8 */

	/* synchronized access to registers in SDIO clock domain */
	u32 sdioaccess;			/* 0x050, rev8 */
	u32 PAD[3];

	/* PCMCIA frame control */
	u8 pcmciaframectrl;		/* 0x060, rev8 */
	u8 PAD[3];
	u8 pcmciawatermark;		/* rev8 */
	u8 PAD[155];

	/* interrupt batching control */
	u32 intrcvlazy;			/* 0x100, rev8 */
	u32 PAD[3];

	/* counters */
	u32 cmd52rd;			/* 0x110, rev8 */
	u32 cmd52wr;			/* rev8 */
	u32 cmd53rd;			/* rev8 */
	u32 cmd53wr;			/* rev8 */
	u32 abort;			/* rev8 */
	u32 datacrcerror;		/* rev8 */
	u32 rdoutofsync;		/* rev8 */
	u32 wroutofsync;		/* rev8 */
	u32 writebusy;			/* rev8 */
	u32 readwait;			/* rev8 */
	u32 readterm;			/* rev8 */
	u32 writeterm;			/* rev8 */
	u32 PAD[40];
	u32 clockctlstatus;		/* rev8 */
	u32 PAD[7];

	u32 PAD[128];			/* DMA engines */

	/* SDIO/PCMCIA CIS region */
	char cis[512];			/* 0x400-0x5ff, rev6 */

	/* PCMCIA function control registers */
	char pcmciafcr[256];		/* 0x600-6ff, rev6 */
	u16 PAD[55];

	/* PCMCIA backplane access */
	u16 backplanecsr;		/* 0x76E, rev6 */
	u16 backplaneaddr0;		/* rev6 */
	u16 backplaneaddr1;		/* rev6 */
	u16 backplaneaddr2;		/* rev6 */
	u16 backplaneaddr3;		/* rev6 */
	u16 backplanedata0;		/* rev6 */
	u16 backplanedata1;		/* rev6 */
	u16 backplanedata2;		/* rev6 */
	u16 backplanedata3;		/* rev6 */
	u16 PAD[31];

	/* sprom "size" & "blank" info */
	u16 spromstatus;		/* 0x7BE, rev2 */
	u32 PAD[464];

	u16 PAD[0x80];
};

#ifdef BCMDBG
/* Device console log buffer state */
struct brcmf_console {
	uint count;		/* Poll interval msec counter */
	uint log_addr;		/* Log struct address (fixed) */
	struct rte_log_le log_le;	/* Log struct (host copy) */
	uint bufsize;		/* Size of log buffer */
	u8 *buf;		/* Log buffer (host copy) */
	uint last;		/* Last buffer read index */
};
#endif				/* BCMDBG */

struct sdpcm_shared {
	u32 flags;
	u32 trap_addr;
	u32 assert_exp_addr;
	u32 assert_file_addr;
	u32 assert_line;
	u32 console_addr;	/* Address of struct rte_console */
	u32 msgtrace_addr;
	u8 tag[32];
};

struct sdpcm_shared_le {
	__le32 flags;
	__le32 trap_addr;
	__le32 assert_exp_addr;
	__le32 assert_file_addr;
	__le32 assert_line;
	__le32 console_addr;	/* Address of struct rte_console */
	__le32 msgtrace_addr;
	u8 tag[32];
};


/* misc chip info needed by some of the routines */
/* Private data for SDIO bus interaction */
struct brcmf_sdio {
<<<<<<< HEAD
	struct brcmf_pub *drvr;

=======
>>>>>>> dc0d633e
	struct brcmf_sdio_dev *sdiodev;	/* sdio device handler */
	struct chip_info *ci;	/* Chip info struct */
	char *vars;		/* Variables (from CIS and/or other) */
	uint varsz;		/* Size of variables buffer */

	u32 ramsize;		/* Size of RAM in SOCRAM (bytes) */

	u32 hostintmask;	/* Copy of Host Interrupt Mask */
	u32 intstatus;	/* Intstatus bits (events) pending */
	bool dpc_sched;		/* Indicates DPC schedule (intrpt rcvd) */
	bool fcstate;		/* State of dongle flow-control */

	uint blocksize;		/* Block size of SDIO transfers */
	uint roundup;		/* Max roundup limit */

	struct pktq txq;	/* Queue length used for flow-control */
	u8 flowcontrol;	/* per prio flow control bitmask */
	u8 tx_seq;		/* Transmit sequence number (next) */
	u8 tx_max;		/* Maximum transmit sequence allowed */

	u8 hdrbuf[MAX_HDR_READ + BRCMF_SDALIGN];
	u8 *rxhdr;		/* Header of current rx frame (in hdrbuf) */
	u16 nextlen;		/* Next Read Len from last header */
	u8 rx_seq;		/* Receive sequence number (expected) */
	bool rxskip;		/* Skip receive (awaiting NAK ACK) */

	uint rxbound;		/* Rx frames to read before resched */
	uint txbound;		/* Tx frames to send before resched */
	uint txminmax;

	struct sk_buff *glomd;	/* Packet containing glomming descriptor */
	struct sk_buff_head glom; /* Packet list for glommed superframe */
	uint glomerr;		/* Glom packet read errors */

	u8 *rxbuf;		/* Buffer for receiving control packets */
	uint rxblen;		/* Allocated length of rxbuf */
	u8 *rxctl;		/* Aligned pointer into rxbuf */
	u8 *databuf;		/* Buffer for receiving big glom packet */
	u8 *dataptr;		/* Aligned pointer into databuf */
	uint rxlen;		/* Length of valid data in buffer */

	u8 sdpcm_ver;	/* Bus protocol reported by dongle */

	bool intr;		/* Use interrupts */
	bool poll;		/* Use polling */
	bool ipend;		/* Device interrupt is pending */
	uint intrcount;		/* Count of device interrupt callbacks */
	uint lastintrs;		/* Count as of last watchdog timer */
	uint spurious;		/* Count of spurious interrupts */
	uint pollrate;		/* Ticks between device polls */
	uint polltick;		/* Tick counter */
	uint pollcnt;		/* Count of active polls */

#ifdef BCMDBG
	uint console_interval;
	struct brcmf_console console;	/* Console output polling support */
	uint console_addr;	/* Console address from shared struct */
#endif				/* BCMDBG */

	uint regfails;		/* Count of R_REG failures */

	uint clkstate;		/* State of sd and backplane clock(s) */
	bool activity;		/* Activity flag for clock down */
	s32 idletime;		/* Control for activity timeout */
	s32 idlecount;	/* Activity timeout counter */
	s32 idleclock;	/* How to set bus driver when idle */
	s32 sd_rxchain;
	bool use_rxchain;	/* If brcmf should use PKT chains */
	bool sleeping;		/* Is SDIO bus sleeping? */
	bool rxflow_mode;	/* Rx flow control mode */
	bool rxflow;		/* Is rx flow control on */
	bool alp_only;		/* Don't use HT clock (ALP only) */
/* Field to decide if rx of control frames happen in rxbuf or lb-pool */
	bool usebufpool;

	/* Some additional counters */
	uint tx_sderrs;		/* Count of tx attempts with sd errors */
	uint fcqueued;		/* Tx packets that got queued */
	uint rxrtx;		/* Count of rtx requests (NAK to dongle) */
	uint rx_toolong;	/* Receive frames too long to receive */
	uint rxc_errors;	/* SDIO errors when reading control frames */
	uint rx_hdrfail;	/* SDIO errors on header reads */
	uint rx_badhdr;		/* Bad received headers (roosync?) */
	uint rx_badseq;		/* Mismatched rx sequence number */
	uint fc_rcvd;		/* Number of flow-control events received */
	uint fc_xoff;		/* Number which turned on flow-control */
	uint fc_xon;		/* Number which turned off flow-control */
	uint rxglomfail;	/* Failed deglom attempts */
	uint rxglomframes;	/* Number of glom frames (superframes) */
	uint rxglompkts;	/* Number of packets from glom frames */
	uint f2rxhdrs;		/* Number of header reads */
	uint f2rxdata;		/* Number of frame data reads */
	uint f2txdata;		/* Number of f2 frame writes */
	uint f1regdata;		/* Number of f1 register accesses */
	uint tickcnt;		/* Number of watchdog been schedule */
	unsigned long tx_ctlerrs;	/* Err of sending ctrl frames */
	unsigned long tx_ctlpkts;	/* Ctrl frames sent to dongle */
	unsigned long rx_ctlerrs;	/* Err of processing rx ctrl frames */
	unsigned long rx_ctlpkts;	/* Ctrl frames processed from dongle */
	unsigned long rx_readahead_cnt;	/* Number of packets where header
					 * read-ahead was used. */

	u8 *ctrl_frame_buf;
	u32 ctrl_frame_len;
	bool ctrl_frame_stat;

	spinlock_t txqlock;
	wait_queue_head_t ctrl_wait;
	wait_queue_head_t dcmd_resp_wait;

	struct timer_list timer;
	struct completion watchdog_wait;
	struct task_struct *watchdog_tsk;
	bool wd_timer_valid;
	uint save_ms;

	struct task_struct *dpc_tsk;
	struct completion dpc_wait;

	struct semaphore sdsem;

	const struct firmware *firmware;
	u32 fw_ptr;

<<<<<<< HEAD
=======
	bool txoff;		/* Transmit flow-controlled */
};

>>>>>>> dc0d633e
/* clkstate */
#define CLK_NONE	0
#define CLK_SDONLY	1
#define CLK_PENDING	2	/* Not used yet */
#define CLK_AVAIL	3

#ifdef BCMDBG
static int qcount[NUMPRIO];
static int tx_packets[NUMPRIO];
#endif				/* BCMDBG */

#define SDIO_DRIVE_STRENGTH	6	/* in milliamps */

#define RETRYCHAN(chan) ((chan) == SDPCM_EVENT_CHANNEL)

/* Retry count for register access failures */
static const uint retry_limit = 2;

/* Limit on rounding up frames */
static const uint max_roundup = 512;

#define ALIGNMENT  4

static void pkt_align(struct sk_buff *p, int len, int align)
{
	uint datalign;
	datalign = (unsigned long)(p->data);
	datalign = roundup(datalign, (align)) - datalign;
	if (datalign)
		skb_pull(p, datalign);
	__skb_trim(p, len);
}

/* To check if there's window offered */
static bool data_ok(struct brcmf_sdio *bus)
{
	return (u8)(bus->tx_max - bus->tx_seq) != 0 &&
	       ((u8)(bus->tx_max - bus->tx_seq) & 0x80) == 0;
}

/*
 * Reads a register in the SDIO hardware block. This block occupies a series of
 * adresses on the 32 bit backplane bus.
 */
static void
r_sdreg32(struct brcmf_sdio *bus, u32 *regvar, u32 reg_offset, u32 *retryvar)
{
	u8 idx = brcmf_sdio_chip_getinfidx(bus->ci, BCMA_CORE_SDIO_DEV);
	*retryvar = 0;
	do {
		*regvar = brcmf_sdcard_reg_read(bus->sdiodev,
				bus->ci->c_inf[idx].base + reg_offset,
				sizeof(u32));
	} while (brcmf_sdcard_regfail(bus->sdiodev) &&
		 (++(*retryvar) <= retry_limit));
	if (*retryvar) {
		bus->regfails += (*retryvar-1);
		if (*retryvar > retry_limit) {
			brcmf_dbg(ERROR, "FAILED READ %Xh\n", reg_offset);
			*regvar = 0;
		}
	}
}

static void
w_sdreg32(struct brcmf_sdio *bus, u32 regval, u32 reg_offset, u32 *retryvar)
{
	u8 idx = brcmf_sdio_chip_getinfidx(bus->ci, BCMA_CORE_SDIO_DEV);
	*retryvar = 0;
	do {
		brcmf_sdcard_reg_write(bus->sdiodev,
				       bus->ci->c_inf[idx].base + reg_offset,
				       sizeof(u32), regval);
	} while (brcmf_sdcard_regfail(bus->sdiodev) &&
		 (++(*retryvar) <= retry_limit));
	if (*retryvar) {
		bus->regfails += (*retryvar-1);
		if (*retryvar > retry_limit)
			brcmf_dbg(ERROR, "FAILED REGISTER WRITE %Xh\n",
				  reg_offset);
	}
}

#define PKT_AVAILABLE()		(intstatus & I_HMB_FRAME_IND)

#define HOSTINTMASK		(I_HMB_SW_MASK | I_CHIPACTIVE)

/* Packet free applicable unconditionally for sdio and sdspi.
 * Conditional if bufpool was present for gspi bus.
 */
static void brcmf_sdbrcm_pktfree2(struct brcmf_sdio *bus, struct sk_buff *pkt)
{
	if (bus->usebufpool)
		brcmu_pkt_buf_free_skb(pkt);
}

/* Turn backplane clock on or off */
static int brcmf_sdbrcm_htclk(struct brcmf_sdio *bus, bool on, bool pendok)
{
	int err;
	u8 clkctl, clkreq, devctl;
	unsigned long timeout;

	brcmf_dbg(TRACE, "Enter\n");

	clkctl = 0;

	if (on) {
		/* Request HT Avail */
		clkreq =
		    bus->alp_only ? SBSDIO_ALP_AVAIL_REQ : SBSDIO_HT_AVAIL_REQ;

		brcmf_sdcard_cfg_write(bus->sdiodev, SDIO_FUNC_1,
				       SBSDIO_FUNC1_CHIPCLKCSR, clkreq, &err);
		if (err) {
			brcmf_dbg(ERROR, "HT Avail request error: %d\n", err);
			return -EBADE;
		}

		/* Check current status */
		clkctl = brcmf_sdcard_cfg_read(bus->sdiodev, SDIO_FUNC_1,
					       SBSDIO_FUNC1_CHIPCLKCSR, &err);
		if (err) {
			brcmf_dbg(ERROR, "HT Avail read error: %d\n", err);
			return -EBADE;
		}

		/* Go to pending and await interrupt if appropriate */
		if (!SBSDIO_CLKAV(clkctl, bus->alp_only) && pendok) {
			/* Allow only clock-available interrupt */
			devctl = brcmf_sdcard_cfg_read(bus->sdiodev,
					SDIO_FUNC_1,
					SBSDIO_DEVICE_CTL, &err);
			if (err) {
				brcmf_dbg(ERROR, "Devctl error setting CA: %d\n",
					  err);
				return -EBADE;
			}

			devctl |= SBSDIO_DEVCTL_CA_INT_ONLY;
			brcmf_sdcard_cfg_write(bus->sdiodev, SDIO_FUNC_1,
					       SBSDIO_DEVICE_CTL, devctl, &err);
			brcmf_dbg(INFO, "CLKCTL: set PENDING\n");
			bus->clkstate = CLK_PENDING;

			return 0;
		} else if (bus->clkstate == CLK_PENDING) {
			/* Cancel CA-only interrupt filter */
			devctl =
			    brcmf_sdcard_cfg_read(bus->sdiodev, SDIO_FUNC_1,
						  SBSDIO_DEVICE_CTL, &err);
			devctl &= ~SBSDIO_DEVCTL_CA_INT_ONLY;
			brcmf_sdcard_cfg_write(bus->sdiodev, SDIO_FUNC_1,
				SBSDIO_DEVICE_CTL, devctl, &err);
		}

		/* Otherwise, wait here (polling) for HT Avail */
		timeout = jiffies +
			  msecs_to_jiffies(PMU_MAX_TRANSITION_DLY/1000);
		while (!SBSDIO_CLKAV(clkctl, bus->alp_only)) {
			clkctl = brcmf_sdcard_cfg_read(bus->sdiodev,
						       SDIO_FUNC_1,
						       SBSDIO_FUNC1_CHIPCLKCSR,
						       &err);
			if (time_after(jiffies, timeout))
				break;
			else
				usleep_range(5000, 10000);
		}
		if (err) {
			brcmf_dbg(ERROR, "HT Avail request error: %d\n", err);
			return -EBADE;
		}
		if (!SBSDIO_CLKAV(clkctl, bus->alp_only)) {
			brcmf_dbg(ERROR, "HT Avail timeout (%d): clkctl 0x%02x\n",
				  PMU_MAX_TRANSITION_DLY, clkctl);
			return -EBADE;
		}

		/* Mark clock available */
		bus->clkstate = CLK_AVAIL;
		brcmf_dbg(INFO, "CLKCTL: turned ON\n");

#if defined(BCMDBG)
		if (bus->alp_only != true) {
			if (SBSDIO_ALPONLY(clkctl))
				brcmf_dbg(ERROR, "HT Clock should be on\n");
		}
#endif				/* defined (BCMDBG) */

		bus->activity = true;
	} else {
		clkreq = 0;

		if (bus->clkstate == CLK_PENDING) {
			/* Cancel CA-only interrupt filter */
			devctl = brcmf_sdcard_cfg_read(bus->sdiodev,
					SDIO_FUNC_1,
					SBSDIO_DEVICE_CTL, &err);
			devctl &= ~SBSDIO_DEVCTL_CA_INT_ONLY;
			brcmf_sdcard_cfg_write(bus->sdiodev, SDIO_FUNC_1,
				SBSDIO_DEVICE_CTL, devctl, &err);
		}

		bus->clkstate = CLK_SDONLY;
		brcmf_sdcard_cfg_write(bus->sdiodev, SDIO_FUNC_1,
			SBSDIO_FUNC1_CHIPCLKCSR, clkreq, &err);
		brcmf_dbg(INFO, "CLKCTL: turned OFF\n");
		if (err) {
			brcmf_dbg(ERROR, "Failed access turning clock off: %d\n",
				  err);
			return -EBADE;
		}
	}
	return 0;
}

/* Change idle/active SD state */
static int brcmf_sdbrcm_sdclk(struct brcmf_sdio *bus, bool on)
{
	brcmf_dbg(TRACE, "Enter\n");

	if (on)
		bus->clkstate = CLK_SDONLY;
	else
		bus->clkstate = CLK_NONE;

	return 0;
}

/* Transition SD and backplane clock readiness */
static int brcmf_sdbrcm_clkctl(struct brcmf_sdio *bus, uint target, bool pendok)
{
#ifdef BCMDBG
	uint oldstate = bus->clkstate;
#endif				/* BCMDBG */

	brcmf_dbg(TRACE, "Enter\n");

	/* Early exit if we're already there */
	if (bus->clkstate == target) {
		if (target == CLK_AVAIL) {
			brcmf_sdbrcm_wd_timer(bus, BRCMF_WD_POLL_MS);
			bus->activity = true;
		}
		return 0;
	}

	switch (target) {
	case CLK_AVAIL:
		/* Make sure SD clock is available */
		if (bus->clkstate == CLK_NONE)
			brcmf_sdbrcm_sdclk(bus, true);
		/* Now request HT Avail on the backplane */
		brcmf_sdbrcm_htclk(bus, true, pendok);
		brcmf_sdbrcm_wd_timer(bus, BRCMF_WD_POLL_MS);
		bus->activity = true;
		break;

	case CLK_SDONLY:
		/* Remove HT request, or bring up SD clock */
		if (bus->clkstate == CLK_NONE)
			brcmf_sdbrcm_sdclk(bus, true);
		else if (bus->clkstate == CLK_AVAIL)
			brcmf_sdbrcm_htclk(bus, false, false);
		else
			brcmf_dbg(ERROR, "request for %d -> %d\n",
				  bus->clkstate, target);
		brcmf_sdbrcm_wd_timer(bus, BRCMF_WD_POLL_MS);
		break;

	case CLK_NONE:
		/* Make sure to remove HT request */
		if (bus->clkstate == CLK_AVAIL)
			brcmf_sdbrcm_htclk(bus, false, false);
		/* Now remove the SD clock */
		brcmf_sdbrcm_sdclk(bus, false);
		brcmf_sdbrcm_wd_timer(bus, 0);
		break;
	}
#ifdef BCMDBG
	brcmf_dbg(INFO, "%d -> %d\n", oldstate, bus->clkstate);
#endif				/* BCMDBG */

	return 0;
}

static int brcmf_sdbrcm_bussleep(struct brcmf_sdio *bus, bool sleep)
{
	uint retries = 0;

	brcmf_dbg(INFO, "request %s (currently %s)\n",
		  sleep ? "SLEEP" : "WAKE",
		  bus->sleeping ? "SLEEP" : "WAKE");

	/* Done if we're already in the requested state */
	if (sleep == bus->sleeping)
		return 0;

	/* Going to sleep: set the alarm and turn off the lights... */
	if (sleep) {
		/* Don't sleep if something is pending */
		if (bus->dpc_sched || bus->rxskip || pktq_len(&bus->txq))
			return -EBUSY;

		/* Make sure the controller has the bus up */
		brcmf_sdbrcm_clkctl(bus, CLK_AVAIL, false);

		/* Tell device to start using OOB wakeup */
		w_sdreg32(bus, SMB_USE_OOB,
			  offsetof(struct sdpcmd_regs, tosbmailbox), &retries);
		if (retries > retry_limit)
			brcmf_dbg(ERROR, "CANNOT SIGNAL CHIP, WILL NOT WAKE UP!!\n");

		/* Turn off our contribution to the HT clock request */
		brcmf_sdbrcm_clkctl(bus, CLK_SDONLY, false);

		brcmf_sdcard_cfg_write(bus->sdiodev, SDIO_FUNC_1,
			SBSDIO_FUNC1_CHIPCLKCSR,
			SBSDIO_FORCE_HW_CLKREQ_OFF, NULL);

		/* Isolate the bus */
		brcmf_sdcard_cfg_write(bus->sdiodev, SDIO_FUNC_1,
			SBSDIO_DEVICE_CTL,
			SBSDIO_DEVCTL_PADS_ISO, NULL);

		/* Change state */
		bus->sleeping = true;

	} else {
		/* Waking up: bus power up is ok, set local state */

		brcmf_sdcard_cfg_write(bus->sdiodev, SDIO_FUNC_1,
			SBSDIO_FUNC1_CHIPCLKCSR, 0, NULL);

		/* Make sure the controller has the bus up */
		brcmf_sdbrcm_clkctl(bus, CLK_AVAIL, false);

		/* Send misc interrupt to indicate OOB not needed */
		w_sdreg32(bus, 0, offsetof(struct sdpcmd_regs, tosbmailboxdata),
			  &retries);
		if (retries <= retry_limit)
			w_sdreg32(bus, SMB_DEV_INT,
				  offsetof(struct sdpcmd_regs, tosbmailbox),
				  &retries);

		if (retries > retry_limit)
			brcmf_dbg(ERROR, "CANNOT SIGNAL CHIP TO CLEAR OOB!!\n");

		/* Make sure we have SD bus access */
		brcmf_sdbrcm_clkctl(bus, CLK_SDONLY, false);

		/* Change state */
		bus->sleeping = false;
	}

	return 0;
}

static void bus_wake(struct brcmf_sdio *bus)
{
	if (bus->sleeping)
		brcmf_sdbrcm_bussleep(bus, false);
}

static u32 brcmf_sdbrcm_hostmail(struct brcmf_sdio *bus)
{
	u32 intstatus = 0;
	u32 hmb_data;
	u8 fcbits;
	uint retries = 0;

	brcmf_dbg(TRACE, "Enter\n");

	/* Read mailbox data and ack that we did so */
	r_sdreg32(bus, &hmb_data,
		  offsetof(struct sdpcmd_regs, tohostmailboxdata), &retries);

	if (retries <= retry_limit)
		w_sdreg32(bus, SMB_INT_ACK,
			  offsetof(struct sdpcmd_regs, tosbmailbox), &retries);
	bus->f1regdata += 2;

	/* Dongle recomposed rx frames, accept them again */
	if (hmb_data & HMB_DATA_NAKHANDLED) {
		brcmf_dbg(INFO, "Dongle reports NAK handled, expect rtx of %d\n",
			  bus->rx_seq);
		if (!bus->rxskip)
			brcmf_dbg(ERROR, "unexpected NAKHANDLED!\n");

		bus->rxskip = false;
		intstatus |= I_HMB_FRAME_IND;
	}

	/*
	 * DEVREADY does not occur with gSPI.
	 */
	if (hmb_data & (HMB_DATA_DEVREADY | HMB_DATA_FWREADY)) {
		bus->sdpcm_ver =
		    (hmb_data & HMB_DATA_VERSION_MASK) >>
		    HMB_DATA_VERSION_SHIFT;
		if (bus->sdpcm_ver != SDPCM_PROT_VERSION)
			brcmf_dbg(ERROR, "Version mismatch, dongle reports %d, "
				  "expecting %d\n",
				  bus->sdpcm_ver, SDPCM_PROT_VERSION);
		else
			brcmf_dbg(INFO, "Dongle ready, protocol version %d\n",
				  bus->sdpcm_ver);
	}

	/*
	 * Flow Control has been moved into the RX headers and this out of band
	 * method isn't used any more.
	 * remaining backward compatible with older dongles.
	 */
	if (hmb_data & HMB_DATA_FC) {
		fcbits = (hmb_data & HMB_DATA_FCDATA_MASK) >>
							HMB_DATA_FCDATA_SHIFT;

		if (fcbits & ~bus->flowcontrol)
			bus->fc_xoff++;

		if (bus->flowcontrol & ~fcbits)
			bus->fc_xon++;

		bus->fc_rcvd++;
		bus->flowcontrol = fcbits;
	}

	/* Shouldn't be any others */
	if (hmb_data & ~(HMB_DATA_DEVREADY |
			 HMB_DATA_NAKHANDLED |
			 HMB_DATA_FC |
			 HMB_DATA_FWREADY |
			 HMB_DATA_FCDATA_MASK | HMB_DATA_VERSION_MASK))
		brcmf_dbg(ERROR, "Unknown mailbox data content: 0x%02x\n",
			  hmb_data);

	return intstatus;
}

static void brcmf_sdbrcm_rxfail(struct brcmf_sdio *bus, bool abort, bool rtx)
{
	uint retries = 0;
	u16 lastrbc;
	u8 hi, lo;
	int err;

	brcmf_dbg(ERROR, "%sterminate frame%s\n",
		  abort ? "abort command, " : "",
		  rtx ? ", send NAK" : "");

	if (abort)
		brcmf_sdcard_abort(bus->sdiodev, SDIO_FUNC_2);

	brcmf_sdcard_cfg_write(bus->sdiodev, SDIO_FUNC_1,
			       SBSDIO_FUNC1_FRAMECTRL,
			       SFC_RF_TERM, &err);
	bus->f1regdata++;

	/* Wait until the packet has been flushed (device/FIFO stable) */
	for (lastrbc = retries = 0xffff; retries > 0; retries--) {
		hi = brcmf_sdcard_cfg_read(bus->sdiodev, SDIO_FUNC_1,
					   SBSDIO_FUNC1_RFRAMEBCHI, NULL);
		lo = brcmf_sdcard_cfg_read(bus->sdiodev, SDIO_FUNC_1,
					   SBSDIO_FUNC1_RFRAMEBCLO, NULL);
		bus->f1regdata += 2;

		if ((hi == 0) && (lo == 0))
			break;

		if ((hi > (lastrbc >> 8)) && (lo > (lastrbc & 0x00ff))) {
			brcmf_dbg(ERROR, "count growing: last 0x%04x now 0x%04x\n",
				  lastrbc, (hi << 8) + lo);
		}
		lastrbc = (hi << 8) + lo;
	}

	if (!retries)
		brcmf_dbg(ERROR, "count never zeroed: last 0x%04x\n", lastrbc);
	else
		brcmf_dbg(INFO, "flush took %d iterations\n", 0xffff - retries);

	if (rtx) {
		bus->rxrtx++;
		w_sdreg32(bus, SMB_NAK,
			  offsetof(struct sdpcmd_regs, tosbmailbox), &retries);

		bus->f1regdata++;
		if (retries <= retry_limit)
			bus->rxskip = true;
	}

	/* Clear partial in any case */
	bus->nextlen = 0;

	/* If we can't reach the device, signal failure */
	if (err || brcmf_sdcard_regfail(bus->sdiodev))
<<<<<<< HEAD
		bus->drvr->bus_if->state = BRCMF_BUS_DOWN;
}

/* copy a buffer into a pkt buffer chain */
static uint brcmf_sdbrcm_glom_from_buf(struct brcmf_sdio *bus, uint len)
{
	uint n, ret = 0;
	struct sk_buff *p;
	u8 *buf;

	buf = bus->dataptr;

	/* copy the data */
	skb_queue_walk(&bus->glom, p) {
		n = min_t(uint, p->len, len);
		memcpy(p->data, buf, n);
		buf += n;
		len -= n;
		ret += n;
		if (!len)
			break;
	}

	return ret;
}

/* return total length of buffer chain */
static uint brcmf_sdbrcm_glom_len(struct brcmf_sdio *bus)
{
	struct sk_buff *p;
	uint total;

	total = 0;
	skb_queue_walk(&bus->glom, p)
		total += p->len;
	return total;
}

=======
		bus->sdiodev->bus_if->state = BRCMF_BUS_DOWN;
}

/* copy a buffer into a pkt buffer chain */
static uint brcmf_sdbrcm_glom_from_buf(struct brcmf_sdio *bus, uint len)
{
	uint n, ret = 0;
	struct sk_buff *p;
	u8 *buf;

	buf = bus->dataptr;

	/* copy the data */
	skb_queue_walk(&bus->glom, p) {
		n = min_t(uint, p->len, len);
		memcpy(p->data, buf, n);
		buf += n;
		len -= n;
		ret += n;
		if (!len)
			break;
	}

	return ret;
}

/* return total length of buffer chain */
static uint brcmf_sdbrcm_glom_len(struct brcmf_sdio *bus)
{
	struct sk_buff *p;
	uint total;

	total = 0;
	skb_queue_walk(&bus->glom, p)
		total += p->len;
	return total;
}

>>>>>>> dc0d633e
static void brcmf_sdbrcm_free_glom(struct brcmf_sdio *bus)
{
	struct sk_buff *cur, *next;

	skb_queue_walk_safe(&bus->glom, cur, next) {
		skb_unlink(cur, &bus->glom);
		brcmu_pkt_buf_free_skb(cur);
	}
}

static u8 brcmf_sdbrcm_rxglom(struct brcmf_sdio *bus, u8 rxseq)
{
	u16 dlen, totlen;
	u8 *dptr, num = 0;

	u16 sublen, check;
	struct sk_buff *pfirst, *pnext;

	int errcode;
	u8 chan, seq, doff, sfdoff;
	u8 txmax;

	int ifidx = 0;
	bool usechain = bus->use_rxchain;

	/* If packets, issue read(s) and send up packet chain */
	/* Return sequence numbers consumed? */

	brcmf_dbg(TRACE, "start: glomd %p glom %p\n",
		  bus->glomd, skb_peek(&bus->glom));

	/* If there's a descriptor, generate the packet chain */
	if (bus->glomd) {
		pfirst = pnext = NULL;
		dlen = (u16) (bus->glomd->len);
		dptr = bus->glomd->data;
		if (!dlen || (dlen & 1)) {
			brcmf_dbg(ERROR, "bad glomd len(%d), ignore descriptor\n",
				  dlen);
			dlen = 0;
		}

		for (totlen = num = 0; dlen; num++) {
			/* Get (and move past) next length */
			sublen = get_unaligned_le16(dptr);
			dlen -= sizeof(u16);
			dptr += sizeof(u16);
			if ((sublen < SDPCM_HDRLEN) ||
			    ((num == 0) && (sublen < (2 * SDPCM_HDRLEN)))) {
				brcmf_dbg(ERROR, "descriptor len %d bad: %d\n",
					  num, sublen);
				pnext = NULL;
				break;
			}
			if (sublen % BRCMF_SDALIGN) {
				brcmf_dbg(ERROR, "sublen %d not multiple of %d\n",
					  sublen, BRCMF_SDALIGN);
				usechain = false;
			}
			totlen += sublen;

			/* For last frame, adjust read len so total
				 is a block multiple */
			if (!dlen) {
				sublen +=
				    (roundup(totlen, bus->blocksize) - totlen);
				totlen = roundup(totlen, bus->blocksize);
			}

			/* Allocate/chain packet for next subframe */
			pnext = brcmu_pkt_buf_get_skb(sublen + BRCMF_SDALIGN);
			if (pnext == NULL) {
				brcmf_dbg(ERROR, "bcm_pkt_buf_get_skb failed, num %d len %d\n",
					  num, sublen);
				break;
			}
			skb_queue_tail(&bus->glom, pnext);

			/* Adhere to start alignment requirements */
			pkt_align(pnext, sublen, BRCMF_SDALIGN);
		}

		/* If all allocations succeeded, save packet chain
			 in bus structure */
		if (pnext) {
			brcmf_dbg(GLOM, "allocated %d-byte packet chain for %d subframes\n",
				  totlen, num);
			if (BRCMF_GLOM_ON() && bus->nextlen &&
			    totlen != bus->nextlen) {
				brcmf_dbg(GLOM, "glomdesc mismatch: nextlen %d glomdesc %d rxseq %d\n",
					  bus->nextlen, totlen, rxseq);
			}
			pfirst = pnext = NULL;
		} else {
			brcmf_sdbrcm_free_glom(bus);
			num = 0;
		}

		/* Done with descriptor packet */
		brcmu_pkt_buf_free_skb(bus->glomd);
		bus->glomd = NULL;
		bus->nextlen = 0;
	}

	/* Ok -- either we just generated a packet chain,
		 or had one from before */
	if (!skb_queue_empty(&bus->glom)) {
		if (BRCMF_GLOM_ON()) {
			brcmf_dbg(GLOM, "try superframe read, packet chain:\n");
			skb_queue_walk(&bus->glom, pnext) {
				brcmf_dbg(GLOM, "    %p: %p len 0x%04x (%d)\n",
					  pnext, (u8 *) (pnext->data),
					  pnext->len, pnext->len);
			}
		}

		pfirst = skb_peek(&bus->glom);
		dlen = (u16) brcmf_sdbrcm_glom_len(bus);

		/* Do an SDIO read for the superframe.  Configurable iovar to
		 * read directly into the chained packet, or allocate a large
		 * packet and and copy into the chain.
		 */
		if (usechain) {
			errcode = brcmf_sdcard_recv_chain(bus->sdiodev,
					bus->sdiodev->sbwad,
					SDIO_FUNC_2, F2SYNC, &bus->glom);
		} else if (bus->dataptr) {
			errcode = brcmf_sdcard_recv_buf(bus->sdiodev,
					bus->sdiodev->sbwad,
					SDIO_FUNC_2, F2SYNC,
					bus->dataptr, dlen);
			sublen = (u16) brcmf_sdbrcm_glom_from_buf(bus, dlen);
			if (sublen != dlen) {
				brcmf_dbg(ERROR, "FAILED TO COPY, dlen %d sublen %d\n",
					  dlen, sublen);
				errcode = -1;
			}
			pnext = NULL;
		} else {
			brcmf_dbg(ERROR, "COULDN'T ALLOC %d-BYTE GLOM, FORCE FAILURE\n",
				  dlen);
			errcode = -1;
		}
		bus->f2rxdata++;

		/* On failure, kill the superframe, allow a couple retries */
		if (errcode < 0) {
			brcmf_dbg(ERROR, "glom read of %d bytes failed: %d\n",
				  dlen, errcode);
			bus->sdiodev->bus_if->dstats.rx_errors++;

			if (bus->glomerr++ < 3) {
				brcmf_sdbrcm_rxfail(bus, true, true);
			} else {
				bus->glomerr = 0;
				brcmf_sdbrcm_rxfail(bus, true, false);
				bus->rxglomfail++;
				brcmf_sdbrcm_free_glom(bus);
			}
			return 0;
		}
#ifdef BCMDBG
		if (BRCMF_GLOM_ON()) {
			printk(KERN_DEBUG "SUPERFRAME:\n");
			print_hex_dump_bytes("", DUMP_PREFIX_OFFSET,
				pfirst->data, min_t(int, pfirst->len, 48));
		}
#endif

		/* Validate the superframe header */
		dptr = (u8 *) (pfirst->data);
		sublen = get_unaligned_le16(dptr);
		check = get_unaligned_le16(dptr + sizeof(u16));

		chan = SDPCM_PACKET_CHANNEL(&dptr[SDPCM_FRAMETAG_LEN]);
		seq = SDPCM_PACKET_SEQUENCE(&dptr[SDPCM_FRAMETAG_LEN]);
		bus->nextlen = dptr[SDPCM_FRAMETAG_LEN + SDPCM_NEXTLEN_OFFSET];
		if ((bus->nextlen << 4) > MAX_RX_DATASZ) {
			brcmf_dbg(INFO, "nextlen too large (%d) seq %d\n",
				  bus->nextlen, seq);
			bus->nextlen = 0;
		}
		doff = SDPCM_DOFFSET_VALUE(&dptr[SDPCM_FRAMETAG_LEN]);
		txmax = SDPCM_WINDOW_VALUE(&dptr[SDPCM_FRAMETAG_LEN]);

		errcode = 0;
		if ((u16)~(sublen ^ check)) {
			brcmf_dbg(ERROR, "(superframe): HW hdr error: len/check 0x%04x/0x%04x\n",
				  sublen, check);
			errcode = -1;
		} else if (roundup(sublen, bus->blocksize) != dlen) {
			brcmf_dbg(ERROR, "(superframe): len 0x%04x, rounded 0x%04x, expect 0x%04x\n",
				  sublen, roundup(sublen, bus->blocksize),
				  dlen);
			errcode = -1;
		} else if (SDPCM_PACKET_CHANNEL(&dptr[SDPCM_FRAMETAG_LEN]) !=
			   SDPCM_GLOM_CHANNEL) {
			brcmf_dbg(ERROR, "(superframe): bad channel %d\n",
				  SDPCM_PACKET_CHANNEL(
					  &dptr[SDPCM_FRAMETAG_LEN]));
			errcode = -1;
		} else if (SDPCM_GLOMDESC(&dptr[SDPCM_FRAMETAG_LEN])) {
			brcmf_dbg(ERROR, "(superframe): got 2nd descriptor?\n");
			errcode = -1;
		} else if ((doff < SDPCM_HDRLEN) ||
			   (doff > (pfirst->len - SDPCM_HDRLEN))) {
			brcmf_dbg(ERROR, "(superframe): Bad data offset %d: HW %d pkt %d min %d\n",
				  doff, sublen, pfirst->len, SDPCM_HDRLEN);
			errcode = -1;
		}

		/* Check sequence number of superframe SW header */
		if (rxseq != seq) {
			brcmf_dbg(INFO, "(superframe) rx_seq %d, expected %d\n",
				  seq, rxseq);
			bus->rx_badseq++;
			rxseq = seq;
		}

		/* Check window for sanity */
		if ((u8) (txmax - bus->tx_seq) > 0x40) {
			brcmf_dbg(ERROR, "unlikely tx max %d with tx_seq %d\n",
				  txmax, bus->tx_seq);
			txmax = bus->tx_seq + 2;
		}
		bus->tx_max = txmax;

		/* Remove superframe header, remember offset */
		skb_pull(pfirst, doff);
		sfdoff = doff;
		num = 0;

		/* Validate all the subframe headers */
		skb_queue_walk(&bus->glom, pnext) {
			/* leave when invalid subframe is found */
			if (errcode)
				break;

			dptr = (u8 *) (pnext->data);
			dlen = (u16) (pnext->len);
			sublen = get_unaligned_le16(dptr);
			check = get_unaligned_le16(dptr + sizeof(u16));
			chan = SDPCM_PACKET_CHANNEL(&dptr[SDPCM_FRAMETAG_LEN]);
			doff = SDPCM_DOFFSET_VALUE(&dptr[SDPCM_FRAMETAG_LEN]);
#ifdef BCMDBG
			if (BRCMF_GLOM_ON()) {
				printk(KERN_DEBUG "subframe:\n");
				print_hex_dump_bytes("", DUMP_PREFIX_OFFSET,
						     dptr, 32);
			}
#endif

			if ((u16)~(sublen ^ check)) {
				brcmf_dbg(ERROR, "(subframe %d): HW hdr error: len/check 0x%04x/0x%04x\n",
					  num, sublen, check);
				errcode = -1;
			} else if ((sublen > dlen) || (sublen < SDPCM_HDRLEN)) {
				brcmf_dbg(ERROR, "(subframe %d): length mismatch: len 0x%04x, expect 0x%04x\n",
					  num, sublen, dlen);
				errcode = -1;
			} else if ((chan != SDPCM_DATA_CHANNEL) &&
				   (chan != SDPCM_EVENT_CHANNEL)) {
				brcmf_dbg(ERROR, "(subframe %d): bad channel %d\n",
					  num, chan);
				errcode = -1;
			} else if ((doff < SDPCM_HDRLEN) || (doff > sublen)) {
				brcmf_dbg(ERROR, "(subframe %d): Bad data offset %d: HW %d min %d\n",
					  num, doff, sublen, SDPCM_HDRLEN);
				errcode = -1;
			}
			/* increase the subframe count */
			num++;
		}

		if (errcode) {
			/* Terminate frame on error, request
				 a couple retries */
			if (bus->glomerr++ < 3) {
				/* Restore superframe header space */
				skb_push(pfirst, sfdoff);
				brcmf_sdbrcm_rxfail(bus, true, true);
			} else {
				bus->glomerr = 0;
				brcmf_sdbrcm_rxfail(bus, true, false);
				bus->rxglomfail++;
				brcmf_sdbrcm_free_glom(bus);
			}
			bus->nextlen = 0;
			return 0;
		}

		/* Basic SD framing looks ok - process each packet (header) */

		skb_queue_walk_safe(&bus->glom, pfirst, pnext) {
			dptr = (u8 *) (pfirst->data);
			sublen = get_unaligned_le16(dptr);
			chan = SDPCM_PACKET_CHANNEL(&dptr[SDPCM_FRAMETAG_LEN]);
			seq = SDPCM_PACKET_SEQUENCE(&dptr[SDPCM_FRAMETAG_LEN]);
			doff = SDPCM_DOFFSET_VALUE(&dptr[SDPCM_FRAMETAG_LEN]);

			brcmf_dbg(GLOM, "Get subframe %d, %p(%p/%d), sublen %d chan %d seq %d\n",
				  num, pfirst, pfirst->data,
				  pfirst->len, sublen, chan, seq);

			/* precondition: chan == SDPCM_DATA_CHANNEL ||
					 chan == SDPCM_EVENT_CHANNEL */

			if (rxseq != seq) {
				brcmf_dbg(GLOM, "rx_seq %d, expected %d\n",
					  seq, rxseq);
				bus->rx_badseq++;
				rxseq = seq;
			}
			rxseq++;

#ifdef BCMDBG
			if (BRCMF_BYTES_ON() && BRCMF_DATA_ON()) {
				printk(KERN_DEBUG "Rx Subframe Data:\n");
				print_hex_dump_bytes("", DUMP_PREFIX_OFFSET,
						     dptr, dlen);
			}
#endif

			__skb_trim(pfirst, sublen);
			skb_pull(pfirst, doff);

			if (pfirst->len == 0) {
				skb_unlink(pfirst, &bus->glom);
				brcmu_pkt_buf_free_skb(pfirst);
				continue;
			} else if (brcmf_proto_hdrpull(bus->sdiodev->dev,
						       &ifidx, pfirst) != 0) {
				brcmf_dbg(ERROR, "rx protocol error\n");
<<<<<<< HEAD
				bus->drvr->rx_errors++;
=======
				bus->sdiodev->bus_if->dstats.rx_errors++;
>>>>>>> dc0d633e
				skb_unlink(pfirst, &bus->glom);
				brcmu_pkt_buf_free_skb(pfirst);
				continue;
			}

#ifdef BCMDBG
			if (BRCMF_GLOM_ON()) {
				brcmf_dbg(GLOM, "subframe %d to stack, %p (%p/%d) nxt/lnk %p/%p\n",
					  bus->glom.qlen, pfirst, pfirst->data,
					  pfirst->len, pfirst->next,
					  pfirst->prev);
				print_hex_dump_bytes("", DUMP_PREFIX_OFFSET,
						pfirst->data,
						min_t(int, pfirst->len, 32));
			}
#endif				/* BCMDBG */
		}
		/* sent any remaining packets up */
		if (bus->glom.qlen) {
			up(&bus->sdsem);
<<<<<<< HEAD
			brcmf_rx_frame(bus->drvr, ifidx, &bus->glom);
=======
			brcmf_rx_frame(bus->sdiodev->dev, ifidx, &bus->glom);
>>>>>>> dc0d633e
			down(&bus->sdsem);
		}

		bus->rxglomframes++;
		bus->rxglompkts += bus->glom.qlen;
	}
	return num;
}

static int brcmf_sdbrcm_dcmd_resp_wait(struct brcmf_sdio *bus, uint *condition,
					bool *pending)
{
	DECLARE_WAITQUEUE(wait, current);
	int timeout = msecs_to_jiffies(DCMD_RESP_TIMEOUT);

	/* Wait until control frame is available */
	add_wait_queue(&bus->dcmd_resp_wait, &wait);
	set_current_state(TASK_INTERRUPTIBLE);

	while (!(*condition) && (!signal_pending(current) && timeout))
		timeout = schedule_timeout(timeout);

	if (signal_pending(current))
		*pending = true;

	set_current_state(TASK_RUNNING);
	remove_wait_queue(&bus->dcmd_resp_wait, &wait);

	return timeout;
}

static int brcmf_sdbrcm_dcmd_resp_wake(struct brcmf_sdio *bus)
{
	if (waitqueue_active(&bus->dcmd_resp_wait))
		wake_up_interruptible(&bus->dcmd_resp_wait);

	return 0;
}
static void
brcmf_sdbrcm_read_control(struct brcmf_sdio *bus, u8 *hdr, uint len, uint doff)
{
	uint rdlen, pad;

	int sdret;

	brcmf_dbg(TRACE, "Enter\n");

	/* Set rxctl for frame (w/optional alignment) */
	bus->rxctl = bus->rxbuf;
	bus->rxctl += BRCMF_FIRSTREAD;
	pad = ((unsigned long)bus->rxctl % BRCMF_SDALIGN);
	if (pad)
		bus->rxctl += (BRCMF_SDALIGN - pad);
	bus->rxctl -= BRCMF_FIRSTREAD;

	/* Copy the already-read portion over */
	memcpy(bus->rxctl, hdr, BRCMF_FIRSTREAD);
	if (len <= BRCMF_FIRSTREAD)
		goto gotpkt;

	/* Raise rdlen to next SDIO block to avoid tail command */
	rdlen = len - BRCMF_FIRSTREAD;
	if (bus->roundup && bus->blocksize && (rdlen > bus->blocksize)) {
		pad = bus->blocksize - (rdlen % bus->blocksize);
		if ((pad <= bus->roundup) && (pad < bus->blocksize) &&
		    ((len + pad) < bus->sdiodev->bus_if->maxctl))
			rdlen += pad;
	} else if (rdlen % BRCMF_SDALIGN) {
		rdlen += BRCMF_SDALIGN - (rdlen % BRCMF_SDALIGN);
	}

	/* Satisfy length-alignment requirements */
	if (rdlen & (ALIGNMENT - 1))
		rdlen = roundup(rdlen, ALIGNMENT);

	/* Drop if the read is too big or it exceeds our maximum */
	if ((rdlen + BRCMF_FIRSTREAD) > bus->sdiodev->bus_if->maxctl) {
		brcmf_dbg(ERROR, "%d-byte control read exceeds %d-byte buffer\n",
			  rdlen, bus->sdiodev->bus_if->maxctl);
		bus->sdiodev->bus_if->dstats.rx_errors++;
		brcmf_sdbrcm_rxfail(bus, false, false);
		goto done;
	}

	if ((len - doff) > bus->sdiodev->bus_if->maxctl) {
		brcmf_dbg(ERROR, "%d-byte ctl frame (%d-byte ctl data) exceeds %d-byte limit\n",
			  len, len - doff, bus->sdiodev->bus_if->maxctl);
		bus->sdiodev->bus_if->dstats.rx_errors++;
		bus->rx_toolong++;
		brcmf_sdbrcm_rxfail(bus, false, false);
		goto done;
	}

	/* Read remainder of frame body into the rxctl buffer */
	sdret = brcmf_sdcard_recv_buf(bus->sdiodev,
				bus->sdiodev->sbwad,
				SDIO_FUNC_2,
				F2SYNC, (bus->rxctl + BRCMF_FIRSTREAD), rdlen);
	bus->f2rxdata++;

	/* Control frame failures need retransmission */
	if (sdret < 0) {
		brcmf_dbg(ERROR, "read %d control bytes failed: %d\n",
			  rdlen, sdret);
		bus->rxc_errors++;
		brcmf_sdbrcm_rxfail(bus, true, true);
		goto done;
	}

gotpkt:

#ifdef BCMDBG
	if (BRCMF_BYTES_ON() && BRCMF_CTL_ON()) {
		printk(KERN_DEBUG "RxCtrl:\n");
		print_hex_dump_bytes("", DUMP_PREFIX_OFFSET, bus->rxctl, len);
	}
#endif

	/* Point to valid data and indicate its length */
	bus->rxctl += doff;
	bus->rxlen = len - doff;

done:
	/* Awake any waiters */
	brcmf_sdbrcm_dcmd_resp_wake(bus);
}

/* Pad read to blocksize for efficiency */
static void brcmf_pad(struct brcmf_sdio *bus, u16 *pad, u16 *rdlen)
{
	if (bus->roundup && bus->blocksize && *rdlen > bus->blocksize) {
		*pad = bus->blocksize - (*rdlen % bus->blocksize);
		if (*pad <= bus->roundup && *pad < bus->blocksize &&
		    *rdlen + *pad + BRCMF_FIRSTREAD < MAX_RX_DATASZ)
			*rdlen += *pad;
	} else if (*rdlen % BRCMF_SDALIGN) {
		*rdlen += BRCMF_SDALIGN - (*rdlen % BRCMF_SDALIGN);
	}
}

static void
brcmf_alloc_pkt_and_read(struct brcmf_sdio *bus, u16 rdlen,
			 struct sk_buff **pkt, u8 **rxbuf)
{
	int sdret;		/* Return code from calls */

	*pkt = brcmu_pkt_buf_get_skb(rdlen + BRCMF_SDALIGN);
	if (*pkt == NULL)
		return;

	pkt_align(*pkt, rdlen, BRCMF_SDALIGN);
	*rxbuf = (u8 *) ((*pkt)->data);
	/* Read the entire frame */
	sdret = brcmf_sdcard_recv_pkt(bus->sdiodev, bus->sdiodev->sbwad,
				      SDIO_FUNC_2, F2SYNC, *pkt);
	bus->f2rxdata++;

	if (sdret < 0) {
		brcmf_dbg(ERROR, "(nextlen): read %d bytes failed: %d\n",
			  rdlen, sdret);
		brcmu_pkt_buf_free_skb(*pkt);
		bus->sdiodev->bus_if->dstats.rx_errors++;
		/* Force retry w/normal header read.
		 * Don't attempt NAK for
		 * gSPI
		 */
		brcmf_sdbrcm_rxfail(bus, true, true);
		*pkt = NULL;
	}
}

/* Checks the header */
static int
brcmf_check_rxbuf(struct brcmf_sdio *bus, struct sk_buff *pkt, u8 *rxbuf,
		  u8 rxseq, u16 nextlen, u16 *len)
{
	u16 check;
	bool len_consistent;	/* Result of comparing readahead len and
				   len from hw-hdr */

	memcpy(bus->rxhdr, rxbuf, SDPCM_HDRLEN);

	/* Extract hardware header fields */
	*len = get_unaligned_le16(bus->rxhdr);
	check = get_unaligned_le16(bus->rxhdr + sizeof(u16));

	/* All zeros means readahead info was bad */
	if (!(*len | check)) {
		brcmf_dbg(INFO, "(nextlen): read zeros in HW header???\n");
		goto fail;
	}

	/* Validate check bytes */
	if ((u16)~(*len ^ check)) {
		brcmf_dbg(ERROR, "(nextlen): HW hdr error: nextlen/len/check 0x%04x/0x%04x/0x%04x\n",
			  nextlen, *len, check);
		bus->rx_badhdr++;
		brcmf_sdbrcm_rxfail(bus, false, false);
		goto fail;
	}

	/* Validate frame length */
	if (*len < SDPCM_HDRLEN) {
		brcmf_dbg(ERROR, "(nextlen): HW hdr length invalid: %d\n",
			  *len);
		goto fail;
	}

	/* Check for consistency with readahead info */
	len_consistent = (nextlen != (roundup(*len, 16) >> 4));
	if (len_consistent) {
		/* Mismatch, force retry w/normal
			header (may be >4K) */
		brcmf_dbg(ERROR, "(nextlen): mismatch, nextlen %d len %d rnd %d; expected rxseq %d\n",
			  nextlen, *len, roundup(*len, 16),
			  rxseq);
		brcmf_sdbrcm_rxfail(bus, true, true);
		goto fail;
	}

	return 0;

fail:
	brcmf_sdbrcm_pktfree2(bus, pkt);
	return -EINVAL;
}

/* Return true if there may be more frames to read */
static uint
brcmf_sdbrcm_readframes(struct brcmf_sdio *bus, uint maxframes, bool *finished)
{
	u16 len, check;	/* Extracted hardware header fields */
	u8 chan, seq, doff;	/* Extracted software header fields */
	u8 fcbits;		/* Extracted fcbits from software header */

	struct sk_buff *pkt;		/* Packet for event or data frames */
	u16 pad;		/* Number of pad bytes to read */
	u16 rdlen;		/* Total number of bytes to read */
	u8 rxseq;		/* Next sequence number to expect */
	uint rxleft = 0;	/* Remaining number of frames allowed */
	int sdret;		/* Return code from calls */
	u8 txmax;		/* Maximum tx sequence offered */
	u8 *rxbuf;
	int ifidx = 0;
	uint rxcount = 0;	/* Total frames read */

	brcmf_dbg(TRACE, "Enter\n");

	/* Not finished unless we encounter no more frames indication */
	*finished = false;

	for (rxseq = bus->rx_seq, rxleft = maxframes;
	     !bus->rxskip && rxleft &&
<<<<<<< HEAD
	     bus->drvr->bus_if->state != BRCMF_BUS_DOWN;
=======
	     bus->sdiodev->bus_if->state != BRCMF_BUS_DOWN;
>>>>>>> dc0d633e
	     rxseq++, rxleft--) {

		/* Handle glomming separately */
		if (bus->glomd || !skb_queue_empty(&bus->glom)) {
			u8 cnt;
			brcmf_dbg(GLOM, "calling rxglom: glomd %p, glom %p\n",
				  bus->glomd, skb_peek(&bus->glom));
			cnt = brcmf_sdbrcm_rxglom(bus, rxseq);
			brcmf_dbg(GLOM, "rxglom returned %d\n", cnt);
			rxseq += cnt - 1;
			rxleft = (rxleft > cnt) ? (rxleft - cnt) : 1;
			continue;
		}

		/* Try doing single read if we can */
		if (bus->nextlen) {
			u16 nextlen = bus->nextlen;
			bus->nextlen = 0;

			rdlen = len = nextlen << 4;
			brcmf_pad(bus, &pad, &rdlen);

			/*
			 * After the frame is received we have to
			 * distinguish whether it is data
			 * or non-data frame.
			 */
			brcmf_alloc_pkt_and_read(bus, rdlen, &pkt, &rxbuf);
			if (pkt == NULL) {
				/* Give up on data, request rtx of events */
				brcmf_dbg(ERROR, "(nextlen): brcmf_alloc_pkt_and_read failed: len %d rdlen %d expected rxseq %d\n",
					  len, rdlen, rxseq);
				continue;
			}

			if (brcmf_check_rxbuf(bus, pkt, rxbuf, rxseq, nextlen,
					      &len) < 0)
				continue;

			/* Extract software header fields */
			chan = SDPCM_PACKET_CHANNEL(
					&bus->rxhdr[SDPCM_FRAMETAG_LEN]);
			seq = SDPCM_PACKET_SEQUENCE(
					&bus->rxhdr[SDPCM_FRAMETAG_LEN]);
			doff = SDPCM_DOFFSET_VALUE(
					&bus->rxhdr[SDPCM_FRAMETAG_LEN]);
			txmax = SDPCM_WINDOW_VALUE(
					&bus->rxhdr[SDPCM_FRAMETAG_LEN]);

			bus->nextlen =
			    bus->rxhdr[SDPCM_FRAMETAG_LEN +
				       SDPCM_NEXTLEN_OFFSET];
			if ((bus->nextlen << 4) > MAX_RX_DATASZ) {
				brcmf_dbg(INFO, "(nextlen): got frame w/nextlen too large (%d), seq %d\n",
					  bus->nextlen, seq);
				bus->nextlen = 0;
			}

			bus->rx_readahead_cnt++;

			/* Handle Flow Control */
			fcbits = SDPCM_FCMASK_VALUE(
					&bus->rxhdr[SDPCM_FRAMETAG_LEN]);

			if (bus->flowcontrol != fcbits) {
				if (~bus->flowcontrol & fcbits)
					bus->fc_xoff++;

				if (bus->flowcontrol & ~fcbits)
					bus->fc_xon++;

				bus->fc_rcvd++;
				bus->flowcontrol = fcbits;
			}

			/* Check and update sequence number */
			if (rxseq != seq) {
				brcmf_dbg(INFO, "(nextlen): rx_seq %d, expected %d\n",
					  seq, rxseq);
				bus->rx_badseq++;
				rxseq = seq;
			}

			/* Check window for sanity */
			if ((u8) (txmax - bus->tx_seq) > 0x40) {
				brcmf_dbg(ERROR, "got unlikely tx max %d with tx_seq %d\n",
					  txmax, bus->tx_seq);
				txmax = bus->tx_seq + 2;
			}
			bus->tx_max = txmax;

#ifdef BCMDBG
			if (BRCMF_BYTES_ON() && BRCMF_DATA_ON()) {
				printk(KERN_DEBUG "Rx Data:\n");
				print_hex_dump_bytes("", DUMP_PREFIX_OFFSET,
						     rxbuf, len);
			} else if (BRCMF_HDRS_ON()) {
				printk(KERN_DEBUG "RxHdr:\n");
				print_hex_dump_bytes("", DUMP_PREFIX_OFFSET,
						     bus->rxhdr, SDPCM_HDRLEN);
			}
#endif

			if (chan == SDPCM_CONTROL_CHANNEL) {
				brcmf_dbg(ERROR, "(nextlen): readahead on control packet %d?\n",
					  seq);
				/* Force retry w/normal header read */
				bus->nextlen = 0;
				brcmf_sdbrcm_rxfail(bus, false, true);
				brcmf_sdbrcm_pktfree2(bus, pkt);
				continue;
			}

			/* Validate data offset */
			if ((doff < SDPCM_HDRLEN) || (doff > len)) {
				brcmf_dbg(ERROR, "(nextlen): bad data offset %d: HW len %d min %d\n",
					  doff, len, SDPCM_HDRLEN);
				brcmf_sdbrcm_rxfail(bus, false, false);
				brcmf_sdbrcm_pktfree2(bus, pkt);
				continue;
			}

			/* All done with this one -- now deliver the packet */
			goto deliver;
		}

		/* Read frame header (hardware and software) */
		sdret = brcmf_sdcard_recv_buf(bus->sdiodev, bus->sdiodev->sbwad,
					      SDIO_FUNC_2, F2SYNC, bus->rxhdr,
					      BRCMF_FIRSTREAD);
		bus->f2rxhdrs++;

		if (sdret < 0) {
			brcmf_dbg(ERROR, "RXHEADER FAILED: %d\n", sdret);
			bus->rx_hdrfail++;
			brcmf_sdbrcm_rxfail(bus, true, true);
			continue;
		}
#ifdef BCMDBG
		if (BRCMF_BYTES_ON() || BRCMF_HDRS_ON()) {
			printk(KERN_DEBUG "RxHdr:\n");
			print_hex_dump_bytes("", DUMP_PREFIX_OFFSET,
					     bus->rxhdr, SDPCM_HDRLEN);
		}
#endif

		/* Extract hardware header fields */
		len = get_unaligned_le16(bus->rxhdr);
		check = get_unaligned_le16(bus->rxhdr + sizeof(u16));

		/* All zeros means no more frames */
		if (!(len | check)) {
			*finished = true;
			break;
		}

		/* Validate check bytes */
		if ((u16) ~(len ^ check)) {
			brcmf_dbg(ERROR, "HW hdr err: len/check 0x%04x/0x%04x\n",
				  len, check);
			bus->rx_badhdr++;
			brcmf_sdbrcm_rxfail(bus, false, false);
			continue;
		}

		/* Validate frame length */
		if (len < SDPCM_HDRLEN) {
			brcmf_dbg(ERROR, "HW hdr length invalid: %d\n", len);
			continue;
		}

		/* Extract software header fields */
		chan = SDPCM_PACKET_CHANNEL(&bus->rxhdr[SDPCM_FRAMETAG_LEN]);
		seq = SDPCM_PACKET_SEQUENCE(&bus->rxhdr[SDPCM_FRAMETAG_LEN]);
		doff = SDPCM_DOFFSET_VALUE(&bus->rxhdr[SDPCM_FRAMETAG_LEN]);
		txmax = SDPCM_WINDOW_VALUE(&bus->rxhdr[SDPCM_FRAMETAG_LEN]);

		/* Validate data offset */
		if ((doff < SDPCM_HDRLEN) || (doff > len)) {
			brcmf_dbg(ERROR, "Bad data offset %d: HW len %d, min %d seq %d\n",
				  doff, len, SDPCM_HDRLEN, seq);
			bus->rx_badhdr++;
			brcmf_sdbrcm_rxfail(bus, false, false);
			continue;
		}

		/* Save the readahead length if there is one */
		bus->nextlen =
		    bus->rxhdr[SDPCM_FRAMETAG_LEN + SDPCM_NEXTLEN_OFFSET];
		if ((bus->nextlen << 4) > MAX_RX_DATASZ) {
			brcmf_dbg(INFO, "(nextlen): got frame w/nextlen too large (%d), seq %d\n",
				  bus->nextlen, seq);
			bus->nextlen = 0;
		}

		/* Handle Flow Control */
		fcbits = SDPCM_FCMASK_VALUE(&bus->rxhdr[SDPCM_FRAMETAG_LEN]);

		if (bus->flowcontrol != fcbits) {
			if (~bus->flowcontrol & fcbits)
				bus->fc_xoff++;

			if (bus->flowcontrol & ~fcbits)
				bus->fc_xon++;

			bus->fc_rcvd++;
			bus->flowcontrol = fcbits;
		}

		/* Check and update sequence number */
		if (rxseq != seq) {
			brcmf_dbg(INFO, "rx_seq %d, expected %d\n", seq, rxseq);
			bus->rx_badseq++;
			rxseq = seq;
		}

		/* Check window for sanity */
		if ((u8) (txmax - bus->tx_seq) > 0x40) {
			brcmf_dbg(ERROR, "unlikely tx max %d with tx_seq %d\n",
				  txmax, bus->tx_seq);
			txmax = bus->tx_seq + 2;
		}
		bus->tx_max = txmax;

		/* Call a separate function for control frames */
		if (chan == SDPCM_CONTROL_CHANNEL) {
			brcmf_sdbrcm_read_control(bus, bus->rxhdr, len, doff);
			continue;
		}

		/* precondition: chan is either SDPCM_DATA_CHANNEL,
		   SDPCM_EVENT_CHANNEL, SDPCM_TEST_CHANNEL or
		   SDPCM_GLOM_CHANNEL */

		/* Length to read */
		rdlen = (len > BRCMF_FIRSTREAD) ? (len - BRCMF_FIRSTREAD) : 0;

		/* May pad read to blocksize for efficiency */
		if (bus->roundup && bus->blocksize &&
			(rdlen > bus->blocksize)) {
			pad = bus->blocksize - (rdlen % bus->blocksize);
			if ((pad <= bus->roundup) && (pad < bus->blocksize) &&
			    ((rdlen + pad + BRCMF_FIRSTREAD) < MAX_RX_DATASZ))
				rdlen += pad;
		} else if (rdlen % BRCMF_SDALIGN) {
			rdlen += BRCMF_SDALIGN - (rdlen % BRCMF_SDALIGN);
		}

		/* Satisfy length-alignment requirements */
		if (rdlen & (ALIGNMENT - 1))
			rdlen = roundup(rdlen, ALIGNMENT);

		if ((rdlen + BRCMF_FIRSTREAD) > MAX_RX_DATASZ) {
			/* Too long -- skip this frame */
			brcmf_dbg(ERROR, "too long: len %d rdlen %d\n",
				  len, rdlen);
			bus->sdiodev->bus_if->dstats.rx_errors++;
			bus->rx_toolong++;
			brcmf_sdbrcm_rxfail(bus, false, false);
			continue;
		}

		pkt = brcmu_pkt_buf_get_skb(rdlen +
					    BRCMF_FIRSTREAD + BRCMF_SDALIGN);
		if (!pkt) {
			/* Give up on data, request rtx of events */
			brcmf_dbg(ERROR, "brcmu_pkt_buf_get_skb failed: rdlen %d chan %d\n",
				  rdlen, chan);
			bus->sdiodev->bus_if->dstats.rx_dropped++;
			brcmf_sdbrcm_rxfail(bus, false, RETRYCHAN(chan));
			continue;
		}

		/* Leave room for what we already read, and align remainder */
		skb_pull(pkt, BRCMF_FIRSTREAD);
		pkt_align(pkt, rdlen, BRCMF_SDALIGN);

		/* Read the remaining frame data */
		sdret = brcmf_sdcard_recv_pkt(bus->sdiodev, bus->sdiodev->sbwad,
					      SDIO_FUNC_2, F2SYNC, pkt);
		bus->f2rxdata++;

		if (sdret < 0) {
			brcmf_dbg(ERROR, "read %d %s bytes failed: %d\n", rdlen,
				  ((chan == SDPCM_EVENT_CHANNEL) ? "event"
				   : ((chan == SDPCM_DATA_CHANNEL) ? "data"
				      : "test")), sdret);
			brcmu_pkt_buf_free_skb(pkt);
			bus->sdiodev->bus_if->dstats.rx_errors++;
			brcmf_sdbrcm_rxfail(bus, true, RETRYCHAN(chan));
			continue;
		}

		/* Copy the already-read portion */
		skb_push(pkt, BRCMF_FIRSTREAD);
		memcpy(pkt->data, bus->rxhdr, BRCMF_FIRSTREAD);

#ifdef BCMDBG
		if (BRCMF_BYTES_ON() && BRCMF_DATA_ON()) {
			printk(KERN_DEBUG "Rx Data:\n");
			print_hex_dump_bytes("", DUMP_PREFIX_OFFSET,
					     pkt->data, len);
		}
#endif

deliver:
		/* Save superframe descriptor and allocate packet frame */
		if (chan == SDPCM_GLOM_CHANNEL) {
			if (SDPCM_GLOMDESC(&bus->rxhdr[SDPCM_FRAMETAG_LEN])) {
				brcmf_dbg(GLOM, "glom descriptor, %d bytes:\n",
					  len);
#ifdef BCMDBG
				if (BRCMF_GLOM_ON()) {
					printk(KERN_DEBUG "Glom Data:\n");
					print_hex_dump_bytes("",
							     DUMP_PREFIX_OFFSET,
							     pkt->data, len);
				}
#endif
				__skb_trim(pkt, len);
				skb_pull(pkt, SDPCM_HDRLEN);
				bus->glomd = pkt;
			} else {
				brcmf_dbg(ERROR, "%s: glom superframe w/o "
					  "descriptor!\n", __func__);
				brcmf_sdbrcm_rxfail(bus, false, false);
			}
			continue;
		}

		/* Fill in packet len and prio, deliver upward */
		__skb_trim(pkt, len);
		skb_pull(pkt, doff);

		if (pkt->len == 0) {
			brcmu_pkt_buf_free_skb(pkt);
			continue;
		} else if (brcmf_proto_hdrpull(bus->sdiodev->dev, &ifidx,
			   pkt) != 0) {
			brcmf_dbg(ERROR, "rx protocol error\n");
			brcmu_pkt_buf_free_skb(pkt);
			bus->sdiodev->bus_if->dstats.rx_errors++;
			continue;
		}

		/* Unlock during rx call */
		up(&bus->sdsem);
<<<<<<< HEAD
		brcmf_rx_packet(bus->drvr, ifidx, pkt);
=======
		brcmf_rx_packet(bus->sdiodev->dev, ifidx, pkt);
>>>>>>> dc0d633e
		down(&bus->sdsem);
	}
	rxcount = maxframes - rxleft;
#ifdef BCMDBG
	/* Message if we hit the limit */
	if (!rxleft)
		brcmf_dbg(DATA, "hit rx limit of %d frames\n",
			  maxframes);
	else
#endif				/* BCMDBG */
		brcmf_dbg(DATA, "processed %d frames\n", rxcount);
	/* Back off rxseq if awaiting rtx, update rx_seq */
	if (bus->rxskip)
		rxseq--;
	bus->rx_seq = rxseq;

	return rxcount;
}

static void
brcmf_sdbrcm_wait_for_event(struct brcmf_sdio *bus, bool *lockvar)
{
	up(&bus->sdsem);
	wait_event_interruptible_timeout(bus->ctrl_wait,
					 (*lockvar == false), HZ * 2);
	down(&bus->sdsem);
	return;
}

static void
brcmf_sdbrcm_wait_event_wakeup(struct brcmf_sdio *bus)
{
	if (waitqueue_active(&bus->ctrl_wait))
		wake_up_interruptible(&bus->ctrl_wait);
	return;
}

/* Writes a HW/SW header into the packet and sends it. */
/* Assumes: (a) header space already there, (b) caller holds lock */
static int brcmf_sdbrcm_txpkt(struct brcmf_sdio *bus, struct sk_buff *pkt,
			      uint chan, bool free_pkt)
{
	int ret;
	u8 *frame;
	u16 len, pad = 0;
	u32 swheader;
	struct sk_buff *new;
	int i;

	brcmf_dbg(TRACE, "Enter\n");

	frame = (u8 *) (pkt->data);

	/* Add alignment padding, allocate new packet if needed */
	pad = ((unsigned long)frame % BRCMF_SDALIGN);
	if (pad) {
		if (skb_headroom(pkt) < pad) {
			brcmf_dbg(INFO, "insufficient headroom %d for %d pad\n",
				  skb_headroom(pkt), pad);
			bus->sdiodev->bus_if->tx_realloc++;
			new = brcmu_pkt_buf_get_skb(pkt->len + BRCMF_SDALIGN);
			if (!new) {
				brcmf_dbg(ERROR, "couldn't allocate new %d-byte packet\n",
					  pkt->len + BRCMF_SDALIGN);
				ret = -ENOMEM;
				goto done;
			}

			pkt_align(new, pkt->len, BRCMF_SDALIGN);
			memcpy(new->data, pkt->data, pkt->len);
			if (free_pkt)
				brcmu_pkt_buf_free_skb(pkt);
			/* free the pkt if canned one is not used */
			free_pkt = true;
			pkt = new;
			frame = (u8 *) (pkt->data);
			/* precondition: (frame % BRCMF_SDALIGN) == 0) */
			pad = 0;
		} else {
			skb_push(pkt, pad);
			frame = (u8 *) (pkt->data);
			/* precondition: pad + SDPCM_HDRLEN <= pkt->len */
			memset(frame, 0, pad + SDPCM_HDRLEN);
		}
	}
	/* precondition: pad < BRCMF_SDALIGN */

	/* Hardware tag: 2 byte len followed by 2 byte ~len check (all LE) */
	len = (u16) (pkt->len);
	*(__le16 *) frame = cpu_to_le16(len);
	*(((__le16 *) frame) + 1) = cpu_to_le16(~len);

	/* Software tag: channel, sequence number, data offset */
	swheader =
	    ((chan << SDPCM_CHANNEL_SHIFT) & SDPCM_CHANNEL_MASK) | bus->tx_seq |
	    (((pad +
	       SDPCM_HDRLEN) << SDPCM_DOFFSET_SHIFT) & SDPCM_DOFFSET_MASK);

	put_unaligned_le32(swheader, frame + SDPCM_FRAMETAG_LEN);
	put_unaligned_le32(0, frame + SDPCM_FRAMETAG_LEN + sizeof(swheader));

#ifdef BCMDBG
	tx_packets[pkt->priority]++;
	if (BRCMF_BYTES_ON() &&
	    (((BRCMF_CTL_ON() && (chan == SDPCM_CONTROL_CHANNEL)) ||
	      (BRCMF_DATA_ON() && (chan != SDPCM_CONTROL_CHANNEL))))) {
		printk(KERN_DEBUG "Tx Frame:\n");
		print_hex_dump_bytes("", DUMP_PREFIX_OFFSET, frame, len);
	} else if (BRCMF_HDRS_ON()) {
		printk(KERN_DEBUG "TxHdr:\n");
		print_hex_dump_bytes("", DUMP_PREFIX_OFFSET,
				     frame, min_t(u16, len, 16));
	}
#endif

	/* Raise len to next SDIO block to eliminate tail command */
	if (bus->roundup && bus->blocksize && (len > bus->blocksize)) {
		u16 pad = bus->blocksize - (len % bus->blocksize);
		if ((pad <= bus->roundup) && (pad < bus->blocksize))
				len += pad;
	} else if (len % BRCMF_SDALIGN) {
		len += BRCMF_SDALIGN - (len % BRCMF_SDALIGN);
	}

	/* Some controllers have trouble with odd bytes -- round to even */
	if (len & (ALIGNMENT - 1))
			len = roundup(len, ALIGNMENT);

	ret = brcmf_sdcard_send_pkt(bus->sdiodev, bus->sdiodev->sbwad,
				    SDIO_FUNC_2, F2SYNC, pkt);
	bus->f2txdata++;

	if (ret < 0) {
		/* On failure, abort the command and terminate the frame */
		brcmf_dbg(INFO, "sdio error %d, abort command and terminate frame\n",
			  ret);
		bus->tx_sderrs++;

		brcmf_sdcard_abort(bus->sdiodev, SDIO_FUNC_2);
		brcmf_sdcard_cfg_write(bus->sdiodev, SDIO_FUNC_1,
				 SBSDIO_FUNC1_FRAMECTRL, SFC_WF_TERM,
				 NULL);
		bus->f1regdata++;

		for (i = 0; i < 3; i++) {
			u8 hi, lo;
			hi = brcmf_sdcard_cfg_read(bus->sdiodev,
					     SDIO_FUNC_1,
					     SBSDIO_FUNC1_WFRAMEBCHI,
					     NULL);
			lo = brcmf_sdcard_cfg_read(bus->sdiodev,
					     SDIO_FUNC_1,
					     SBSDIO_FUNC1_WFRAMEBCLO,
					     NULL);
			bus->f1regdata += 2;
			if ((hi == 0) && (lo == 0))
				break;
		}

	}
	if (ret == 0)
		bus->tx_seq = (bus->tx_seq + 1) % SDPCM_SEQUENCE_WRAP;

done:
	/* restore pkt buffer pointer before calling tx complete routine */
	skb_pull(pkt, SDPCM_HDRLEN + pad);
	up(&bus->sdsem);
	brcmf_txcomplete(bus->sdiodev->dev, pkt, ret != 0);
	down(&bus->sdsem);

	if (free_pkt)
		brcmu_pkt_buf_free_skb(pkt);

	return ret;
}

static uint brcmf_sdbrcm_sendfromq(struct brcmf_sdio *bus, uint maxframes)
{
	struct sk_buff *pkt;
	u32 intstatus = 0;
	uint retries = 0;
	int ret = 0, prec_out;
	uint cnt = 0;
	uint datalen;
	u8 tx_prec_map;

	brcmf_dbg(TRACE, "Enter\n");

	tx_prec_map = ~bus->flowcontrol;

	/* Send frames until the limit or some other event */
	for (cnt = 0; (cnt < maxframes) && data_ok(bus); cnt++) {
		spin_lock_bh(&bus->txqlock);
		pkt = brcmu_pktq_mdeq(&bus->txq, tx_prec_map, &prec_out);
		if (pkt == NULL) {
			spin_unlock_bh(&bus->txqlock);
			break;
		}
		spin_unlock_bh(&bus->txqlock);
		datalen = pkt->len - SDPCM_HDRLEN;

		ret = brcmf_sdbrcm_txpkt(bus, pkt, SDPCM_DATA_CHANNEL, true);
		if (ret)
			bus->sdiodev->bus_if->dstats.tx_errors++;
		else
			bus->sdiodev->bus_if->dstats.tx_bytes += datalen;

		/* In poll mode, need to check for other events */
		if (!bus->intr && cnt) {
			/* Check device status, signal pending interrupt */
			r_sdreg32(bus, &intstatus,
				  offsetof(struct sdpcmd_regs, intstatus),
				  &retries);
			bus->f2txdata++;
			if (brcmf_sdcard_regfail(bus->sdiodev))
				break;
			if (intstatus & bus->hostintmask)
				bus->ipend = true;
		}
	}

	/* Deflow-control stack if needed */
<<<<<<< HEAD
	if (drvr->up && (drvr->bus_if->state == BRCMF_BUS_DATA) &&
	    drvr->txoff && (pktq_len(&bus->txq) < TXLOW))
		brcmf_txflowcontrol(drvr, 0, OFF);
=======
	if (bus->sdiodev->bus_if->drvr_up &&
	    (bus->sdiodev->bus_if->state == BRCMF_BUS_DATA) &&
	    bus->txoff && (pktq_len(&bus->txq) < TXLOW)) {
		bus->txoff = OFF;
		brcmf_txflowcontrol(bus->sdiodev->dev, 0, OFF);
	}
>>>>>>> dc0d633e

	return cnt;
}

<<<<<<< HEAD
=======
static void brcmf_sdbrcm_bus_stop(struct device *dev)
{
	u32 local_hostintmask;
	u8 saveclk;
	uint retries;
	int err;
	struct brcmf_bus *bus_if = dev_get_drvdata(dev);
	struct brcmf_sdio_dev *sdiodev = bus_if->bus_priv;
	struct brcmf_sdio *bus = sdiodev->bus;

	brcmf_dbg(TRACE, "Enter\n");

	if (bus->watchdog_tsk) {
		send_sig(SIGTERM, bus->watchdog_tsk, 1);
		kthread_stop(bus->watchdog_tsk);
		bus->watchdog_tsk = NULL;
	}

	if (bus->dpc_tsk && bus->dpc_tsk != current) {
		send_sig(SIGTERM, bus->dpc_tsk, 1);
		kthread_stop(bus->dpc_tsk);
		bus->dpc_tsk = NULL;
	}

	down(&bus->sdsem);

	bus_wake(bus);

	/* Enable clock for device interrupts */
	brcmf_sdbrcm_clkctl(bus, CLK_AVAIL, false);

	/* Disable and clear interrupts at the chip level also */
	w_sdreg32(bus, 0, offsetof(struct sdpcmd_regs, hostintmask), &retries);
	local_hostintmask = bus->hostintmask;
	bus->hostintmask = 0;

	/* Change our idea of bus state */
	bus->sdiodev->bus_if->state = BRCMF_BUS_DOWN;

	/* Force clocks on backplane to be sure F2 interrupt propagates */
	saveclk = brcmf_sdcard_cfg_read(bus->sdiodev, SDIO_FUNC_1,
					SBSDIO_FUNC1_CHIPCLKCSR, &err);
	if (!err) {
		brcmf_sdcard_cfg_write(bus->sdiodev, SDIO_FUNC_1,
				       SBSDIO_FUNC1_CHIPCLKCSR,
				       (saveclk | SBSDIO_FORCE_HT), &err);
	}
	if (err)
		brcmf_dbg(ERROR, "Failed to force clock for F2: err %d\n", err);

	/* Turn off the bus (F2), free any pending packets */
	brcmf_dbg(INTR, "disable SDIO interrupts\n");
	brcmf_sdcard_cfg_write(bus->sdiodev, SDIO_FUNC_0, SDIO_CCCR_IOEx,
			 SDIO_FUNC_ENABLE_1, NULL);

	/* Clear any pending interrupts now that F2 is disabled */
	w_sdreg32(bus, local_hostintmask,
		  offsetof(struct sdpcmd_regs, intstatus), &retries);

	/* Turn off the backplane clock (only) */
	brcmf_sdbrcm_clkctl(bus, CLK_SDONLY, false);

	/* Clear the data packet queues */
	brcmu_pktq_flush(&bus->txq, true, NULL, NULL);

	/* Clear any held glomming stuff */
	if (bus->glomd)
		brcmu_pkt_buf_free_skb(bus->glomd);
	brcmf_sdbrcm_free_glom(bus);

	/* Clear rx control and wake any waiters */
	bus->rxlen = 0;
	brcmf_sdbrcm_dcmd_resp_wake(bus);

	/* Reset some F2 state stuff */
	bus->rxskip = false;
	bus->tx_seq = bus->rx_seq = 0;

	up(&bus->sdsem);
}

>>>>>>> dc0d633e
static bool brcmf_sdbrcm_dpc(struct brcmf_sdio *bus)
{
	u32 intstatus, newstatus = 0;
	uint retries = 0;
	uint rxlimit = bus->rxbound;	/* Rx frames to read before resched */
	uint txlimit = bus->txbound;	/* Tx frames to send before resched */
	uint framecnt = 0;	/* Temporary counter of tx/rx frames */
	bool rxdone = true;	/* Flag for no more read data */
	bool resched = false;	/* Flag indicating resched wanted */

	brcmf_dbg(TRACE, "Enter\n");

	/* Start with leftover status bits */
	intstatus = bus->intstatus;

	down(&bus->sdsem);

	/* If waiting for HTAVAIL, check status */
	if (bus->clkstate == CLK_PENDING) {
		int err;
		u8 clkctl, devctl = 0;

#ifdef BCMDBG
		/* Check for inconsistent device control */
		devctl = brcmf_sdcard_cfg_read(bus->sdiodev, SDIO_FUNC_1,
					       SBSDIO_DEVICE_CTL, &err);
		if (err) {
			brcmf_dbg(ERROR, "error reading DEVCTL: %d\n", err);
<<<<<<< HEAD
			bus->drvr->bus_if->state = BRCMF_BUS_DOWN;
=======
			bus->sdiodev->bus_if->state = BRCMF_BUS_DOWN;
>>>>>>> dc0d633e
		}
#endif				/* BCMDBG */

		/* Read CSR, if clock on switch to AVAIL, else ignore */
		clkctl = brcmf_sdcard_cfg_read(bus->sdiodev, SDIO_FUNC_1,
					       SBSDIO_FUNC1_CHIPCLKCSR, &err);
		if (err) {
			brcmf_dbg(ERROR, "error reading CSR: %d\n",
				  err);
<<<<<<< HEAD
			bus->drvr->bus_if->state = BRCMF_BUS_DOWN;
=======
			bus->sdiodev->bus_if->state = BRCMF_BUS_DOWN;
>>>>>>> dc0d633e
		}

		brcmf_dbg(INFO, "DPC: PENDING, devctl 0x%02x clkctl 0x%02x\n",
			  devctl, clkctl);

		if (SBSDIO_HTAV(clkctl)) {
			devctl = brcmf_sdcard_cfg_read(bus->sdiodev,
						       SDIO_FUNC_1,
						       SBSDIO_DEVICE_CTL, &err);
			if (err) {
				brcmf_dbg(ERROR, "error reading DEVCTL: %d\n",
					  err);
<<<<<<< HEAD
				bus->drvr->bus_if->state = BRCMF_BUS_DOWN;
=======
				bus->sdiodev->bus_if->state = BRCMF_BUS_DOWN;
>>>>>>> dc0d633e
			}
			devctl &= ~SBSDIO_DEVCTL_CA_INT_ONLY;
			brcmf_sdcard_cfg_write(bus->sdiodev, SDIO_FUNC_1,
				SBSDIO_DEVICE_CTL, devctl, &err);
			if (err) {
				brcmf_dbg(ERROR, "error writing DEVCTL: %d\n",
					  err);
<<<<<<< HEAD
				bus->drvr->bus_if->state = BRCMF_BUS_DOWN;
=======
				bus->sdiodev->bus_if->state = BRCMF_BUS_DOWN;
>>>>>>> dc0d633e
			}
			bus->clkstate = CLK_AVAIL;
		} else {
			goto clkwait;
		}
	}

	bus_wake(bus);

	/* Make sure backplane clock is on */
	brcmf_sdbrcm_clkctl(bus, CLK_AVAIL, true);
	if (bus->clkstate == CLK_PENDING)
		goto clkwait;

	/* Pending interrupt indicates new device status */
	if (bus->ipend) {
		bus->ipend = false;
		r_sdreg32(bus, &newstatus,
			  offsetof(struct sdpcmd_regs, intstatus), &retries);
		bus->f1regdata++;
		if (brcmf_sdcard_regfail(bus->sdiodev))
			newstatus = 0;
		newstatus &= bus->hostintmask;
		bus->fcstate = !!(newstatus & I_HMB_FC_STATE);
		if (newstatus) {
			w_sdreg32(bus, newstatus,
				  offsetof(struct sdpcmd_regs, intstatus),
				  &retries);
			bus->f1regdata++;
		}
	}

	/* Merge new bits with previous */
	intstatus |= newstatus;
	bus->intstatus = 0;

	/* Handle flow-control change: read new state in case our ack
	 * crossed another change interrupt.  If change still set, assume
	 * FC ON for safety, let next loop through do the debounce.
	 */
	if (intstatus & I_HMB_FC_CHANGE) {
		intstatus &= ~I_HMB_FC_CHANGE;
		w_sdreg32(bus, I_HMB_FC_CHANGE,
			  offsetof(struct sdpcmd_regs, intstatus), &retries);

		r_sdreg32(bus, &newstatus,
			  offsetof(struct sdpcmd_regs, intstatus), &retries);
		bus->f1regdata += 2;
		bus->fcstate =
		    !!(newstatus & (I_HMB_FC_STATE | I_HMB_FC_CHANGE));
		intstatus |= (newstatus & bus->hostintmask);
	}

	/* Handle host mailbox indication */
	if (intstatus & I_HMB_HOST_INT) {
		intstatus &= ~I_HMB_HOST_INT;
		intstatus |= brcmf_sdbrcm_hostmail(bus);
	}

	/* Generally don't ask for these, can get CRC errors... */
	if (intstatus & I_WR_OOSYNC) {
		brcmf_dbg(ERROR, "Dongle reports WR_OOSYNC\n");
		intstatus &= ~I_WR_OOSYNC;
	}

	if (intstatus & I_RD_OOSYNC) {
		brcmf_dbg(ERROR, "Dongle reports RD_OOSYNC\n");
		intstatus &= ~I_RD_OOSYNC;
	}

	if (intstatus & I_SBINT) {
		brcmf_dbg(ERROR, "Dongle reports SBINT\n");
		intstatus &= ~I_SBINT;
	}

	/* Would be active due to wake-wlan in gSPI */
	if (intstatus & I_CHIPACTIVE) {
		brcmf_dbg(INFO, "Dongle reports CHIPACTIVE\n");
		intstatus &= ~I_CHIPACTIVE;
	}

	/* Ignore frame indications if rxskip is set */
	if (bus->rxskip)
		intstatus &= ~I_HMB_FRAME_IND;

	/* On frame indication, read available frames */
	if (PKT_AVAILABLE()) {
		framecnt = brcmf_sdbrcm_readframes(bus, rxlimit, &rxdone);
		if (rxdone || bus->rxskip)
			intstatus &= ~I_HMB_FRAME_IND;
		rxlimit -= min(framecnt, rxlimit);
	}

	/* Keep still-pending events for next scheduling */
	bus->intstatus = intstatus;

clkwait:
	if (data_ok(bus) && bus->ctrl_frame_stat &&
		(bus->clkstate == CLK_AVAIL)) {
		int ret, i;

		ret = brcmf_sdcard_send_buf(bus->sdiodev, bus->sdiodev->sbwad,
			SDIO_FUNC_2, F2SYNC, (u8 *) bus->ctrl_frame_buf,
			(u32) bus->ctrl_frame_len);

		if (ret < 0) {
			/* On failure, abort the command and
				terminate the frame */
			brcmf_dbg(INFO, "sdio error %d, abort command and terminate frame\n",
				  ret);
			bus->tx_sderrs++;

			brcmf_sdcard_abort(bus->sdiodev, SDIO_FUNC_2);

			brcmf_sdcard_cfg_write(bus->sdiodev, SDIO_FUNC_1,
					 SBSDIO_FUNC1_FRAMECTRL, SFC_WF_TERM,
					 NULL);
			bus->f1regdata++;

			for (i = 0; i < 3; i++) {
				u8 hi, lo;
				hi = brcmf_sdcard_cfg_read(bus->sdiodev,
						     SDIO_FUNC_1,
						     SBSDIO_FUNC1_WFRAMEBCHI,
						     NULL);
				lo = brcmf_sdcard_cfg_read(bus->sdiodev,
						     SDIO_FUNC_1,
						     SBSDIO_FUNC1_WFRAMEBCLO,
						     NULL);
				bus->f1regdata += 2;
				if ((hi == 0) && (lo == 0))
					break;
			}

		}
		if (ret == 0)
			bus->tx_seq = (bus->tx_seq + 1) % SDPCM_SEQUENCE_WRAP;

		brcmf_dbg(INFO, "Return_dpc value is : %d\n", ret);
		bus->ctrl_frame_stat = false;
		brcmf_sdbrcm_wait_event_wakeup(bus);
	}
	/* Send queued frames (limit 1 if rx may still be pending) */
	else if ((bus->clkstate == CLK_AVAIL) && !bus->fcstate &&
		 brcmu_pktq_mlen(&bus->txq, ~bus->flowcontrol) && txlimit
		 && data_ok(bus)) {
		framecnt = rxdone ? txlimit : min(txlimit, bus->txminmax);
		framecnt = brcmf_sdbrcm_sendfromq(bus, framecnt);
		txlimit -= framecnt;
	}

	/* Resched if events or tx frames are pending,
		 else await next interrupt */
	/* On failed register access, all bets are off:
		 no resched or interrupts */
<<<<<<< HEAD
	if ((bus->drvr->bus_if->state == BRCMF_BUS_DOWN) ||
	    brcmf_sdcard_regfail(bus->sdiodev)) {
		brcmf_dbg(ERROR, "failed backplane access over SDIO, halting operation %d\n",
			  brcmf_sdcard_regfail(bus->sdiodev));
		bus->drvr->bus_if->state = BRCMF_BUS_DOWN;
=======
	if ((bus->sdiodev->bus_if->state == BRCMF_BUS_DOWN) ||
	    brcmf_sdcard_regfail(bus->sdiodev)) {
		brcmf_dbg(ERROR, "failed backplane access over SDIO, halting operation %d\n",
			  brcmf_sdcard_regfail(bus->sdiodev));
		bus->sdiodev->bus_if->state = BRCMF_BUS_DOWN;
>>>>>>> dc0d633e
		bus->intstatus = 0;
	} else if (bus->clkstate == CLK_PENDING) {
		brcmf_dbg(INFO, "rescheduled due to CLK_PENDING awaiting I_CHIPACTIVE interrupt\n");
		resched = true;
	} else if (bus->intstatus || bus->ipend ||
		(!bus->fcstate && brcmu_pktq_mlen(&bus->txq, ~bus->flowcontrol)
		 && data_ok(bus)) || PKT_AVAILABLE()) {
		resched = true;
	}

	bus->dpc_sched = resched;

	/* If we're done for now, turn off clock request. */
	if ((bus->clkstate != CLK_PENDING)
	    && bus->idletime == BRCMF_IDLE_IMMEDIATE) {
		bus->activity = false;
		brcmf_sdbrcm_clkctl(bus, CLK_NONE, false);
	}

	up(&bus->sdsem);

	return resched;
}

static int brcmf_sdbrcm_dpc_thread(void *data)
{
	struct brcmf_sdio *bus = (struct brcmf_sdio *) data;

	allow_signal(SIGTERM);
	/* Run until signal received */
	while (1) {
		if (kthread_should_stop())
			break;
		if (!wait_for_completion_interruptible(&bus->dpc_wait)) {
			/* Call bus dpc unless it indicated down
			(then clean stop) */
<<<<<<< HEAD
			if (bus->drvr->bus_if->state != BRCMF_BUS_DOWN) {
=======
			if (bus->sdiodev->bus_if->state != BRCMF_BUS_DOWN) {
>>>>>>> dc0d633e
				if (brcmf_sdbrcm_dpc(bus))
					complete(&bus->dpc_wait);
			} else {
				/* after stopping the bus, exit thread */
				brcmf_sdbrcm_bus_stop(bus->sdiodev->dev);
				bus->dpc_tsk = NULL;
				break;
			}
		} else
			break;
	}
	return 0;
}

<<<<<<< HEAD
int brcmf_sdbrcm_bus_txdata(struct device *dev, struct sk_buff *pkt)
=======
static int brcmf_sdbrcm_bus_txdata(struct device *dev, struct sk_buff *pkt)
>>>>>>> dc0d633e
{
	int ret = -EBADE;
	uint datalen, prec;
	struct brcmf_bus *bus_if = dev_get_drvdata(dev);
	struct brcmf_sdio_dev *sdiodev = bus_if->bus_priv;
	struct brcmf_sdio *bus = sdiodev->bus;

	brcmf_dbg(TRACE, "Enter\n");

	datalen = pkt->len;

	/* Add space for the header */
	skb_push(pkt, SDPCM_HDRLEN);
	/* precondition: IS_ALIGNED((unsigned long)(pkt->data), 2) */

	prec = prio2prec((pkt->priority & PRIOMASK));

	/* Check for existing queue, current flow-control,
			 pending event, or pending clock */
	brcmf_dbg(TRACE, "deferring pktq len %d\n", pktq_len(&bus->txq));
	bus->fcqueued++;

	/* Priority based enq */
	spin_lock_bh(&bus->txqlock);
	if (brcmf_c_prec_enq(bus->sdiodev->dev, &bus->txq, pkt, prec) ==
	    false) {
		skb_pull(pkt, SDPCM_HDRLEN);
		brcmf_txcomplete(bus->sdiodev->dev, pkt, false);
		brcmu_pkt_buf_free_skb(pkt);
		brcmf_dbg(ERROR, "out of bus->txq !!!\n");
		ret = -ENOSR;
	} else {
		ret = 0;
	}
	spin_unlock_bh(&bus->txqlock);

	if (pktq_len(&bus->txq) >= TXHI) {
		bus->txoff = ON;
		brcmf_txflowcontrol(bus->sdiodev->dev, 0, ON);
	}

#ifdef BCMDBG
	if (pktq_plen(&bus->txq, prec) > qcount[prec])
		qcount[prec] = pktq_plen(&bus->txq, prec);
#endif
	/* Schedule DPC if needed to send queued packet(s) */
	if (!bus->dpc_sched) {
		bus->dpc_sched = true;
		if (bus->dpc_tsk)
			complete(&bus->dpc_wait);
	}

	return ret;
}

static int
brcmf_sdbrcm_membytes(struct brcmf_sdio *bus, bool write, u32 address, u8 *data,
		 uint size)
{
	int bcmerror = 0;
	u32 sdaddr;
	uint dsize;

	/* Determine initial transfer parameters */
	sdaddr = address & SBSDIO_SB_OFT_ADDR_MASK;
	if ((sdaddr + size) & SBSDIO_SBWINDOW_MASK)
		dsize = (SBSDIO_SB_OFT_ADDR_LIMIT - sdaddr);
	else
		dsize = size;

	/* Set the backplane window to include the start address */
	bcmerror = brcmf_sdcard_set_sbaddr_window(bus->sdiodev, address);
	if (bcmerror) {
		brcmf_dbg(ERROR, "window change failed\n");
		goto xfer_done;
	}

	/* Do the transfer(s) */
	while (size) {
		brcmf_dbg(INFO, "%s %d bytes at offset 0x%08x in window 0x%08x\n",
			  write ? "write" : "read", dsize,
			  sdaddr, address & SBSDIO_SBWINDOW_MASK);
		bcmerror = brcmf_sdcard_rwdata(bus->sdiodev, write,
					       sdaddr, data, dsize);
		if (bcmerror) {
			brcmf_dbg(ERROR, "membytes transfer failed\n");
			break;
		}

		/* Adjust for next transfer (if any) */
		size -= dsize;
		if (size) {
			data += dsize;
			address += dsize;
			bcmerror = brcmf_sdcard_set_sbaddr_window(bus->sdiodev,
								  address);
			if (bcmerror) {
				brcmf_dbg(ERROR, "window change failed\n");
				break;
			}
			sdaddr = 0;
			dsize = min_t(uint, SBSDIO_SB_OFT_ADDR_LIMIT, size);
		}
	}

xfer_done:
	/* Return the window to backplane enumeration space for core access */
	if (brcmf_sdcard_set_sbaddr_window(bus->sdiodev, bus->sdiodev->sbwad))
		brcmf_dbg(ERROR, "FAILED to set window back to 0x%x\n",
			  bus->sdiodev->sbwad);

	return bcmerror;
}

#ifdef BCMDBG
#define CONSOLE_LINE_MAX	192

static int brcmf_sdbrcm_readconsole(struct brcmf_sdio *bus)
{
	struct brcmf_console *c = &bus->console;
	u8 line[CONSOLE_LINE_MAX], ch;
	u32 n, idx, addr;
	int rv;

	/* Don't do anything until FWREADY updates console address */
	if (bus->console_addr == 0)
		return 0;

	/* Read console log struct */
	addr = bus->console_addr + offsetof(struct rte_console, log_le);
	rv = brcmf_sdbrcm_membytes(bus, false, addr, (u8 *)&c->log_le,
				   sizeof(c->log_le));
	if (rv < 0)
		return rv;

	/* Allocate console buffer (one time only) */
	if (c->buf == NULL) {
		c->bufsize = le32_to_cpu(c->log_le.buf_size);
		c->buf = kmalloc(c->bufsize, GFP_ATOMIC);
		if (c->buf == NULL)
			return -ENOMEM;
	}

	idx = le32_to_cpu(c->log_le.idx);

	/* Protect against corrupt value */
	if (idx > c->bufsize)
		return -EBADE;

	/* Skip reading the console buffer if the index pointer
	 has not moved */
	if (idx == c->last)
		return 0;

	/* Read the console buffer */
	addr = le32_to_cpu(c->log_le.buf);
	rv = brcmf_sdbrcm_membytes(bus, false, addr, c->buf, c->bufsize);
	if (rv < 0)
		return rv;

	while (c->last != idx) {
		for (n = 0; n < CONSOLE_LINE_MAX - 2; n++) {
			if (c->last == idx) {
				/* This would output a partial line.
				 * Instead, back up
				 * the buffer pointer and output this
				 * line next time around.
				 */
				if (c->last >= n)
					c->last -= n;
				else
					c->last = c->bufsize - n;
				goto break2;
			}
			ch = c->buf[c->last];
			c->last = (c->last + 1) % c->bufsize;
			if (ch == '\n')
				break;
			line[n] = ch;
		}

		if (n > 0) {
			if (line[n - 1] == '\r')
				n--;
			line[n] = 0;
			printk(KERN_DEBUG "CONSOLE: %s\n", line);
		}
	}
break2:

	return 0;
}
#endif				/* BCMDBG */

static int brcmf_tx_frame(struct brcmf_sdio *bus, u8 *frame, u16 len)
{
	int i;
	int ret;

	bus->ctrl_frame_stat = false;
	ret = brcmf_sdcard_send_buf(bus->sdiodev, bus->sdiodev->sbwad,
				    SDIO_FUNC_2, F2SYNC, frame, len);

	if (ret < 0) {
		/* On failure, abort the command and terminate the frame */
		brcmf_dbg(INFO, "sdio error %d, abort command and terminate frame\n",
			  ret);
		bus->tx_sderrs++;

		brcmf_sdcard_abort(bus->sdiodev, SDIO_FUNC_2);

		brcmf_sdcard_cfg_write(bus->sdiodev, SDIO_FUNC_1,
				       SBSDIO_FUNC1_FRAMECTRL,
				       SFC_WF_TERM, NULL);
		bus->f1regdata++;

		for (i = 0; i < 3; i++) {
			u8 hi, lo;
			hi = brcmf_sdcard_cfg_read(bus->sdiodev, SDIO_FUNC_1,
						   SBSDIO_FUNC1_WFRAMEBCHI,
						   NULL);
			lo = brcmf_sdcard_cfg_read(bus->sdiodev, SDIO_FUNC_1,
						   SBSDIO_FUNC1_WFRAMEBCLO,
						   NULL);
			bus->f1regdata += 2;
			if (hi == 0 && lo == 0)
				break;
		}
		return ret;
	}

	bus->tx_seq = (bus->tx_seq + 1) % SDPCM_SEQUENCE_WRAP;

	return ret;
}

<<<<<<< HEAD
int
=======
static int
>>>>>>> dc0d633e
brcmf_sdbrcm_bus_txctl(struct device *dev, unsigned char *msg, uint msglen)
{
	u8 *frame;
	u16 len;
	u32 swheader;
	uint retries = 0;
	u8 doff = 0;
	int ret = -1;
	struct brcmf_bus *bus_if = dev_get_drvdata(dev);
	struct brcmf_sdio_dev *sdiodev = bus_if->bus_priv;
	struct brcmf_sdio *bus = sdiodev->bus;

	brcmf_dbg(TRACE, "Enter\n");

	/* Back the pointer to make a room for bus header */
	frame = msg - SDPCM_HDRLEN;
	len = (msglen += SDPCM_HDRLEN);

	/* Add alignment padding (optional for ctl frames) */
	doff = ((unsigned long)frame % BRCMF_SDALIGN);
	if (doff) {
		frame -= doff;
		len += doff;
		msglen += doff;
		memset(frame, 0, doff + SDPCM_HDRLEN);
	}
	/* precondition: doff < BRCMF_SDALIGN */
	doff += SDPCM_HDRLEN;

	/* Round send length to next SDIO block */
	if (bus->roundup && bus->blocksize && (len > bus->blocksize)) {
		u16 pad = bus->blocksize - (len % bus->blocksize);
		if ((pad <= bus->roundup) && (pad < bus->blocksize))
			len += pad;
	} else if (len % BRCMF_SDALIGN) {
		len += BRCMF_SDALIGN - (len % BRCMF_SDALIGN);
	}

	/* Satisfy length-alignment requirements */
	if (len & (ALIGNMENT - 1))
		len = roundup(len, ALIGNMENT);

	/* precondition: IS_ALIGNED((unsigned long)frame, 2) */

	/* Need to lock here to protect txseq and SDIO tx calls */
	down(&bus->sdsem);

	bus_wake(bus);

	/* Make sure backplane clock is on */
	brcmf_sdbrcm_clkctl(bus, CLK_AVAIL, false);

	/* Hardware tag: 2 byte len followed by 2 byte ~len check (all LE) */
	*(__le16 *) frame = cpu_to_le16((u16) msglen);
	*(((__le16 *) frame) + 1) = cpu_to_le16(~msglen);

	/* Software tag: channel, sequence number, data offset */
	swheader =
	    ((SDPCM_CONTROL_CHANNEL << SDPCM_CHANNEL_SHIFT) &
	     SDPCM_CHANNEL_MASK)
	    | bus->tx_seq | ((doff << SDPCM_DOFFSET_SHIFT) &
			     SDPCM_DOFFSET_MASK);
	put_unaligned_le32(swheader, frame + SDPCM_FRAMETAG_LEN);
	put_unaligned_le32(0, frame + SDPCM_FRAMETAG_LEN + sizeof(swheader));

	if (!data_ok(bus)) {
		brcmf_dbg(INFO, "No bus credit bus->tx_max %d, bus->tx_seq %d\n",
			  bus->tx_max, bus->tx_seq);
		bus->ctrl_frame_stat = true;
		/* Send from dpc */
		bus->ctrl_frame_buf = frame;
		bus->ctrl_frame_len = len;

		brcmf_sdbrcm_wait_for_event(bus, &bus->ctrl_frame_stat);

		if (bus->ctrl_frame_stat == false) {
			brcmf_dbg(INFO, "ctrl_frame_stat == false\n");
			ret = 0;
		} else {
			brcmf_dbg(INFO, "ctrl_frame_stat == true\n");
			ret = -1;
		}
	}

	if (ret == -1) {
#ifdef BCMDBG
		if (BRCMF_BYTES_ON() && BRCMF_CTL_ON()) {
			printk(KERN_DEBUG "Tx Frame:\n");
			print_hex_dump_bytes("", DUMP_PREFIX_OFFSET,
					     frame, len);
		} else if (BRCMF_HDRS_ON()) {
			printk(KERN_DEBUG "TxHdr:\n");
			print_hex_dump_bytes("", DUMP_PREFIX_OFFSET,
					     frame, min_t(u16, len, 16));
		}
#endif

		do {
			ret = brcmf_tx_frame(bus, frame, len);
		} while (ret < 0 && retries++ < TXRETRIES);
	}

	if ((bus->idletime == BRCMF_IDLE_IMMEDIATE) && !bus->dpc_sched) {
		bus->activity = false;
		brcmf_sdbrcm_clkctl(bus, CLK_NONE, true);
	}

	up(&bus->sdsem);

	if (ret)
		bus->tx_ctlerrs++;
	else
		bus->tx_ctlpkts++;

	return ret ? -EIO : 0;
}

<<<<<<< HEAD
int
=======
static int
>>>>>>> dc0d633e
brcmf_sdbrcm_bus_rxctl(struct device *dev, unsigned char *msg, uint msglen)
{
	int timeleft;
	uint rxlen = 0;
	bool pending;
	struct brcmf_bus *bus_if = dev_get_drvdata(dev);
	struct brcmf_sdio_dev *sdiodev = bus_if->bus_priv;
	struct brcmf_sdio *bus = sdiodev->bus;

	brcmf_dbg(TRACE, "Enter\n");

	/* Wait until control frame is available */
	timeleft = brcmf_sdbrcm_dcmd_resp_wait(bus, &bus->rxlen, &pending);

	down(&bus->sdsem);
	rxlen = bus->rxlen;
	memcpy(msg, bus->rxctl, min(msglen, rxlen));
	bus->rxlen = 0;
	up(&bus->sdsem);

	if (rxlen) {
		brcmf_dbg(CTL, "resumed on rxctl frame, got %d expected %d\n",
			  rxlen, msglen);
	} else if (timeleft == 0) {
		brcmf_dbg(ERROR, "resumed on timeout\n");
	} else if (pending == true) {
		brcmf_dbg(CTL, "cancelled\n");
		return -ERESTARTSYS;
	} else {
		brcmf_dbg(CTL, "resumed for unknown reason?\n");
	}

	if (rxlen)
		bus->rx_ctlpkts++;
	else
		bus->rx_ctlerrs++;

	return rxlen ? (int)rxlen : -ETIMEDOUT;
}

static int brcmf_sdbrcm_downloadvars(struct brcmf_sdio *bus, void *arg, int len)
{
	int bcmerror = 0;

	brcmf_dbg(TRACE, "Enter\n");

	/* Basic sanity checks */
	if (bus->sdiodev->bus_if->drvr_up) {
		bcmerror = -EISCONN;
		goto err;
	}
	if (!len) {
		bcmerror = -EOVERFLOW;
		goto err;
	}

	/* Free the old ones and replace with passed variables */
	kfree(bus->vars);

	bus->vars = kmalloc(len, GFP_ATOMIC);
	bus->varsz = bus->vars ? len : 0;
	if (bus->vars == NULL) {
		bcmerror = -ENOMEM;
		goto err;
	}

	/* Copy the passed variables, which should include the
		 terminating double-null */
	memcpy(bus->vars, arg, bus->varsz);
err:
	return bcmerror;
}

static int brcmf_sdbrcm_write_vars(struct brcmf_sdio *bus)
{
	int bcmerror = 0;
	u32 varsize;
	u32 varaddr;
	u8 *vbuffer;
	u32 varsizew;
	__le32 varsizew_le;
#ifdef BCMDBG
	char *nvram_ularray;
#endif				/* BCMDBG */

	/* Even if there are no vars are to be written, we still
		 need to set the ramsize. */
	varsize = bus->varsz ? roundup(bus->varsz, 4) : 0;
	varaddr = (bus->ramsize - 4) - varsize;

	if (bus->vars) {
		vbuffer = kzalloc(varsize, GFP_ATOMIC);
		if (!vbuffer)
			return -ENOMEM;

		memcpy(vbuffer, bus->vars, bus->varsz);

		/* Write the vars list */
		bcmerror =
		    brcmf_sdbrcm_membytes(bus, true, varaddr, vbuffer, varsize);
#ifdef BCMDBG
		/* Verify NVRAM bytes */
		brcmf_dbg(INFO, "Compare NVRAM dl & ul; varsize=%d\n", varsize);
		nvram_ularray = kmalloc(varsize, GFP_ATOMIC);
		if (!nvram_ularray)
			return -ENOMEM;

		/* Upload image to verify downloaded contents. */
		memset(nvram_ularray, 0xaa, varsize);

		/* Read the vars list to temp buffer for comparison */
		bcmerror =
		    brcmf_sdbrcm_membytes(bus, false, varaddr, nvram_ularray,
				     varsize);
		if (bcmerror) {
			brcmf_dbg(ERROR, "error %d on reading %d nvram bytes at 0x%08x\n",
				  bcmerror, varsize, varaddr);
		}
		/* Compare the org NVRAM with the one read from RAM */
		if (memcmp(vbuffer, nvram_ularray, varsize))
			brcmf_dbg(ERROR, "Downloaded NVRAM image is corrupted\n");
		else
			brcmf_dbg(ERROR, "Download/Upload/Compare of NVRAM ok\n");

		kfree(nvram_ularray);
#endif				/* BCMDBG */

		kfree(vbuffer);
	}

	/* adjust to the user specified RAM */
	brcmf_dbg(INFO, "Physical memory size: %d\n", bus->ramsize);
	brcmf_dbg(INFO, "Vars are at %d, orig varsize is %d\n",
		  varaddr, varsize);
	varsize = ((bus->ramsize - 4) - varaddr);

	/*
	 * Determine the length token:
	 * Varsize, converted to words, in lower 16-bits, checksum
	 * in upper 16-bits.
	 */
	if (bcmerror) {
		varsizew = 0;
		varsizew_le = cpu_to_le32(0);
	} else {
		varsizew = varsize / 4;
		varsizew = (~varsizew << 16) | (varsizew & 0x0000FFFF);
		varsizew_le = cpu_to_le32(varsizew);
	}

	brcmf_dbg(INFO, "New varsize is %d, length token=0x%08x\n",
		  varsize, varsizew);

	/* Write the length token to the last word */
	bcmerror = brcmf_sdbrcm_membytes(bus, true, (bus->ramsize - 4),
					 (u8 *)&varsizew_le, 4);

	return bcmerror;
}

static int brcmf_sdbrcm_download_state(struct brcmf_sdio *bus, bool enter)
{
	uint retries;
	int bcmerror = 0;
	struct chip_info *ci = bus->ci;

	/* To enter download state, disable ARM and reset SOCRAM.
	 * To exit download state, simply reset ARM (default is RAM boot).
	 */
	if (enter) {
		bus->alp_only = true;

		ci->coredisable(bus->sdiodev, ci, BCMA_CORE_ARM_CM3);

		ci->resetcore(bus->sdiodev, ci, BCMA_CORE_INTERNAL_MEM);

		/* Clear the top bit of memory */
		if (bus->ramsize) {
			u32 zeros = 0;
			brcmf_sdbrcm_membytes(bus, true, bus->ramsize - 4,
					 (u8 *)&zeros, 4);
		}
	} else {
		if (!ci->iscoreup(bus->sdiodev, ci, BCMA_CORE_INTERNAL_MEM)) {
			brcmf_dbg(ERROR, "SOCRAM core is down after reset?\n");
			bcmerror = -EBADE;
			goto fail;
		}

		bcmerror = brcmf_sdbrcm_write_vars(bus);
		if (bcmerror) {
			brcmf_dbg(ERROR, "no vars written to RAM\n");
			bcmerror = 0;
		}

		w_sdreg32(bus, 0xFFFFFFFF,
			  offsetof(struct sdpcmd_regs, intstatus), &retries);

		ci->resetcore(bus->sdiodev, ci, BCMA_CORE_ARM_CM3);

		/* Allow HT Clock now that the ARM is running. */
		bus->alp_only = false;

<<<<<<< HEAD
		bus->drvr->bus_if->state = BRCMF_BUS_LOAD;
=======
		bus->sdiodev->bus_if->state = BRCMF_BUS_LOAD;
>>>>>>> dc0d633e
	}
fail:
	return bcmerror;
}

static int brcmf_sdbrcm_get_image(char *buf, int len, struct brcmf_sdio *bus)
{
	if (bus->firmware->size < bus->fw_ptr + len)
		len = bus->firmware->size - bus->fw_ptr;

	memcpy(buf, &bus->firmware->data[bus->fw_ptr], len);
	bus->fw_ptr += len;
	return len;
}

static int brcmf_sdbrcm_download_code_file(struct brcmf_sdio *bus)
{
	int offset = 0;
	uint len;
	u8 *memblock = NULL, *memptr;
	int ret;

	brcmf_dbg(INFO, "Enter\n");

	ret = request_firmware(&bus->firmware, BRCMFMAC_FW_NAME,
			       &bus->sdiodev->func[2]->dev);
	if (ret) {
		brcmf_dbg(ERROR, "Fail to request firmware %d\n", ret);
		return ret;
	}
	bus->fw_ptr = 0;

	memptr = memblock = kmalloc(MEMBLOCK + BRCMF_SDALIGN, GFP_ATOMIC);
	if (memblock == NULL) {
		ret = -ENOMEM;
		goto err;
	}
	if ((u32)(unsigned long)memblock % BRCMF_SDALIGN)
		memptr += (BRCMF_SDALIGN -
			   ((u32)(unsigned long)memblock % BRCMF_SDALIGN));

	/* Download image */
	while ((len =
		brcmf_sdbrcm_get_image((char *)memptr, MEMBLOCK, bus))) {
		ret = brcmf_sdbrcm_membytes(bus, true, offset, memptr, len);
		if (ret) {
			brcmf_dbg(ERROR, "error %d on writing %d membytes at 0x%08x\n",
				  ret, MEMBLOCK, offset);
			goto err;
		}

		offset += MEMBLOCK;
	}

err:
	kfree(memblock);

	release_firmware(bus->firmware);
	bus->fw_ptr = 0;

	return ret;
}

/*
 * ProcessVars:Takes a buffer of "<var>=<value>\n" lines read from a file
 * and ending in a NUL.
 * Removes carriage returns, empty lines, comment lines, and converts
 * newlines to NULs.
 * Shortens buffer as needed and pads with NULs.  End of buffer is marked
 * by two NULs.
*/

static uint brcmf_process_nvram_vars(char *varbuf, uint len)
{
	char *dp;
	bool findNewline;
	int column;
	uint buf_len, n;

	dp = varbuf;

	findNewline = false;
	column = 0;

	for (n = 0; n < len; n++) {
		if (varbuf[n] == 0)
			break;
		if (varbuf[n] == '\r')
			continue;
		if (findNewline && varbuf[n] != '\n')
			continue;
		findNewline = false;
		if (varbuf[n] == '#') {
			findNewline = true;
			continue;
		}
		if (varbuf[n] == '\n') {
			if (column == 0)
				continue;
			*dp++ = 0;
			column = 0;
			continue;
		}
		*dp++ = varbuf[n];
		column++;
	}
	buf_len = dp - varbuf;

	while (dp < varbuf + n)
		*dp++ = 0;

	return buf_len;
}

static int brcmf_sdbrcm_download_nvram(struct brcmf_sdio *bus)
{
	uint len;
	char *memblock = NULL;
	char *bufp;
	int ret;

	ret = request_firmware(&bus->firmware, BRCMFMAC_NV_NAME,
			       &bus->sdiodev->func[2]->dev);
	if (ret) {
		brcmf_dbg(ERROR, "Fail to request nvram %d\n", ret);
		return ret;
	}
	bus->fw_ptr = 0;

	memblock = kmalloc(MEMBLOCK, GFP_ATOMIC);
	if (memblock == NULL) {
		ret = -ENOMEM;
		goto err;
	}

	len = brcmf_sdbrcm_get_image(memblock, MEMBLOCK, bus);

	if (len > 0 && len < MEMBLOCK) {
		bufp = (char *)memblock;
		bufp[len] = 0;
		len = brcmf_process_nvram_vars(bufp, len);
		bufp += len;
		*bufp++ = 0;
		if (len)
			ret = brcmf_sdbrcm_downloadvars(bus, memblock, len + 1);
		if (ret)
			brcmf_dbg(ERROR, "error downloading vars: %d\n", ret);
	} else {
		brcmf_dbg(ERROR, "error reading nvram file: %d\n", len);
		ret = -EIO;
	}

err:
	kfree(memblock);

	release_firmware(bus->firmware);
	bus->fw_ptr = 0;

	return ret;
}

static int _brcmf_sdbrcm_download_firmware(struct brcmf_sdio *bus)
{
	int bcmerror = -1;

	/* Keep arm in reset */
	if (brcmf_sdbrcm_download_state(bus, true)) {
		brcmf_dbg(ERROR, "error placing ARM core in reset\n");
		goto err;
	}

	/* External image takes precedence if specified */
	if (brcmf_sdbrcm_download_code_file(bus)) {
		brcmf_dbg(ERROR, "dongle image file download failed\n");
		goto err;
	}

	/* External nvram takes precedence if specified */
	if (brcmf_sdbrcm_download_nvram(bus))
		brcmf_dbg(ERROR, "dongle nvram file download failed\n");

	/* Take arm out of reset */
	if (brcmf_sdbrcm_download_state(bus, false)) {
		brcmf_dbg(ERROR, "error getting out of ARM core reset\n");
		goto err;
	}

	bcmerror = 0;

err:
	return bcmerror;
}

static bool
brcmf_sdbrcm_download_firmware(struct brcmf_sdio *bus)
{
	bool ret;

	/* Download the firmware */
	brcmf_sdbrcm_clkctl(bus, CLK_AVAIL, false);

	ret = _brcmf_sdbrcm_download_firmware(bus) == 0;

	brcmf_sdbrcm_clkctl(bus, CLK_SDONLY, false);

	return ret;
}

<<<<<<< HEAD
void brcmf_sdbrcm_bus_stop(struct device *dev)
{
	u32 local_hostintmask;
	u8 saveclk;
	uint retries;
	int err;
	struct brcmf_bus *bus_if = dev_get_drvdata(dev);
	struct brcmf_sdio_dev *sdiodev = bus_if->bus_priv;
	struct brcmf_sdio *bus = sdiodev->bus;

	brcmf_dbg(TRACE, "Enter\n");

	if (bus->watchdog_tsk) {
		send_sig(SIGTERM, bus->watchdog_tsk, 1);
		kthread_stop(bus->watchdog_tsk);
		bus->watchdog_tsk = NULL;
	}

	if (bus->dpc_tsk && bus->dpc_tsk != current) {
		send_sig(SIGTERM, bus->dpc_tsk, 1);
		kthread_stop(bus->dpc_tsk);
		bus->dpc_tsk = NULL;
	}

	down(&bus->sdsem);

	bus_wake(bus);

	/* Enable clock for device interrupts */
	brcmf_sdbrcm_clkctl(bus, CLK_AVAIL, false);

	/* Disable and clear interrupts at the chip level also */
	w_sdreg32(bus, 0, offsetof(struct sdpcmd_regs, hostintmask), &retries);
	local_hostintmask = bus->hostintmask;
	bus->hostintmask = 0;

	/* Change our idea of bus state */
	bus->drvr->bus_if->state = BRCMF_BUS_DOWN;

	/* Force clocks on backplane to be sure F2 interrupt propagates */
	saveclk = brcmf_sdcard_cfg_read(bus->sdiodev, SDIO_FUNC_1,
					SBSDIO_FUNC1_CHIPCLKCSR, &err);
	if (!err) {
		brcmf_sdcard_cfg_write(bus->sdiodev, SDIO_FUNC_1,
				       SBSDIO_FUNC1_CHIPCLKCSR,
				       (saveclk | SBSDIO_FORCE_HT), &err);
	}
	if (err)
		brcmf_dbg(ERROR, "Failed to force clock for F2: err %d\n", err);

	/* Turn off the bus (F2), free any pending packets */
	brcmf_dbg(INTR, "disable SDIO interrupts\n");
	brcmf_sdcard_cfg_write(bus->sdiodev, SDIO_FUNC_0, SDIO_CCCR_IOEx,
			 SDIO_FUNC_ENABLE_1, NULL);

	/* Clear any pending interrupts now that F2 is disabled */
	w_sdreg32(bus, local_hostintmask,
		  offsetof(struct sdpcmd_regs, intstatus), &retries);

	/* Turn off the backplane clock (only) */
	brcmf_sdbrcm_clkctl(bus, CLK_SDONLY, false);

	/* Clear the data packet queues */
	brcmu_pktq_flush(&bus->txq, true, NULL, NULL);

	/* Clear any held glomming stuff */
	if (bus->glomd)
		brcmu_pkt_buf_free_skb(bus->glomd);
	brcmf_sdbrcm_free_glom(bus);

	/* Clear rx control and wake any waiters */
	bus->rxlen = 0;
	brcmf_sdbrcm_dcmd_resp_wake(bus);

	/* Reset some F2 state stuff */
	bus->rxskip = false;
	bus->tx_seq = bus->rx_seq = 0;

	up(&bus->sdsem);
}

int brcmf_sdbrcm_bus_init(struct device *dev)
{
=======
static int brcmf_sdbrcm_bus_init(struct device *dev)
{
>>>>>>> dc0d633e
	struct brcmf_bus *bus_if = dev_get_drvdata(dev);
	struct brcmf_sdio_dev *sdiodev = bus_if->bus_priv;
	struct brcmf_sdio *bus = sdiodev->bus;
	unsigned long timeout;
	uint retries = 0;
	u8 ready, enable;
	int err, ret = 0;
	u8 saveclk;

	brcmf_dbg(TRACE, "Enter\n");

	/* try to download image and nvram to the dongle */
	if (bus_if->state == BRCMF_BUS_DOWN) {
		if (!(brcmf_sdbrcm_download_firmware(bus)))
			return -1;
	}

	if (!bus->sdiodev->bus_if->drvr)
		return 0;

	/* Start the watchdog timer */
	bus->tickcnt = 0;
	brcmf_sdbrcm_wd_timer(bus, BRCMF_WD_POLL_MS);

	down(&bus->sdsem);

	/* Make sure backplane clock is on, needed to generate F2 interrupt */
	brcmf_sdbrcm_clkctl(bus, CLK_AVAIL, false);
	if (bus->clkstate != CLK_AVAIL)
		goto exit;

	/* Force clocks on backplane to be sure F2 interrupt propagates */
	saveclk =
	    brcmf_sdcard_cfg_read(bus->sdiodev, SDIO_FUNC_1,
				  SBSDIO_FUNC1_CHIPCLKCSR, &err);
	if (!err) {
		brcmf_sdcard_cfg_write(bus->sdiodev, SDIO_FUNC_1,
				       SBSDIO_FUNC1_CHIPCLKCSR,
				       (saveclk | SBSDIO_FORCE_HT), &err);
	}
	if (err) {
		brcmf_dbg(ERROR, "Failed to force clock for F2: err %d\n", err);
		goto exit;
	}

	/* Enable function 2 (frame transfers) */
	w_sdreg32(bus, SDPCM_PROT_VERSION << SMB_DATA_VERSION_SHIFT,
		  offsetof(struct sdpcmd_regs, tosbmailboxdata), &retries);
	enable = (SDIO_FUNC_ENABLE_1 | SDIO_FUNC_ENABLE_2);

	brcmf_sdcard_cfg_write(bus->sdiodev, SDIO_FUNC_0, SDIO_CCCR_IOEx,
			       enable, NULL);

	timeout = jiffies + msecs_to_jiffies(BRCMF_WAIT_F2RDY);
	ready = 0;
	while (enable != ready) {
		ready = brcmf_sdcard_cfg_read(bus->sdiodev, SDIO_FUNC_0,
					      SDIO_CCCR_IORx, NULL);
		if (time_after(jiffies, timeout))
			break;
		else if (time_after(jiffies, timeout - BRCMF_WAIT_F2RDY + 50))
			/* prevent busy waiting if it takes too long */
			msleep_interruptible(20);
	}

	brcmf_dbg(INFO, "enable 0x%02x, ready 0x%02x\n", enable, ready);

	/* If F2 successfully enabled, set core and enable interrupts */
	if (ready == enable) {
		/* Set up the interrupt mask and enable interrupts */
		bus->hostintmask = HOSTINTMASK;
		w_sdreg32(bus, bus->hostintmask,
			  offsetof(struct sdpcmd_regs, hostintmask), &retries);

		brcmf_sdcard_cfg_write(bus->sdiodev, SDIO_FUNC_1,
				       SBSDIO_WATERMARK, 8, &err);

		/* Set bus state according to enable result */
		bus_if->state = BRCMF_BUS_DATA;
	}

	else {
		/* Disable F2 again */
		enable = SDIO_FUNC_ENABLE_1;
		brcmf_sdcard_cfg_write(bus->sdiodev, SDIO_FUNC_0,
				       SDIO_CCCR_IOEx, enable, NULL);
	}

	/* Restore previous clock setting */
	brcmf_sdcard_cfg_write(bus->sdiodev, SDIO_FUNC_1,
			       SBSDIO_FUNC1_CHIPCLKCSR, saveclk, &err);

	/* If we didn't come up, turn off backplane clock */
	if (bus_if->state != BRCMF_BUS_DATA)
		brcmf_sdbrcm_clkctl(bus, CLK_NONE, false);

exit:
	up(&bus->sdsem);

	return ret;
}

void brcmf_sdbrcm_isr(void *arg)
{
	struct brcmf_sdio *bus = (struct brcmf_sdio *) arg;

	brcmf_dbg(TRACE, "Enter\n");

	if (!bus) {
		brcmf_dbg(ERROR, "bus is null pointer, exiting\n");
		return;
	}

<<<<<<< HEAD
	if (bus->drvr->bus_if->state == BRCMF_BUS_DOWN) {
=======
	if (bus->sdiodev->bus_if->state == BRCMF_BUS_DOWN) {
>>>>>>> dc0d633e
		brcmf_dbg(ERROR, "bus is down. we have nothing to do\n");
		return;
	}
	/* Count the interrupt call */
	bus->intrcount++;
	bus->ipend = true;

	/* Shouldn't get this interrupt if we're sleeping? */
	if (bus->sleeping) {
		brcmf_dbg(ERROR, "INTERRUPT WHILE SLEEPING??\n");
		return;
	}

	/* Disable additional interrupts (is this needed now)? */
	if (!bus->intr)
		brcmf_dbg(ERROR, "isr w/o interrupt configured!\n");

	bus->dpc_sched = true;
	if (bus->dpc_tsk)
		complete(&bus->dpc_wait);
}

static bool brcmf_sdbrcm_bus_watchdog(struct brcmf_sdio *bus)
{
#ifdef BCMDBG
	struct brcmf_bus *bus_if = dev_get_drvdata(bus->sdiodev->dev);
#endif	/* BCMDBG */

	brcmf_dbg(TIMER, "Enter\n");

	/* Ignore the timer if simulating bus down */
	if (bus->sleeping)
		return false;

	down(&bus->sdsem);

	/* Poll period: check device if appropriate. */
	if (bus->poll && (++bus->polltick >= bus->pollrate)) {
		u32 intstatus = 0;

		/* Reset poll tick */
		bus->polltick = 0;

		/* Check device if no interrupts */
		if (!bus->intr || (bus->intrcount == bus->lastintrs)) {

			if (!bus->dpc_sched) {
				u8 devpend;
				devpend = brcmf_sdcard_cfg_read(bus->sdiodev,
						SDIO_FUNC_0, SDIO_CCCR_INTx,
						NULL);
				intstatus =
				    devpend & (INTR_STATUS_FUNC1 |
					       INTR_STATUS_FUNC2);
			}

			/* If there is something, make like the ISR and
				 schedule the DPC */
			if (intstatus) {
				bus->pollcnt++;
				bus->ipend = true;

				bus->dpc_sched = true;
				if (bus->dpc_tsk)
					complete(&bus->dpc_wait);
			}
		}

		/* Update interrupt tracking */
		bus->lastintrs = bus->intrcount;
	}
#ifdef BCMDBG
	/* Poll for console output periodically */
	if (bus_if->state == BRCMF_BUS_DATA &&
	    bus->console_interval != 0) {
		bus->console.count += BRCMF_WD_POLL_MS;
		if (bus->console.count >= bus->console_interval) {
			bus->console.count -= bus->console_interval;
			/* Make sure backplane clock is on */
			brcmf_sdbrcm_clkctl(bus, CLK_AVAIL, false);
			if (brcmf_sdbrcm_readconsole(bus) < 0)
				/* stop on error */
				bus->console_interval = 0;
		}
	}
#endif				/* BCMDBG */

	/* On idle timeout clear activity flag and/or turn off clock */
	if ((bus->idletime > 0) && (bus->clkstate == CLK_AVAIL)) {
		if (++bus->idlecount >= bus->idletime) {
			bus->idlecount = 0;
			if (bus->activity) {
				bus->activity = false;
				brcmf_sdbrcm_wd_timer(bus, BRCMF_WD_POLL_MS);
			} else {
				brcmf_sdbrcm_clkctl(bus, CLK_NONE, false);
			}
		}
	}

	up(&bus->sdsem);

	return bus->ipend;
}

static bool brcmf_sdbrcm_chipmatch(u16 chipid)
{
	if (chipid == BCM4329_CHIP_ID)
		return true;
	if (chipid == BCM4330_CHIP_ID)
		return true;
	return false;
}

static void brcmf_sdbrcm_release_malloc(struct brcmf_sdio *bus)
{
	brcmf_dbg(TRACE, "Enter\n");

	kfree(bus->rxbuf);
	bus->rxctl = bus->rxbuf = NULL;
	bus->rxlen = 0;

	kfree(bus->databuf);
	bus->databuf = NULL;
}

static bool brcmf_sdbrcm_probe_malloc(struct brcmf_sdio *bus)
{
	brcmf_dbg(TRACE, "Enter\n");

	if (bus->sdiodev->bus_if->maxctl) {
		bus->rxblen =
		    roundup((bus->sdiodev->bus_if->maxctl + SDPCM_HDRLEN),
			    ALIGNMENT) + BRCMF_SDALIGN;
		bus->rxbuf = kmalloc(bus->rxblen, GFP_ATOMIC);
		if (!(bus->rxbuf))
			goto fail;
	}

	/* Allocate buffer to receive glomed packet */
	bus->databuf = kmalloc(MAX_DATA_BUF, GFP_ATOMIC);
	if (!(bus->databuf)) {
		/* release rxbuf which was already located as above */
		if (!bus->rxblen)
			kfree(bus->rxbuf);
		goto fail;
	}

	/* Align the buffer */
	if ((unsigned long)bus->databuf % BRCMF_SDALIGN)
		bus->dataptr = bus->databuf + (BRCMF_SDALIGN -
			       ((unsigned long)bus->databuf % BRCMF_SDALIGN));
	else
		bus->dataptr = bus->databuf;

	return true;

fail:
	return false;
}

static bool
brcmf_sdbrcm_probe_attach(struct brcmf_sdio *bus, u32 regsva)
{
	u8 clkctl = 0;
	int err = 0;
	int reg_addr;
	u32 reg_val;
	u8 idx;

	bus->alp_only = true;

	/* Return the window to backplane enumeration space for core access */
	if (brcmf_sdcard_set_sbaddr_window(bus->sdiodev, SI_ENUM_BASE))
		brcmf_dbg(ERROR, "FAILED to return to SI_ENUM_BASE\n");

#ifdef BCMDBG
	printk(KERN_DEBUG "F1 signature read @0x18000000=0x%4x\n",
	       brcmf_sdcard_reg_read(bus->sdiodev, SI_ENUM_BASE, 4));

#endif				/* BCMDBG */

	/*
	 * Force PLL off until brcmf_sdio_chip_attach()
	 * programs PLL control regs
	 */

	brcmf_sdcard_cfg_write(bus->sdiodev, SDIO_FUNC_1,
			       SBSDIO_FUNC1_CHIPCLKCSR,
			       BRCMF_INIT_CLKCTL1, &err);
	if (!err)
		clkctl =
		    brcmf_sdcard_cfg_read(bus->sdiodev, SDIO_FUNC_1,
					  SBSDIO_FUNC1_CHIPCLKCSR, &err);

	if (err || ((clkctl & ~SBSDIO_AVBITS) != BRCMF_INIT_CLKCTL1)) {
		brcmf_dbg(ERROR, "ChipClkCSR access: err %d wrote 0x%02x read 0x%02x\n",
			  err, BRCMF_INIT_CLKCTL1, clkctl);
		goto fail;
	}

	if (brcmf_sdio_chip_attach(bus->sdiodev, &bus->ci, regsva)) {
		brcmf_dbg(ERROR, "brcmf_sdio_chip_attach failed!\n");
		goto fail;
	}

	if (!brcmf_sdbrcm_chipmatch((u16) bus->ci->chip)) {
		brcmf_dbg(ERROR, "unsupported chip: 0x%04x\n", bus->ci->chip);
		goto fail;
	}

	brcmf_sdio_chip_drivestrengthinit(bus->sdiodev, bus->ci,
					  SDIO_DRIVE_STRENGTH);

	/* Get info on the SOCRAM cores... */
	bus->ramsize = bus->ci->ramsize;
	if (!(bus->ramsize)) {
		brcmf_dbg(ERROR, "failed to find SOCRAM memory!\n");
		goto fail;
	}

	/* Set core control so an SDIO reset does a backplane reset */
	idx = brcmf_sdio_chip_getinfidx(bus->ci, BCMA_CORE_SDIO_DEV);
	reg_addr = bus->ci->c_inf[idx].base +
		   offsetof(struct sdpcmd_regs, corecontrol);
	reg_val = brcmf_sdcard_reg_read(bus->sdiodev, reg_addr, sizeof(u32));
	brcmf_sdcard_reg_write(bus->sdiodev, reg_addr, sizeof(u32),
			       reg_val | CC_BPRESEN);

	brcmu_pktq_init(&bus->txq, (PRIOMASK + 1), TXQLEN);

	/* Locate an appropriately-aligned portion of hdrbuf */
	bus->rxhdr = (u8 *) roundup((unsigned long)&bus->hdrbuf[0],
				    BRCMF_SDALIGN);

	/* Set the poll and/or interrupt flags */
	bus->intr = true;
	bus->poll = false;
	if (bus->poll)
		bus->pollrate = 1;

	return true;

fail:
	return false;
}

static bool brcmf_sdbrcm_probe_init(struct brcmf_sdio *bus)
{
	brcmf_dbg(TRACE, "Enter\n");

	/* Disable F2 to clear any intermediate frame state on the dongle */
	brcmf_sdcard_cfg_write(bus->sdiodev, SDIO_FUNC_0, SDIO_CCCR_IOEx,
			       SDIO_FUNC_ENABLE_1, NULL);

<<<<<<< HEAD
	bus->drvr->bus_if->state = BRCMF_BUS_DOWN;
=======
	bus->sdiodev->bus_if->state = BRCMF_BUS_DOWN;
>>>>>>> dc0d633e
	bus->sleeping = false;
	bus->rxflow = false;

	/* Done with backplane-dependent accesses, can drop clock... */
	brcmf_sdcard_cfg_write(bus->sdiodev, SDIO_FUNC_1,
			       SBSDIO_FUNC1_CHIPCLKCSR, 0, NULL);

	/* ...and initialize clock/power states */
	bus->clkstate = CLK_SDONLY;
	bus->idletime = BRCMF_IDLE_INTERVAL;
	bus->idleclock = BRCMF_IDLE_ACTIVE;

	/* Query the F2 block size, set roundup accordingly */
	bus->blocksize = bus->sdiodev->func[2]->cur_blksize;
	bus->roundup = min(max_roundup, bus->blocksize);

	/* bus module does not support packet chaining */
	bus->use_rxchain = false;
	bus->sd_rxchain = false;

	return true;
}

static int
brcmf_sdbrcm_watchdog_thread(void *data)
{
	struct brcmf_sdio *bus = (struct brcmf_sdio *)data;

	allow_signal(SIGTERM);
	/* Run until signal received */
	while (1) {
		if (kthread_should_stop())
			break;
		if (!wait_for_completion_interruptible(&bus->watchdog_wait)) {
			brcmf_sdbrcm_bus_watchdog(bus);
			/* Count the tick for reference */
			bus->tickcnt++;
		} else
			break;
	}
	return 0;
}

static void
brcmf_sdbrcm_watchdog(unsigned long data)
{
	struct brcmf_sdio *bus = (struct brcmf_sdio *)data;

	if (bus->watchdog_tsk) {
		complete(&bus->watchdog_wait);
		/* Reschedule the watchdog */
		if (bus->wd_timer_valid)
			mod_timer(&bus->timer,
				  jiffies + BRCMF_WD_POLL_MS * HZ / 1000);
	}
}

static void brcmf_sdbrcm_release_dongle(struct brcmf_sdio *bus)
{
	brcmf_dbg(TRACE, "Enter\n");

	if (bus->ci) {
		brcmf_sdbrcm_clkctl(bus, CLK_AVAIL, false);
		brcmf_sdbrcm_clkctl(bus, CLK_NONE, false);
		brcmf_sdio_chip_detach(&bus->ci);
		if (bus->vars && bus->varsz)
			kfree(bus->vars);
		bus->vars = NULL;
	}

	brcmf_dbg(TRACE, "Disconnected\n");
}

/* Detach and free everything */
static void brcmf_sdbrcm_release(struct brcmf_sdio *bus)
{
	brcmf_dbg(TRACE, "Enter\n");

	if (bus) {
		/* De-register interrupt handler */
		brcmf_sdcard_intr_dereg(bus->sdiodev);

		if (bus->sdiodev->bus_if->drvr) {
			brcmf_detach(bus->sdiodev->dev);
			brcmf_sdbrcm_release_dongle(bus);
		}

		brcmf_sdbrcm_release_malloc(bus);

		kfree(bus);
	}

	brcmf_dbg(TRACE, "Disconnected\n");
}

void *brcmf_sdbrcm_probe(u32 regsva, struct brcmf_sdio_dev *sdiodev)
{
	int ret;
	struct brcmf_sdio *bus;

	brcmf_dbg(TRACE, "Enter\n");

	/* We make an assumption about address window mappings:
	 * regsva == SI_ENUM_BASE*/

	/* Allocate private bus interface state */
	bus = kzalloc(sizeof(struct brcmf_sdio), GFP_ATOMIC);
	if (!bus)
		goto fail;

	bus->sdiodev = sdiodev;
	sdiodev->bus = bus;
	skb_queue_head_init(&bus->glom);
	bus->txbound = BRCMF_TXBOUND;
	bus->rxbound = BRCMF_RXBOUND;
	bus->txminmax = BRCMF_TXMINMAX;
	bus->tx_seq = SDPCM_SEQUENCE_WRAP - 1;
	bus->usebufpool = false;	/* Use bufpool if allocated,
					 else use locally malloced rxbuf */

	/* attempt to attach to the dongle */
	if (!(brcmf_sdbrcm_probe_attach(bus, regsva))) {
		brcmf_dbg(ERROR, "brcmf_sdbrcm_probe_attach failed\n");
		goto fail;
	}

	spin_lock_init(&bus->txqlock);
	init_waitqueue_head(&bus->ctrl_wait);
	init_waitqueue_head(&bus->dcmd_resp_wait);

	/* Set up the watchdog timer */
	init_timer(&bus->timer);
	bus->timer.data = (unsigned long)bus;
	bus->timer.function = brcmf_sdbrcm_watchdog;

	/* Initialize thread based operation and lock */
	sema_init(&bus->sdsem, 1);

	/* Initialize watchdog thread */
	init_completion(&bus->watchdog_wait);
	bus->watchdog_tsk = kthread_run(brcmf_sdbrcm_watchdog_thread,
					bus, "brcmf_watchdog");
	if (IS_ERR(bus->watchdog_tsk)) {
		printk(KERN_WARNING
		       "brcmf_watchdog thread failed to start\n");
		bus->watchdog_tsk = NULL;
	}
	/* Initialize DPC thread */
	init_completion(&bus->dpc_wait);
	bus->dpc_tsk = kthread_run(brcmf_sdbrcm_dpc_thread,
				   bus, "brcmf_dpc");
	if (IS_ERR(bus->dpc_tsk)) {
		printk(KERN_WARNING
		       "brcmf_dpc thread failed to start\n");
		bus->dpc_tsk = NULL;
	}

	/* Assign bus interface call back */
	bus->sdiodev->bus_if->brcmf_bus_stop = brcmf_sdbrcm_bus_stop;
	bus->sdiodev->bus_if->brcmf_bus_init = brcmf_sdbrcm_bus_init;
	bus->sdiodev->bus_if->brcmf_bus_txdata = brcmf_sdbrcm_bus_txdata;
	bus->sdiodev->bus_if->brcmf_bus_txctl = brcmf_sdbrcm_bus_txctl;
	bus->sdiodev->bus_if->brcmf_bus_rxctl = brcmf_sdbrcm_bus_rxctl;
	/* Attach to the brcmf/OS/network interface */
<<<<<<< HEAD
	bus->drvr = brcmf_attach(bus, SDPCM_RESERVE, bus->sdiodev->dev);
	if (!bus->drvr) {
=======
	ret = brcmf_attach(SDPCM_RESERVE, bus->sdiodev->dev);
	if (ret != 0) {
>>>>>>> dc0d633e
		brcmf_dbg(ERROR, "brcmf_attach failed\n");
		goto fail;
	}

	/* Allocate buffers */
	if (!(brcmf_sdbrcm_probe_malloc(bus))) {
		brcmf_dbg(ERROR, "brcmf_sdbrcm_probe_malloc failed\n");
		goto fail;
	}

	if (!(brcmf_sdbrcm_probe_init(bus))) {
		brcmf_dbg(ERROR, "brcmf_sdbrcm_probe_init failed\n");
		goto fail;
	}

	/* Register interrupt callback, but mask it (not operational yet). */
	brcmf_dbg(INTR, "disable SDIO interrupts (not interested yet)\n");
	ret = brcmf_sdcard_intr_reg(bus->sdiodev);
	if (ret != 0) {
		brcmf_dbg(ERROR, "FAILED: sdcard_intr_reg returned %d\n", ret);
		goto fail;
	}
	brcmf_dbg(INTR, "registered SDIO interrupt function ok\n");

	brcmf_dbg(INFO, "completed!!\n");

	/* if firmware path present try to download and bring up bus */
	ret = brcmf_bus_start(bus->sdiodev->dev);
	if (ret != 0) {
		if (ret == -ENOLINK) {
			brcmf_dbg(ERROR, "dongle is not responding\n");
			goto fail;
		}
	}

	/* add interface and open for business */
<<<<<<< HEAD
	if (brcmf_add_if((struct brcmf_info *)bus->drvr, 0, "wlan%d", NULL)) {
=======
	if (brcmf_add_if(bus->sdiodev->dev, 0, "wlan%d", NULL)) {
>>>>>>> dc0d633e
		brcmf_dbg(ERROR, "Add primary net device interface failed!!\n");
		goto fail;
	}

	return bus;

fail:
	brcmf_sdbrcm_release(bus);
	return NULL;
}

void brcmf_sdbrcm_disconnect(void *ptr)
{
	struct brcmf_sdio *bus = (struct brcmf_sdio *)ptr;

	brcmf_dbg(TRACE, "Enter\n");

	if (bus)
		brcmf_sdbrcm_release(bus);

	brcmf_dbg(TRACE, "Disconnected\n");
}

void
brcmf_sdbrcm_wd_timer(struct brcmf_sdio *bus, uint wdtick)
{
	/* Totally stop the timer */
	if (!wdtick && bus->wd_timer_valid == true) {
		del_timer_sync(&bus->timer);
		bus->wd_timer_valid = false;
		bus->save_ms = wdtick;
		return;
	}

	/* don't start the wd until fw is loaded */
<<<<<<< HEAD
	if (bus->drvr->bus_if->state == BRCMF_BUS_DOWN)
=======
	if (bus->sdiodev->bus_if->state == BRCMF_BUS_DOWN)
>>>>>>> dc0d633e
		return;

	if (wdtick) {
		if (bus->save_ms != BRCMF_WD_POLL_MS) {
			if (bus->wd_timer_valid == true)
				/* Stop timer and restart at new value */
				del_timer_sync(&bus->timer);

			/* Create timer again when watchdog period is
			   dynamically changed or in the first instance
			 */
			bus->timer.expires =
				jiffies + BRCMF_WD_POLL_MS * HZ / 1000;
			add_timer(&bus->timer);

		} else {
			/* Re arm the timer, at last watchdog period */
			mod_timer(&bus->timer,
				jiffies + BRCMF_WD_POLL_MS * HZ / 1000);
		}

		bus->wd_timer_valid = true;
		bus->save_ms = wdtick;
	}
}<|MERGE_RESOLUTION|>--- conflicted
+++ resolved
@@ -311,15 +311,12 @@
 #define BRCMFMAC_NV_NAME	"brcm/brcmfmac.txt"
 MODULE_FIRMWARE(BRCMFMAC_FW_NAME);
 MODULE_FIRMWARE(BRCMFMAC_NV_NAME);
-<<<<<<< HEAD
-=======
 
 #define BRCMF_IDLE_IMMEDIATE	(-1)	/* Enter idle immediately */
 #define BRCMF_IDLE_ACTIVE	0	/* Do not request any SD clock change
 					 * when idle
 					 */
 #define BRCMF_IDLE_INTERVAL	1
->>>>>>> dc0d633e
 
 /*
  * Conversion of 802.1D priority to precedence level
@@ -457,11 +454,6 @@
 /* misc chip info needed by some of the routines */
 /* Private data for SDIO bus interaction */
 struct brcmf_sdio {
-<<<<<<< HEAD
-	struct brcmf_pub *drvr;
-
-=======
->>>>>>> dc0d633e
 	struct brcmf_sdio_dev *sdiodev;	/* sdio device handler */
 	struct chip_info *ci;	/* Chip info struct */
 	char *vars;		/* Variables (from CIS and/or other) */
@@ -586,12 +578,9 @@
 	const struct firmware *firmware;
 	u32 fw_ptr;
 
-<<<<<<< HEAD
-=======
 	bool txoff;		/* Transmit flow-controlled */
 };
 
->>>>>>> dc0d633e
 /* clkstate */
 #define CLK_NONE	0
 #define CLK_SDONLY	1
@@ -1090,8 +1079,7 @@
 
 	/* If we can't reach the device, signal failure */
 	if (err || brcmf_sdcard_regfail(bus->sdiodev))
-<<<<<<< HEAD
-		bus->drvr->bus_if->state = BRCMF_BUS_DOWN;
+		bus->sdiodev->bus_if->state = BRCMF_BUS_DOWN;
 }
 
 /* copy a buffer into a pkt buffer chain */
@@ -1129,46 +1117,6 @@
 	return total;
 }
 
-=======
-		bus->sdiodev->bus_if->state = BRCMF_BUS_DOWN;
-}
-
-/* copy a buffer into a pkt buffer chain */
-static uint brcmf_sdbrcm_glom_from_buf(struct brcmf_sdio *bus, uint len)
-{
-	uint n, ret = 0;
-	struct sk_buff *p;
-	u8 *buf;
-
-	buf = bus->dataptr;
-
-	/* copy the data */
-	skb_queue_walk(&bus->glom, p) {
-		n = min_t(uint, p->len, len);
-		memcpy(p->data, buf, n);
-		buf += n;
-		len -= n;
-		ret += n;
-		if (!len)
-			break;
-	}
-
-	return ret;
-}
-
-/* return total length of buffer chain */
-static uint brcmf_sdbrcm_glom_len(struct brcmf_sdio *bus)
-{
-	struct sk_buff *p;
-	uint total;
-
-	total = 0;
-	skb_queue_walk(&bus->glom, p)
-		total += p->len;
-	return total;
-}
-
->>>>>>> dc0d633e
 static void brcmf_sdbrcm_free_glom(struct brcmf_sdio *bus)
 {
 	struct sk_buff *cur, *next;
@@ -1503,11 +1451,7 @@
 			} else if (brcmf_proto_hdrpull(bus->sdiodev->dev,
 						       &ifidx, pfirst) != 0) {
 				brcmf_dbg(ERROR, "rx protocol error\n");
-<<<<<<< HEAD
-				bus->drvr->rx_errors++;
-=======
 				bus->sdiodev->bus_if->dstats.rx_errors++;
->>>>>>> dc0d633e
 				skb_unlink(pfirst, &bus->glom);
 				brcmu_pkt_buf_free_skb(pfirst);
 				continue;
@@ -1528,11 +1472,7 @@
 		/* sent any remaining packets up */
 		if (bus->glom.qlen) {
 			up(&bus->sdsem);
-<<<<<<< HEAD
-			brcmf_rx_frame(bus->drvr, ifidx, &bus->glom);
-=======
 			brcmf_rx_frame(bus->sdiodev->dev, ifidx, &bus->glom);
->>>>>>> dc0d633e
 			down(&bus->sdsem);
 		}
 
@@ -1786,11 +1726,7 @@
 
 	for (rxseq = bus->rx_seq, rxleft = maxframes;
 	     !bus->rxskip && rxleft &&
-<<<<<<< HEAD
-	     bus->drvr->bus_if->state != BRCMF_BUS_DOWN;
-=======
 	     bus->sdiodev->bus_if->state != BRCMF_BUS_DOWN;
->>>>>>> dc0d633e
 	     rxseq++, rxleft--) {
 
 		/* Handle glomming separately */
@@ -2138,11 +2074,7 @@
 
 		/* Unlock during rx call */
 		up(&bus->sdsem);
-<<<<<<< HEAD
-		brcmf_rx_packet(bus->drvr, ifidx, pkt);
-=======
 		brcmf_rx_packet(bus->sdiodev->dev, ifidx, pkt);
->>>>>>> dc0d633e
 		down(&bus->sdsem);
 	}
 	rxcount = maxframes - rxleft;
@@ -2365,24 +2297,16 @@
 	}
 
 	/* Deflow-control stack if needed */
-<<<<<<< HEAD
-	if (drvr->up && (drvr->bus_if->state == BRCMF_BUS_DATA) &&
-	    drvr->txoff && (pktq_len(&bus->txq) < TXLOW))
-		brcmf_txflowcontrol(drvr, 0, OFF);
-=======
 	if (bus->sdiodev->bus_if->drvr_up &&
 	    (bus->sdiodev->bus_if->state == BRCMF_BUS_DATA) &&
 	    bus->txoff && (pktq_len(&bus->txq) < TXLOW)) {
 		bus->txoff = OFF;
 		brcmf_txflowcontrol(bus->sdiodev->dev, 0, OFF);
 	}
->>>>>>> dc0d633e
 
 	return cnt;
 }
 
-<<<<<<< HEAD
-=======
 static void brcmf_sdbrcm_bus_stop(struct device *dev)
 {
 	u32 local_hostintmask;
@@ -2464,7 +2388,6 @@
 	up(&bus->sdsem);
 }
 
->>>>>>> dc0d633e
 static bool brcmf_sdbrcm_dpc(struct brcmf_sdio *bus)
 {
 	u32 intstatus, newstatus = 0;
@@ -2493,11 +2416,7 @@
 					       SBSDIO_DEVICE_CTL, &err);
 		if (err) {
 			brcmf_dbg(ERROR, "error reading DEVCTL: %d\n", err);
-<<<<<<< HEAD
-			bus->drvr->bus_if->state = BRCMF_BUS_DOWN;
-=======
 			bus->sdiodev->bus_if->state = BRCMF_BUS_DOWN;
->>>>>>> dc0d633e
 		}
 #endif				/* BCMDBG */
 
@@ -2507,11 +2426,7 @@
 		if (err) {
 			brcmf_dbg(ERROR, "error reading CSR: %d\n",
 				  err);
-<<<<<<< HEAD
-			bus->drvr->bus_if->state = BRCMF_BUS_DOWN;
-=======
 			bus->sdiodev->bus_if->state = BRCMF_BUS_DOWN;
->>>>>>> dc0d633e
 		}
 
 		brcmf_dbg(INFO, "DPC: PENDING, devctl 0x%02x clkctl 0x%02x\n",
@@ -2524,11 +2439,7 @@
 			if (err) {
 				brcmf_dbg(ERROR, "error reading DEVCTL: %d\n",
 					  err);
-<<<<<<< HEAD
-				bus->drvr->bus_if->state = BRCMF_BUS_DOWN;
-=======
 				bus->sdiodev->bus_if->state = BRCMF_BUS_DOWN;
->>>>>>> dc0d633e
 			}
 			devctl &= ~SBSDIO_DEVCTL_CA_INT_ONLY;
 			brcmf_sdcard_cfg_write(bus->sdiodev, SDIO_FUNC_1,
@@ -2536,11 +2447,7 @@
 			if (err) {
 				brcmf_dbg(ERROR, "error writing DEVCTL: %d\n",
 					  err);
-<<<<<<< HEAD
-				bus->drvr->bus_if->state = BRCMF_BUS_DOWN;
-=======
 				bus->sdiodev->bus_if->state = BRCMF_BUS_DOWN;
->>>>>>> dc0d633e
 			}
 			bus->clkstate = CLK_AVAIL;
 		} else {
@@ -2696,19 +2603,11 @@
 		 else await next interrupt */
 	/* On failed register access, all bets are off:
 		 no resched or interrupts */
-<<<<<<< HEAD
-	if ((bus->drvr->bus_if->state == BRCMF_BUS_DOWN) ||
-	    brcmf_sdcard_regfail(bus->sdiodev)) {
-		brcmf_dbg(ERROR, "failed backplane access over SDIO, halting operation %d\n",
-			  brcmf_sdcard_regfail(bus->sdiodev));
-		bus->drvr->bus_if->state = BRCMF_BUS_DOWN;
-=======
 	if ((bus->sdiodev->bus_if->state == BRCMF_BUS_DOWN) ||
 	    brcmf_sdcard_regfail(bus->sdiodev)) {
 		brcmf_dbg(ERROR, "failed backplane access over SDIO, halting operation %d\n",
 			  brcmf_sdcard_regfail(bus->sdiodev));
 		bus->sdiodev->bus_if->state = BRCMF_BUS_DOWN;
->>>>>>> dc0d633e
 		bus->intstatus = 0;
 	} else if (bus->clkstate == CLK_PENDING) {
 		brcmf_dbg(INFO, "rescheduled due to CLK_PENDING awaiting I_CHIPACTIVE interrupt\n");
@@ -2745,11 +2644,7 @@
 		if (!wait_for_completion_interruptible(&bus->dpc_wait)) {
 			/* Call bus dpc unless it indicated down
 			(then clean stop) */
-<<<<<<< HEAD
-			if (bus->drvr->bus_if->state != BRCMF_BUS_DOWN) {
-=======
 			if (bus->sdiodev->bus_if->state != BRCMF_BUS_DOWN) {
->>>>>>> dc0d633e
 				if (brcmf_sdbrcm_dpc(bus))
 					complete(&bus->dpc_wait);
 			} else {
@@ -2764,11 +2659,7 @@
 	return 0;
 }
 
-<<<<<<< HEAD
-int brcmf_sdbrcm_bus_txdata(struct device *dev, struct sk_buff *pkt)
-=======
 static int brcmf_sdbrcm_bus_txdata(struct device *dev, struct sk_buff *pkt)
->>>>>>> dc0d633e
 {
 	int ret = -EBADE;
 	uint datalen, prec;
@@ -3005,11 +2896,7 @@
 	return ret;
 }
 
-<<<<<<< HEAD
-int
-=======
 static int
->>>>>>> dc0d633e
 brcmf_sdbrcm_bus_txctl(struct device *dev, unsigned char *msg, uint msglen)
 {
 	u8 *frame;
@@ -3127,11 +3014,7 @@
 	return ret ? -EIO : 0;
 }
 
-<<<<<<< HEAD
-int
-=======
 static int
->>>>>>> dc0d633e
 brcmf_sdbrcm_bus_rxctl(struct device *dev, unsigned char *msg, uint msglen)
 {
 	int timeleft;
@@ -3335,11 +3218,7 @@
 		/* Allow HT Clock now that the ARM is running. */
 		bus->alp_only = false;
 
-<<<<<<< HEAD
-		bus->drvr->bus_if->state = BRCMF_BUS_LOAD;
-=======
 		bus->sdiodev->bus_if->state = BRCMF_BUS_LOAD;
->>>>>>> dc0d633e
 	}
 fail:
 	return bcmerror;
@@ -3548,94 +3427,8 @@
 	return ret;
 }
 
-<<<<<<< HEAD
-void brcmf_sdbrcm_bus_stop(struct device *dev)
-{
-	u32 local_hostintmask;
-	u8 saveclk;
-	uint retries;
-	int err;
-	struct brcmf_bus *bus_if = dev_get_drvdata(dev);
-	struct brcmf_sdio_dev *sdiodev = bus_if->bus_priv;
-	struct brcmf_sdio *bus = sdiodev->bus;
-
-	brcmf_dbg(TRACE, "Enter\n");
-
-	if (bus->watchdog_tsk) {
-		send_sig(SIGTERM, bus->watchdog_tsk, 1);
-		kthread_stop(bus->watchdog_tsk);
-		bus->watchdog_tsk = NULL;
-	}
-
-	if (bus->dpc_tsk && bus->dpc_tsk != current) {
-		send_sig(SIGTERM, bus->dpc_tsk, 1);
-		kthread_stop(bus->dpc_tsk);
-		bus->dpc_tsk = NULL;
-	}
-
-	down(&bus->sdsem);
-
-	bus_wake(bus);
-
-	/* Enable clock for device interrupts */
-	brcmf_sdbrcm_clkctl(bus, CLK_AVAIL, false);
-
-	/* Disable and clear interrupts at the chip level also */
-	w_sdreg32(bus, 0, offsetof(struct sdpcmd_regs, hostintmask), &retries);
-	local_hostintmask = bus->hostintmask;
-	bus->hostintmask = 0;
-
-	/* Change our idea of bus state */
-	bus->drvr->bus_if->state = BRCMF_BUS_DOWN;
-
-	/* Force clocks on backplane to be sure F2 interrupt propagates */
-	saveclk = brcmf_sdcard_cfg_read(bus->sdiodev, SDIO_FUNC_1,
-					SBSDIO_FUNC1_CHIPCLKCSR, &err);
-	if (!err) {
-		brcmf_sdcard_cfg_write(bus->sdiodev, SDIO_FUNC_1,
-				       SBSDIO_FUNC1_CHIPCLKCSR,
-				       (saveclk | SBSDIO_FORCE_HT), &err);
-	}
-	if (err)
-		brcmf_dbg(ERROR, "Failed to force clock for F2: err %d\n", err);
-
-	/* Turn off the bus (F2), free any pending packets */
-	brcmf_dbg(INTR, "disable SDIO interrupts\n");
-	brcmf_sdcard_cfg_write(bus->sdiodev, SDIO_FUNC_0, SDIO_CCCR_IOEx,
-			 SDIO_FUNC_ENABLE_1, NULL);
-
-	/* Clear any pending interrupts now that F2 is disabled */
-	w_sdreg32(bus, local_hostintmask,
-		  offsetof(struct sdpcmd_regs, intstatus), &retries);
-
-	/* Turn off the backplane clock (only) */
-	brcmf_sdbrcm_clkctl(bus, CLK_SDONLY, false);
-
-	/* Clear the data packet queues */
-	brcmu_pktq_flush(&bus->txq, true, NULL, NULL);
-
-	/* Clear any held glomming stuff */
-	if (bus->glomd)
-		brcmu_pkt_buf_free_skb(bus->glomd);
-	brcmf_sdbrcm_free_glom(bus);
-
-	/* Clear rx control and wake any waiters */
-	bus->rxlen = 0;
-	brcmf_sdbrcm_dcmd_resp_wake(bus);
-
-	/* Reset some F2 state stuff */
-	bus->rxskip = false;
-	bus->tx_seq = bus->rx_seq = 0;
-
-	up(&bus->sdsem);
-}
-
-int brcmf_sdbrcm_bus_init(struct device *dev)
-{
-=======
 static int brcmf_sdbrcm_bus_init(struct device *dev)
 {
->>>>>>> dc0d633e
 	struct brcmf_bus *bus_if = dev_get_drvdata(dev);
 	struct brcmf_sdio_dev *sdiodev = bus_if->bus_priv;
 	struct brcmf_sdio *bus = sdiodev->bus;
@@ -3749,11 +3542,7 @@
 		return;
 	}
 
-<<<<<<< HEAD
-	if (bus->drvr->bus_if->state == BRCMF_BUS_DOWN) {
-=======
 	if (bus->sdiodev->bus_if->state == BRCMF_BUS_DOWN) {
->>>>>>> dc0d633e
 		brcmf_dbg(ERROR, "bus is down. we have nothing to do\n");
 		return;
 	}
@@ -4009,11 +3798,7 @@
 	brcmf_sdcard_cfg_write(bus->sdiodev, SDIO_FUNC_0, SDIO_CCCR_IOEx,
 			       SDIO_FUNC_ENABLE_1, NULL);
 
-<<<<<<< HEAD
-	bus->drvr->bus_if->state = BRCMF_BUS_DOWN;
-=======
 	bus->sdiodev->bus_if->state = BRCMF_BUS_DOWN;
->>>>>>> dc0d633e
 	bus->sleeping = false;
 	bus->rxflow = false;
 
@@ -4178,13 +3963,8 @@
 	bus->sdiodev->bus_if->brcmf_bus_txctl = brcmf_sdbrcm_bus_txctl;
 	bus->sdiodev->bus_if->brcmf_bus_rxctl = brcmf_sdbrcm_bus_rxctl;
 	/* Attach to the brcmf/OS/network interface */
-<<<<<<< HEAD
-	bus->drvr = brcmf_attach(bus, SDPCM_RESERVE, bus->sdiodev->dev);
-	if (!bus->drvr) {
-=======
 	ret = brcmf_attach(SDPCM_RESERVE, bus->sdiodev->dev);
 	if (ret != 0) {
->>>>>>> dc0d633e
 		brcmf_dbg(ERROR, "brcmf_attach failed\n");
 		goto fail;
 	}
@@ -4221,11 +4001,7 @@
 	}
 
 	/* add interface and open for business */
-<<<<<<< HEAD
-	if (brcmf_add_if((struct brcmf_info *)bus->drvr, 0, "wlan%d", NULL)) {
-=======
 	if (brcmf_add_if(bus->sdiodev->dev, 0, "wlan%d", NULL)) {
->>>>>>> dc0d633e
 		brcmf_dbg(ERROR, "Add primary net device interface failed!!\n");
 		goto fail;
 	}
@@ -4261,11 +4037,7 @@
 	}
 
 	/* don't start the wd until fw is loaded */
-<<<<<<< HEAD
-	if (bus->drvr->bus_if->state == BRCMF_BUS_DOWN)
-=======
 	if (bus->sdiodev->bus_if->state == BRCMF_BUS_DOWN)
->>>>>>> dc0d633e
 		return;
 
 	if (wdtick) {
