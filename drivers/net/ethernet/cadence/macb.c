/*
 * Cadence MACB/GEM Ethernet Controller driver
 *
 * Copyright (C) 2004-2006 Atmel Corporation
 *
 * This program is free software; you can redistribute it and/or modify
 * it under the terms of the GNU General Public License version 2 as
 * published by the Free Software Foundation.
 */

#define pr_fmt(fmt) KBUILD_MODNAME ": " fmt
#include <linux/clk.h>
#include <linux/module.h>
#include <linux/moduleparam.h>
#include <linux/kernel.h>
#include <linux/types.h>
#include <linux/circ_buf.h>
#include <linux/slab.h>
#include <linux/init.h>
#include <linux/io.h>
#include <linux/gpio.h>
#include <linux/interrupt.h>
#include <linux/netdevice.h>
#include <linux/etherdevice.h>
#include <linux/dma-mapping.h>
#include <linux/platform_data/macb.h>
#include <linux/platform_device.h>
#include <linux/phy.h>
#include <linux/of.h>
#include <linux/of_device.h>
#include <linux/of_mdio.h>
#include <linux/of_net.h>

#include "macb.h"

#define MACB_RX_BUFFER_SIZE	128
#define RX_BUFFER_MULTIPLE	64  /* bytes */
#define RX_RING_SIZE		512 /* must be power of 2 */
#define RX_RING_BYTES		(sizeof(struct macb_dma_desc) * RX_RING_SIZE)

#define TX_RING_SIZE		128 /* must be power of 2 */
#define TX_RING_BYTES		(sizeof(struct macb_dma_desc) * TX_RING_SIZE)

/* level of occupied TX descriptors under which we wake up TX process */
#define MACB_TX_WAKEUP_THRESH	(3 * TX_RING_SIZE / 4)

#define MACB_RX_INT_FLAGS	(MACB_BIT(RCOMP) | MACB_BIT(RXUBR)	\
				 | MACB_BIT(ISR_ROVR))
#define MACB_TX_ERR_FLAGS	(MACB_BIT(ISR_TUND)			\
					| MACB_BIT(ISR_RLE)		\
					| MACB_BIT(TXERR))
#define MACB_TX_INT_FLAGS	(MACB_TX_ERR_FLAGS | MACB_BIT(TCOMP))

#define MACB_MAX_TX_LEN		((unsigned int)((1 << MACB_TX_FRMLEN_SIZE) - 1))
#define GEM_MAX_TX_LEN		((unsigned int)((1 << GEM_TX_FRMLEN_SIZE) - 1))

/*
 * Graceful stop timeouts in us. We should allow up to
 * 1 frame time (10 Mbits/s, full-duplex, ignoring collisions)
 */
#define MACB_HALT_TIMEOUT	1230

/* Ring buffer accessors */
static unsigned int macb_tx_ring_wrap(unsigned int index)
{
	return index & (TX_RING_SIZE - 1);
}

static struct macb_dma_desc *macb_tx_desc(struct macb_queue *queue,
					  unsigned int index)
{
	return &queue->tx_ring[macb_tx_ring_wrap(index)];
}

static struct macb_tx_skb *macb_tx_skb(struct macb_queue *queue,
				       unsigned int index)
{
	return &queue->tx_skb[macb_tx_ring_wrap(index)];
}

static dma_addr_t macb_tx_dma(struct macb_queue *queue, unsigned int index)
{
	dma_addr_t offset;

	offset = macb_tx_ring_wrap(index) * sizeof(struct macb_dma_desc);

	return queue->tx_ring_dma + offset;
}

static unsigned int macb_rx_ring_wrap(unsigned int index)
{
	return index & (RX_RING_SIZE - 1);
}

static struct macb_dma_desc *macb_rx_desc(struct macb *bp, unsigned int index)
{
	return &bp->rx_ring[macb_rx_ring_wrap(index)];
}

static void *macb_rx_buffer(struct macb *bp, unsigned int index)
{
	return bp->rx_buffers + bp->rx_buffer_size * macb_rx_ring_wrap(index);
}

static void macb_set_hwaddr(struct macb *bp)
{
	u32 bottom;
	u16 top;

	bottom = cpu_to_le32(*((u32 *)bp->dev->dev_addr));
	macb_or_gem_writel(bp, SA1B, bottom);
	top = cpu_to_le16(*((u16 *)(bp->dev->dev_addr + 4)));
	macb_or_gem_writel(bp, SA1T, top);

	/* Clear unused address register sets */
	macb_or_gem_writel(bp, SA2B, 0);
	macb_or_gem_writel(bp, SA2T, 0);
	macb_or_gem_writel(bp, SA3B, 0);
	macb_or_gem_writel(bp, SA3T, 0);
	macb_or_gem_writel(bp, SA4B, 0);
	macb_or_gem_writel(bp, SA4T, 0);
}

static void macb_get_hwaddr(struct macb *bp)
{
	struct macb_platform_data *pdata;
	u32 bottom;
	u16 top;
	u8 addr[6];
	int i;

	pdata = dev_get_platdata(&bp->pdev->dev);

	/* Check all 4 address register for vaild address */
	for (i = 0; i < 4; i++) {
		bottom = macb_or_gem_readl(bp, SA1B + i * 8);
		top = macb_or_gem_readl(bp, SA1T + i * 8);

		if (pdata && pdata->rev_eth_addr) {
			addr[5] = bottom & 0xff;
			addr[4] = (bottom >> 8) & 0xff;
			addr[3] = (bottom >> 16) & 0xff;
			addr[2] = (bottom >> 24) & 0xff;
			addr[1] = top & 0xff;
			addr[0] = (top & 0xff00) >> 8;
		} else {
			addr[0] = bottom & 0xff;
			addr[1] = (bottom >> 8) & 0xff;
			addr[2] = (bottom >> 16) & 0xff;
			addr[3] = (bottom >> 24) & 0xff;
			addr[4] = top & 0xff;
			addr[5] = (top >> 8) & 0xff;
		}

		if (is_valid_ether_addr(addr)) {
			memcpy(bp->dev->dev_addr, addr, sizeof(addr));
			return;
		}
	}

	netdev_info(bp->dev, "invalid hw address, using random\n");
	eth_hw_addr_random(bp->dev);
}

static int macb_mdio_read(struct mii_bus *bus, int mii_id, int regnum)
{
	struct macb *bp = bus->priv;
	int value;

	macb_writel(bp, MAN, (MACB_BF(SOF, MACB_MAN_SOF)
			      | MACB_BF(RW, MACB_MAN_READ)
			      | MACB_BF(PHYA, mii_id)
			      | MACB_BF(REGA, regnum)
			      | MACB_BF(CODE, MACB_MAN_CODE)));

	/* wait for end of transfer */
	while (!MACB_BFEXT(IDLE, macb_readl(bp, NSR)))
		cpu_relax();

	value = MACB_BFEXT(DATA, macb_readl(bp, MAN));

	return value;
}

static int macb_mdio_write(struct mii_bus *bus, int mii_id, int regnum,
			   u16 value)
{
	struct macb *bp = bus->priv;

	macb_writel(bp, MAN, (MACB_BF(SOF, MACB_MAN_SOF)
			      | MACB_BF(RW, MACB_MAN_WRITE)
			      | MACB_BF(PHYA, mii_id)
			      | MACB_BF(REGA, regnum)
			      | MACB_BF(CODE, MACB_MAN_CODE)
			      | MACB_BF(DATA, value)));

	/* wait for end of transfer */
	while (!MACB_BFEXT(IDLE, macb_readl(bp, NSR)))
		cpu_relax();

	return 0;
}

/**
 * macb_set_tx_clk() - Set a clock to a new frequency
 * @clk		Pointer to the clock to change
 * @rate	New frequency in Hz
 * @dev		Pointer to the struct net_device
 */
static void macb_set_tx_clk(struct clk *clk, int speed, struct net_device *dev)
{
	long ferr, rate, rate_rounded;

	if (!clk)
		return;

	switch (speed) {
	case SPEED_10:
		rate = 2500000;
		break;
	case SPEED_100:
		rate = 25000000;
		break;
	case SPEED_1000:
		rate = 125000000;
		break;
	default:
		return;
	}

	rate_rounded = clk_round_rate(clk, rate);
	if (rate_rounded < 0)
		return;

	/* RGMII allows 50 ppm frequency error. Test and warn if this limit
	 * is not satisfied.
	 */
	ferr = abs(rate_rounded - rate);
	ferr = DIV_ROUND_UP(ferr, rate / 100000);
	if (ferr > 5)
		netdev_warn(dev, "unable to generate target frequency: %ld Hz\n",
				rate);

	if (clk_set_rate(clk, rate_rounded))
		netdev_err(dev, "adjusting tx_clk failed.\n");
}

static void macb_handle_link_change(struct net_device *dev)
{
	struct macb *bp = netdev_priv(dev);
	struct phy_device *phydev = bp->phy_dev;
	unsigned long flags;

	int status_change = 0;

	spin_lock_irqsave(&bp->lock, flags);

	if (phydev->link) {
		if ((bp->speed != phydev->speed) ||
		    (bp->duplex != phydev->duplex)) {
			u32 reg;

			reg = macb_readl(bp, NCFGR);
			reg &= ~(MACB_BIT(SPD) | MACB_BIT(FD));
			if (macb_is_gem(bp))
				reg &= ~GEM_BIT(GBE);

			if (phydev->duplex)
				reg |= MACB_BIT(FD);
			if (phydev->speed == SPEED_100)
				reg |= MACB_BIT(SPD);
			if (phydev->speed == SPEED_1000 &&
			    bp->caps & MACB_CAPS_GIGABIT_MODE_AVAILABLE)
				reg |= GEM_BIT(GBE);

			macb_or_gem_writel(bp, NCFGR, reg);

			bp->speed = phydev->speed;
			bp->duplex = phydev->duplex;
			status_change = 1;
		}
	}

	if (phydev->link != bp->link) {
		if (!phydev->link) {
			bp->speed = 0;
			bp->duplex = -1;
		}
		bp->link = phydev->link;

		status_change = 1;
	}

	spin_unlock_irqrestore(&bp->lock, flags);

	if (status_change) {
		if (phydev->link) {
			/* Update the TX clock rate if and only if the link is
			 * up and there has been a link change.
			 */
			macb_set_tx_clk(bp->tx_clk, phydev->speed, dev);

			netif_carrier_on(dev);
			netdev_info(dev, "link up (%d/%s)\n",
				    phydev->speed,
				    phydev->duplex == DUPLEX_FULL ?
				    "Full" : "Half");
		} else {
			netif_carrier_off(dev);
			netdev_info(dev, "link down\n");
		}
	}
}

/* based on au1000_eth. c*/
static int macb_mii_probe(struct net_device *dev)
{
	struct macb *bp = netdev_priv(dev);
	struct macb_platform_data *pdata;
	struct phy_device *phydev;
	int phy_irq;
	int ret;

	phydev = phy_find_first(bp->mii_bus);
	if (!phydev) {
		netdev_err(dev, "no PHY found\n");
		return -ENXIO;
	}

	pdata = dev_get_platdata(&bp->pdev->dev);
	if (pdata && gpio_is_valid(pdata->phy_irq_pin)) {
		ret = devm_gpio_request(&bp->pdev->dev, pdata->phy_irq_pin, "phy int");
		if (!ret) {
			phy_irq = gpio_to_irq(pdata->phy_irq_pin);
			phydev->irq = (phy_irq < 0) ? PHY_POLL : phy_irq;
		}
	}

	/* attach the mac to the phy */
	ret = phy_connect_direct(dev, phydev, &macb_handle_link_change,
				 bp->phy_interface);
	if (ret) {
		netdev_err(dev, "Could not attach to PHY\n");
		return ret;
	}

	/* mask with MAC supported features */
	if (macb_is_gem(bp) && bp->caps & MACB_CAPS_GIGABIT_MODE_AVAILABLE)
		phydev->supported &= PHY_GBIT_FEATURES;
	else
		phydev->supported &= PHY_BASIC_FEATURES;

	if (bp->caps & MACB_CAPS_NO_GIGABIT_HALF)
		phydev->supported &= ~SUPPORTED_1000baseT_Half;

	phydev->advertising = phydev->supported;

	bp->link = 0;
	bp->speed = 0;
	bp->duplex = -1;
	bp->phy_dev = phydev;

	return 0;
}

static int macb_mii_init(struct macb *bp)
{
	struct macb_platform_data *pdata;
	struct device_node *np;
	int err = -ENXIO, i;

	/* Enable management port */
	macb_writel(bp, NCR, MACB_BIT(MPE));

	bp->mii_bus = mdiobus_alloc();
	if (bp->mii_bus == NULL) {
		err = -ENOMEM;
		goto err_out;
	}

	bp->mii_bus->name = "MACB_mii_bus";
	bp->mii_bus->read = &macb_mdio_read;
	bp->mii_bus->write = &macb_mdio_write;
	snprintf(bp->mii_bus->id, MII_BUS_ID_SIZE, "%s-%x",
		bp->pdev->name, bp->pdev->id);
	bp->mii_bus->priv = bp;
	bp->mii_bus->parent = &bp->dev->dev;
	pdata = dev_get_platdata(&bp->pdev->dev);

	bp->mii_bus->irq = kmalloc(sizeof(int)*PHY_MAX_ADDR, GFP_KERNEL);
	if (!bp->mii_bus->irq) {
		err = -ENOMEM;
		goto err_out_free_mdiobus;
	}

	dev_set_drvdata(&bp->dev->dev, bp->mii_bus);

	np = bp->pdev->dev.of_node;
	if (np) {
		/* try dt phy registration */
		err = of_mdiobus_register(bp->mii_bus, np);

		/* fallback to standard phy registration if no phy were
		   found during dt phy registration */
		if (!err && !phy_find_first(bp->mii_bus)) {
			for (i = 0; i < PHY_MAX_ADDR; i++) {
				struct phy_device *phydev;

				phydev = mdiobus_scan(bp->mii_bus, i);
				if (IS_ERR(phydev)) {
					err = PTR_ERR(phydev);
					break;
				}
			}

			if (err)
				goto err_out_unregister_bus;
		}
	} else {
		for (i = 0; i < PHY_MAX_ADDR; i++)
			bp->mii_bus->irq[i] = PHY_POLL;

		if (pdata)
			bp->mii_bus->phy_mask = pdata->phy_mask;

		err = mdiobus_register(bp->mii_bus);
	}

	if (err)
		goto err_out_free_mdio_irq;

	err = macb_mii_probe(bp->dev);
	if (err)
		goto err_out_unregister_bus;

	return 0;

err_out_unregister_bus:
	mdiobus_unregister(bp->mii_bus);
err_out_free_mdio_irq:
	kfree(bp->mii_bus->irq);
err_out_free_mdiobus:
	mdiobus_free(bp->mii_bus);
err_out:
	return err;
}

static void macb_update_stats(struct macb *bp)
{
	u32 __iomem *reg = bp->regs + MACB_PFR;
	u32 *p = &bp->hw_stats.macb.rx_pause_frames;
	u32 *end = &bp->hw_stats.macb.tx_pause_frames + 1;

	WARN_ON((unsigned long)(end - p - 1) != (MACB_TPF - MACB_PFR) / 4);

	for(; p < end; p++, reg++)
		*p += readl_relaxed(reg);
}

static int macb_halt_tx(struct macb *bp)
{
	unsigned long	halt_time, timeout;
	u32		status;

	macb_writel(bp, NCR, macb_readl(bp, NCR) | MACB_BIT(THALT));

	timeout = jiffies + usecs_to_jiffies(MACB_HALT_TIMEOUT);
	do {
		halt_time = jiffies;
		status = macb_readl(bp, TSR);
		if (!(status & MACB_BIT(TGO)))
			return 0;

		usleep_range(10, 250);
	} while (time_before(halt_time, timeout));

	return -ETIMEDOUT;
}

static void macb_tx_unmap(struct macb *bp, struct macb_tx_skb *tx_skb)
{
	if (tx_skb->mapping) {
		if (tx_skb->mapped_as_page)
			dma_unmap_page(&bp->pdev->dev, tx_skb->mapping,
				       tx_skb->size, DMA_TO_DEVICE);
		else
			dma_unmap_single(&bp->pdev->dev, tx_skb->mapping,
					 tx_skb->size, DMA_TO_DEVICE);
		tx_skb->mapping = 0;
	}

	if (tx_skb->skb) {
		dev_kfree_skb_any(tx_skb->skb);
		tx_skb->skb = NULL;
	}
}

static void macb_tx_error_task(struct work_struct *work)
{
	struct macb_queue	*queue = container_of(work, struct macb_queue,
						      tx_error_task);
	struct macb		*bp = queue->bp;
	struct macb_tx_skb	*tx_skb;
	struct macb_dma_desc	*desc;
	struct sk_buff		*skb;
	unsigned int		tail;
	unsigned long		flags;

	netdev_vdbg(bp->dev, "macb_tx_error_task: q = %u, t = %u, h = %u\n",
		    (unsigned int)(queue - bp->queues),
		    queue->tx_tail, queue->tx_head);

	/* Prevent the queue IRQ handlers from running: each of them may call
	 * macb_tx_interrupt(), which in turn may call netif_wake_subqueue().
	 * As explained below, we have to halt the transmission before updating
	 * TBQP registers so we call netif_tx_stop_all_queues() to notify the
	 * network engine about the macb/gem being halted.
	 */
	spin_lock_irqsave(&bp->lock, flags);

	/* Make sure nobody is trying to queue up new packets */
	netif_tx_stop_all_queues(bp->dev);

	/*
	 * Stop transmission now
	 * (in case we have just queued new packets)
	 * macb/gem must be halted to write TBQP register
	 */
	if (macb_halt_tx(bp))
		/* Just complain for now, reinitializing TX path can be good */
		netdev_err(bp->dev, "BUG: halt tx timed out\n");

	/*
	 * Treat frames in TX queue including the ones that caused the error.
	 * Free transmit buffers in upper layer.
	 */
	for (tail = queue->tx_tail; tail != queue->tx_head; tail++) {
		u32	ctrl;

		desc = macb_tx_desc(queue, tail);
		ctrl = desc->ctrl;
		tx_skb = macb_tx_skb(queue, tail);
		skb = tx_skb->skb;

		if (ctrl & MACB_BIT(TX_USED)) {
			/* skb is set for the last buffer of the frame */
			while (!skb) {
				macb_tx_unmap(bp, tx_skb);
				tail++;
				tx_skb = macb_tx_skb(queue, tail);
				skb = tx_skb->skb;
			}

			/* ctrl still refers to the first buffer descriptor
			 * since it's the only one written back by the hardware
			 */
			if (!(ctrl & MACB_BIT(TX_BUF_EXHAUSTED))) {
				netdev_vdbg(bp->dev, "txerr skb %u (data %p) TX complete\n",
					    macb_tx_ring_wrap(tail), skb->data);
				bp->stats.tx_packets++;
				bp->stats.tx_bytes += skb->len;
			}
		} else {
			/*
			 * "Buffers exhausted mid-frame" errors may only happen
			 * if the driver is buggy, so complain loudly about those.
			 * Statistics are updated by hardware.
			 */
			if (ctrl & MACB_BIT(TX_BUF_EXHAUSTED))
				netdev_err(bp->dev,
					   "BUG: TX buffers exhausted mid-frame\n");

			desc->ctrl = ctrl | MACB_BIT(TX_USED);
		}

		macb_tx_unmap(bp, tx_skb);
	}

	/* Set end of TX queue */
	desc = macb_tx_desc(queue, 0);
	desc->addr = 0;
	desc->ctrl = MACB_BIT(TX_USED);

	/* Make descriptor updates visible to hardware */
	wmb();

	/* Reinitialize the TX desc queue */
	queue_writel(queue, TBQP, queue->tx_ring_dma);
	/* Make TX ring reflect state of hardware */
	queue->tx_head = 0;
	queue->tx_tail = 0;

	/* Housework before enabling TX IRQ */
	macb_writel(bp, TSR, macb_readl(bp, TSR));
	queue_writel(queue, IER, MACB_TX_INT_FLAGS);

	/* Now we are ready to start transmission again */
	netif_tx_start_all_queues(bp->dev);
	macb_writel(bp, NCR, macb_readl(bp, NCR) | MACB_BIT(TSTART));

	spin_unlock_irqrestore(&bp->lock, flags);
}

static void macb_tx_interrupt(struct macb_queue *queue)
{
	unsigned int tail;
	unsigned int head;
	u32 status;
	struct macb *bp = queue->bp;
	u16 queue_index = queue - bp->queues;

	status = macb_readl(bp, TSR);
	macb_writel(bp, TSR, status);

	if (bp->caps & MACB_CAPS_ISR_CLEAR_ON_WRITE)
		queue_writel(queue, ISR, MACB_BIT(TCOMP));

	netdev_vdbg(bp->dev, "macb_tx_interrupt status = 0x%03lx\n",
		(unsigned long)status);

	head = queue->tx_head;
	for (tail = queue->tx_tail; tail != head; tail++) {
		struct macb_tx_skb	*tx_skb;
		struct sk_buff		*skb;
		struct macb_dma_desc	*desc;
		u32			ctrl;

		desc = macb_tx_desc(queue, tail);

		/* Make hw descriptor updates visible to CPU */
		rmb();

		ctrl = desc->ctrl;

		/* TX_USED bit is only set by hardware on the very first buffer
		 * descriptor of the transmitted frame.
		 */
		if (!(ctrl & MACB_BIT(TX_USED)))
			break;

		/* Process all buffers of the current transmitted frame */
		for (;; tail++) {
			tx_skb = macb_tx_skb(queue, tail);
			skb = tx_skb->skb;

			/* First, update TX stats if needed */
			if (skb) {
				netdev_vdbg(bp->dev, "skb %u (data %p) TX complete\n",
					    macb_tx_ring_wrap(tail), skb->data);
				bp->stats.tx_packets++;
				bp->stats.tx_bytes += skb->len;
			}

			/* Now we can safely release resources */
			macb_tx_unmap(bp, tx_skb);

			/* skb is set only for the last buffer of the frame.
			 * WARNING: at this point skb has been freed by
			 * macb_tx_unmap().
			 */
			if (skb)
				break;
		}
	}

	queue->tx_tail = tail;
	if (__netif_subqueue_stopped(bp->dev, queue_index) &&
	    CIRC_CNT(queue->tx_head, queue->tx_tail,
		     TX_RING_SIZE) <= MACB_TX_WAKEUP_THRESH)
		netif_wake_subqueue(bp->dev, queue_index);
}

static void gem_rx_refill(struct macb *bp)
{
	unsigned int		entry;
	struct sk_buff		*skb;
	dma_addr_t		paddr;

	while (CIRC_SPACE(bp->rx_prepared_head, bp->rx_tail, RX_RING_SIZE) > 0) {
		entry = macb_rx_ring_wrap(bp->rx_prepared_head);

		/* Make hw descriptor updates visible to CPU */
		rmb();

		bp->rx_prepared_head++;

		if (bp->rx_skbuff[entry] == NULL) {
			/* allocate sk_buff for this free entry in ring */
			skb = netdev_alloc_skb(bp->dev, bp->rx_buffer_size);
			if (unlikely(skb == NULL)) {
				netdev_err(bp->dev,
					   "Unable to allocate sk_buff\n");
				break;
			}

			/* now fill corresponding descriptor entry */
			paddr = dma_map_single(&bp->pdev->dev, skb->data,
					       bp->rx_buffer_size, DMA_FROM_DEVICE);
			if (dma_mapping_error(&bp->pdev->dev, paddr)) {
				dev_kfree_skb(skb);
				break;
			}

			bp->rx_skbuff[entry] = skb;

			if (entry == RX_RING_SIZE - 1)
				paddr |= MACB_BIT(RX_WRAP);
			bp->rx_ring[entry].addr = paddr;
			bp->rx_ring[entry].ctrl = 0;

			/* properly align Ethernet header */
			skb_reserve(skb, NET_IP_ALIGN);
		} else {
			bp->rx_ring[entry].addr &= ~MACB_BIT(RX_USED);
			bp->rx_ring[entry].ctrl = 0;
		}
	}

	/* Make descriptor updates visible to hardware */
	wmb();

	netdev_vdbg(bp->dev, "rx ring: prepared head %d, tail %d\n",
		   bp->rx_prepared_head, bp->rx_tail);
}

/* Mark DMA descriptors from begin up to and not including end as unused */
static void discard_partial_frame(struct macb *bp, unsigned int begin,
				  unsigned int end)
{
	unsigned int frag;

	for (frag = begin; frag != end; frag++) {
		struct macb_dma_desc *desc = macb_rx_desc(bp, frag);
		desc->addr &= ~MACB_BIT(RX_USED);
	}

	/* Make descriptor updates visible to hardware */
	wmb();

	/*
	 * When this happens, the hardware stats registers for
	 * whatever caused this is updated, so we don't have to record
	 * anything.
	 */
}

static int gem_rx(struct macb *bp, int budget)
{
	unsigned int		len;
	unsigned int		entry;
	struct sk_buff		*skb;
	struct macb_dma_desc	*desc;
	int			count = 0;

	while (count < budget) {
		u32 addr, ctrl;

		entry = macb_rx_ring_wrap(bp->rx_tail);
		desc = &bp->rx_ring[entry];

		/* Make hw descriptor updates visible to CPU */
		rmb();

		addr = desc->addr;
		ctrl = desc->ctrl;

		if (!(addr & MACB_BIT(RX_USED)))
			break;

		bp->rx_tail++;
		count++;

		if (!(ctrl & MACB_BIT(RX_SOF) && ctrl & MACB_BIT(RX_EOF))) {
			netdev_err(bp->dev,
				   "not whole frame pointed by descriptor\n");
			bp->stats.rx_dropped++;
			break;
		}
		skb = bp->rx_skbuff[entry];
		if (unlikely(!skb)) {
			netdev_err(bp->dev,
				   "inconsistent Rx descriptor chain\n");
			bp->stats.rx_dropped++;
			break;
		}
		/* now everything is ready for receiving packet */
		bp->rx_skbuff[entry] = NULL;
		len = MACB_BFEXT(RX_FRMLEN, ctrl);

		netdev_vdbg(bp->dev, "gem_rx %u (len %u)\n", entry, len);

		skb_put(skb, len);
		addr = MACB_BF(RX_WADDR, MACB_BFEXT(RX_WADDR, addr));
		dma_unmap_single(&bp->pdev->dev, addr,
				 bp->rx_buffer_size, DMA_FROM_DEVICE);

		skb->protocol = eth_type_trans(skb, bp->dev);
		skb_checksum_none_assert(skb);
		if (bp->dev->features & NETIF_F_RXCSUM &&
		    !(bp->dev->flags & IFF_PROMISC) &&
		    GEM_BFEXT(RX_CSUM, ctrl) & GEM_RX_CSUM_CHECKED_MASK)
			skb->ip_summed = CHECKSUM_UNNECESSARY;

		bp->stats.rx_packets++;
		bp->stats.rx_bytes += skb->len;

#if defined(DEBUG) && defined(VERBOSE_DEBUG)
		netdev_vdbg(bp->dev, "received skb of length %u, csum: %08x\n",
			    skb->len, skb->csum);
		print_hex_dump(KERN_DEBUG, " mac: ", DUMP_PREFIX_ADDRESS, 16, 1,
			       skb_mac_header(skb), 16, true);
		print_hex_dump(KERN_DEBUG, "data: ", DUMP_PREFIX_ADDRESS, 16, 1,
			       skb->data, 32, true);
#endif

		netif_receive_skb(skb);
	}

	gem_rx_refill(bp);

	return count;
}

static int macb_rx_frame(struct macb *bp, unsigned int first_frag,
			 unsigned int last_frag)
{
	unsigned int len;
	unsigned int frag;
	unsigned int offset;
	struct sk_buff *skb;
	struct macb_dma_desc *desc;

	desc = macb_rx_desc(bp, last_frag);
	len = MACB_BFEXT(RX_FRMLEN, desc->ctrl);

	netdev_vdbg(bp->dev, "macb_rx_frame frags %u - %u (len %u)\n",
		macb_rx_ring_wrap(first_frag),
		macb_rx_ring_wrap(last_frag), len);

	/*
	 * The ethernet header starts NET_IP_ALIGN bytes into the
	 * first buffer. Since the header is 14 bytes, this makes the
	 * payload word-aligned.
	 *
	 * Instead of calling skb_reserve(NET_IP_ALIGN), we just copy
	 * the two padding bytes into the skb so that we avoid hitting
	 * the slowpath in memcpy(), and pull them off afterwards.
	 */
	skb = netdev_alloc_skb(bp->dev, len + NET_IP_ALIGN);
	if (!skb) {
		bp->stats.rx_dropped++;
		for (frag = first_frag; ; frag++) {
			desc = macb_rx_desc(bp, frag);
			desc->addr &= ~MACB_BIT(RX_USED);
			if (frag == last_frag)
				break;
		}

		/* Make descriptor updates visible to hardware */
		wmb();

		return 1;
	}

	offset = 0;
	len += NET_IP_ALIGN;
	skb_checksum_none_assert(skb);
	skb_put(skb, len);

	for (frag = first_frag; ; frag++) {
		unsigned int frag_len = bp->rx_buffer_size;

		if (offset + frag_len > len) {
			BUG_ON(frag != last_frag);
			frag_len = len - offset;
		}
		skb_copy_to_linear_data_offset(skb, offset,
				macb_rx_buffer(bp, frag), frag_len);
		offset += bp->rx_buffer_size;
		desc = macb_rx_desc(bp, frag);
		desc->addr &= ~MACB_BIT(RX_USED);

		if (frag == last_frag)
			break;
	}

	/* Make descriptor updates visible to hardware */
	wmb();

	__skb_pull(skb, NET_IP_ALIGN);
	skb->protocol = eth_type_trans(skb, bp->dev);

	bp->stats.rx_packets++;
	bp->stats.rx_bytes += skb->len;
	netdev_vdbg(bp->dev, "received skb of length %u, csum: %08x\n",
		   skb->len, skb->csum);
	netif_receive_skb(skb);

	return 0;
}

static int macb_rx(struct macb *bp, int budget)
{
	int received = 0;
	unsigned int tail;
	int first_frag = -1;

	for (tail = bp->rx_tail; budget > 0; tail++) {
		struct macb_dma_desc *desc = macb_rx_desc(bp, tail);
		u32 addr, ctrl;

		/* Make hw descriptor updates visible to CPU */
		rmb();

		addr = desc->addr;
		ctrl = desc->ctrl;

		if (!(addr & MACB_BIT(RX_USED)))
			break;

		if (ctrl & MACB_BIT(RX_SOF)) {
			if (first_frag != -1)
				discard_partial_frame(bp, first_frag, tail);
			first_frag = tail;
		}

		if (ctrl & MACB_BIT(RX_EOF)) {
			int dropped;
			BUG_ON(first_frag == -1);

			dropped = macb_rx_frame(bp, first_frag, tail);
			first_frag = -1;
			if (!dropped) {
				received++;
				budget--;
			}
		}
	}

	if (first_frag != -1)
		bp->rx_tail = first_frag;
	else
		bp->rx_tail = tail;

	return received;
}

static int macb_poll(struct napi_struct *napi, int budget)
{
	struct macb *bp = container_of(napi, struct macb, napi);
	int work_done;
	u32 status;

	status = macb_readl(bp, RSR);
	macb_writel(bp, RSR, status);

	work_done = 0;

	netdev_vdbg(bp->dev, "poll: status = %08lx, budget = %d\n",
		   (unsigned long)status, budget);

	work_done = bp->macbgem_ops.mog_rx(bp, budget);
	if (work_done < budget) {
		napi_complete(napi);

		/* Packets received while interrupts were disabled */
		status = macb_readl(bp, RSR);
		if (status) {
			if (bp->caps & MACB_CAPS_ISR_CLEAR_ON_WRITE)
				macb_writel(bp, ISR, MACB_BIT(RCOMP));
			napi_reschedule(napi);
		} else {
			macb_writel(bp, IER, MACB_RX_INT_FLAGS);
		}
	}

	/* TODO: Handle errors */

	return work_done;
}

static irqreturn_t macb_interrupt(int irq, void *dev_id)
{
	struct macb_queue *queue = dev_id;
	struct macb *bp = queue->bp;
	struct net_device *dev = bp->dev;
	u32 status, ctrl;

	status = queue_readl(queue, ISR);

	if (unlikely(!status))
		return IRQ_NONE;

	spin_lock(&bp->lock);

	while (status) {
		/* close possible race with dev_close */
		if (unlikely(!netif_running(dev))) {
			queue_writel(queue, IDR, -1);
			break;
		}

		netdev_vdbg(bp->dev, "queue = %u, isr = 0x%08lx\n",
			    (unsigned int)(queue - bp->queues),
			    (unsigned long)status);

		if (status & MACB_RX_INT_FLAGS) {
			/*
			 * There's no point taking any more interrupts
			 * until we have processed the buffers. The
			 * scheduling call may fail if the poll routine
			 * is already scheduled, so disable interrupts
			 * now.
			 */
			queue_writel(queue, IDR, MACB_RX_INT_FLAGS);
			if (bp->caps & MACB_CAPS_ISR_CLEAR_ON_WRITE)
				queue_writel(queue, ISR, MACB_BIT(RCOMP));

			if (napi_schedule_prep(&bp->napi)) {
				netdev_vdbg(bp->dev, "scheduling RX softirq\n");
				__napi_schedule(&bp->napi);
			}
		}

		if (unlikely(status & (MACB_TX_ERR_FLAGS))) {
			queue_writel(queue, IDR, MACB_TX_INT_FLAGS);
			schedule_work(&queue->tx_error_task);

			if (bp->caps & MACB_CAPS_ISR_CLEAR_ON_WRITE)
				queue_writel(queue, ISR, MACB_TX_ERR_FLAGS);

			break;
		}

		if (status & MACB_BIT(TCOMP))
			macb_tx_interrupt(queue);

		/*
		 * Link change detection isn't possible with RMII, so we'll
		 * add that if/when we get our hands on a full-blown MII PHY.
		 */

<<<<<<< HEAD
=======
		/* There is a hardware issue under heavy load where DMA can
		 * stop, this causes endless "used buffer descriptor read"
		 * interrupts but it can be cleared by re-enabling RX. See
		 * the at91 manual, section 41.3.1 or the Zynq manual
		 * section 16.7.4 for details.
		 */
>>>>>>> 4b8a8262
		if (status & MACB_BIT(RXUBR)) {
			ctrl = macb_readl(bp, NCR);
			macb_writel(bp, NCR, ctrl & ~MACB_BIT(RE));
			macb_writel(bp, NCR, ctrl | MACB_BIT(RE));

			if (bp->caps & MACB_CAPS_ISR_CLEAR_ON_WRITE)
				macb_writel(bp, ISR, MACB_BIT(RXUBR));
		}

		if (status & MACB_BIT(ISR_ROVR)) {
			/* We missed at least one packet */
			if (macb_is_gem(bp))
				bp->hw_stats.gem.rx_overruns++;
			else
				bp->hw_stats.macb.rx_overruns++;

			if (bp->caps & MACB_CAPS_ISR_CLEAR_ON_WRITE)
				queue_writel(queue, ISR, MACB_BIT(ISR_ROVR));
		}

		if (status & MACB_BIT(HRESP)) {
			/*
			 * TODO: Reset the hardware, and maybe move the
			 * netdev_err to a lower-priority context as well
			 * (work queue?)
			 */
			netdev_err(dev, "DMA bus error: HRESP not OK\n");

			if (bp->caps & MACB_CAPS_ISR_CLEAR_ON_WRITE)
				queue_writel(queue, ISR, MACB_BIT(HRESP));
		}

		status = queue_readl(queue, ISR);
	}

	spin_unlock(&bp->lock);

	return IRQ_HANDLED;
}

#ifdef CONFIG_NET_POLL_CONTROLLER
/*
 * Polling receive - used by netconsole and other diagnostic tools
 * to allow network i/o with interrupts disabled.
 */
static void macb_poll_controller(struct net_device *dev)
{
	struct macb *bp = netdev_priv(dev);
	struct macb_queue *queue;
	unsigned long flags;
	unsigned int q;

	local_irq_save(flags);
	for (q = 0, queue = bp->queues; q < bp->num_queues; ++q, ++queue)
		macb_interrupt(dev->irq, queue);
	local_irq_restore(flags);
}
#endif

static inline unsigned int macb_count_tx_descriptors(struct macb *bp,
						     unsigned int len)
{
	return (len + bp->max_tx_length - 1) / bp->max_tx_length;
}

static unsigned int macb_tx_map(struct macb *bp,
				struct macb_queue *queue,
				struct sk_buff *skb)
{
	dma_addr_t mapping;
	unsigned int len, entry, i, tx_head = queue->tx_head;
	struct macb_tx_skb *tx_skb = NULL;
	struct macb_dma_desc *desc;
	unsigned int offset, size, count = 0;
	unsigned int f, nr_frags = skb_shinfo(skb)->nr_frags;
	unsigned int eof = 1;
	u32 ctrl;

	/* First, map non-paged data */
	len = skb_headlen(skb);
	offset = 0;
	while (len) {
		size = min(len, bp->max_tx_length);
		entry = macb_tx_ring_wrap(tx_head);
		tx_skb = &queue->tx_skb[entry];

		mapping = dma_map_single(&bp->pdev->dev,
					 skb->data + offset,
					 size, DMA_TO_DEVICE);
		if (dma_mapping_error(&bp->pdev->dev, mapping))
			goto dma_error;

		/* Save info to properly release resources */
		tx_skb->skb = NULL;
		tx_skb->mapping = mapping;
		tx_skb->size = size;
		tx_skb->mapped_as_page = false;

		len -= size;
		offset += size;
		count++;
		tx_head++;
	}

	/* Then, map paged data from fragments */
	for (f = 0; f < nr_frags; f++) {
		const skb_frag_t *frag = &skb_shinfo(skb)->frags[f];

		len = skb_frag_size(frag);
		offset = 0;
		while (len) {
			size = min(len, bp->max_tx_length);
			entry = macb_tx_ring_wrap(tx_head);
			tx_skb = &queue->tx_skb[entry];

			mapping = skb_frag_dma_map(&bp->pdev->dev, frag,
						   offset, size, DMA_TO_DEVICE);
			if (dma_mapping_error(&bp->pdev->dev, mapping))
				goto dma_error;

			/* Save info to properly release resources */
			tx_skb->skb = NULL;
			tx_skb->mapping = mapping;
			tx_skb->size = size;
			tx_skb->mapped_as_page = true;

			len -= size;
			offset += size;
			count++;
			tx_head++;
		}
	}

	/* Should never happen */
	if (unlikely(tx_skb == NULL)) {
		netdev_err(bp->dev, "BUG! empty skb!\n");
		return 0;
	}

	/* This is the last buffer of the frame: save socket buffer */
	tx_skb->skb = skb;

	/* Update TX ring: update buffer descriptors in reverse order
	 * to avoid race condition
	 */

	/* Set 'TX_USED' bit in buffer descriptor at tx_head position
	 * to set the end of TX queue
	 */
	i = tx_head;
	entry = macb_tx_ring_wrap(i);
	ctrl = MACB_BIT(TX_USED);
	desc = &queue->tx_ring[entry];
	desc->ctrl = ctrl;

	do {
		i--;
		entry = macb_tx_ring_wrap(i);
		tx_skb = &queue->tx_skb[entry];
		desc = &queue->tx_ring[entry];

		ctrl = (u32)tx_skb->size;
		if (eof) {
			ctrl |= MACB_BIT(TX_LAST);
			eof = 0;
		}
		if (unlikely(entry == (TX_RING_SIZE - 1)))
			ctrl |= MACB_BIT(TX_WRAP);

		/* Set TX buffer descriptor */
		desc->addr = tx_skb->mapping;
		/* desc->addr must be visible to hardware before clearing
		 * 'TX_USED' bit in desc->ctrl.
		 */
		wmb();
		desc->ctrl = ctrl;
	} while (i != queue->tx_head);

	queue->tx_head = tx_head;

	return count;

dma_error:
	netdev_err(bp->dev, "TX DMA map failed\n");

	for (i = queue->tx_head; i != tx_head; i++) {
		tx_skb = macb_tx_skb(queue, i);

		macb_tx_unmap(bp, tx_skb);
	}

	return 0;
}

static int macb_start_xmit(struct sk_buff *skb, struct net_device *dev)
{
	u16 queue_index = skb_get_queue_mapping(skb);
	struct macb *bp = netdev_priv(dev);
	struct macb_queue *queue = &bp->queues[queue_index];
	unsigned long flags;
	unsigned int count, nr_frags, frag_size, f;

#if defined(DEBUG) && defined(VERBOSE_DEBUG)
	netdev_vdbg(bp->dev,
		   "start_xmit: queue %hu len %u head %p data %p tail %p end %p\n",
		   queue_index, skb->len, skb->head, skb->data,
		   skb_tail_pointer(skb), skb_end_pointer(skb));
	print_hex_dump(KERN_DEBUG, "data: ", DUMP_PREFIX_OFFSET, 16, 1,
		       skb->data, 16, true);
#endif

	/* Count how many TX buffer descriptors are needed to send this
	 * socket buffer: skb fragments of jumbo frames may need to be
	 * splitted into many buffer descriptors.
	 */
	count = macb_count_tx_descriptors(bp, skb_headlen(skb));
	nr_frags = skb_shinfo(skb)->nr_frags;
	for (f = 0; f < nr_frags; f++) {
		frag_size = skb_frag_size(&skb_shinfo(skb)->frags[f]);
		count += macb_count_tx_descriptors(bp, frag_size);
	}

	spin_lock_irqsave(&bp->lock, flags);

	/* This is a hard error, log it. */
	if (CIRC_SPACE(queue->tx_head, queue->tx_tail, TX_RING_SIZE) < count) {
		netif_stop_subqueue(dev, queue_index);
		spin_unlock_irqrestore(&bp->lock, flags);
		netdev_dbg(bp->dev, "tx_head = %u, tx_tail = %u\n",
			   queue->tx_head, queue->tx_tail);
		return NETDEV_TX_BUSY;
	}

	/* Map socket buffer for DMA transfer */
	if (!macb_tx_map(bp, queue, skb)) {
		dev_kfree_skb_any(skb);
		goto unlock;
	}

	/* Make newly initialized descriptor visible to hardware */
	wmb();

	skb_tx_timestamp(skb);

	macb_writel(bp, NCR, macb_readl(bp, NCR) | MACB_BIT(TSTART));

	if (CIRC_SPACE(queue->tx_head, queue->tx_tail, TX_RING_SIZE) < 1)
		netif_stop_subqueue(dev, queue_index);

unlock:
	spin_unlock_irqrestore(&bp->lock, flags);

	return NETDEV_TX_OK;
}

static void macb_init_rx_buffer_size(struct macb *bp, size_t size)
{
	if (!macb_is_gem(bp)) {
		bp->rx_buffer_size = MACB_RX_BUFFER_SIZE;
	} else {
		bp->rx_buffer_size = size;

		if (bp->rx_buffer_size % RX_BUFFER_MULTIPLE) {
			netdev_dbg(bp->dev,
				    "RX buffer must be multiple of %d bytes, expanding\n",
				    RX_BUFFER_MULTIPLE);
			bp->rx_buffer_size =
				roundup(bp->rx_buffer_size, RX_BUFFER_MULTIPLE);
		}
	}

	netdev_dbg(bp->dev, "mtu [%u] rx_buffer_size [%Zu]\n",
		   bp->dev->mtu, bp->rx_buffer_size);
}

static void gem_free_rx_buffers(struct macb *bp)
{
	struct sk_buff		*skb;
	struct macb_dma_desc	*desc;
	dma_addr_t		addr;
	int i;

	if (!bp->rx_skbuff)
		return;

	for (i = 0; i < RX_RING_SIZE; i++) {
		skb = bp->rx_skbuff[i];

		if (skb == NULL)
			continue;

		desc = &bp->rx_ring[i];
		addr = MACB_BF(RX_WADDR, MACB_BFEXT(RX_WADDR, desc->addr));
		dma_unmap_single(&bp->pdev->dev, addr, bp->rx_buffer_size,
				 DMA_FROM_DEVICE);
		dev_kfree_skb_any(skb);
		skb = NULL;
	}

	kfree(bp->rx_skbuff);
	bp->rx_skbuff = NULL;
}

static void macb_free_rx_buffers(struct macb *bp)
{
	if (bp->rx_buffers) {
		dma_free_coherent(&bp->pdev->dev,
				  RX_RING_SIZE * bp->rx_buffer_size,
				  bp->rx_buffers, bp->rx_buffers_dma);
		bp->rx_buffers = NULL;
	}
}

static void macb_free_consistent(struct macb *bp)
{
	struct macb_queue *queue;
	unsigned int q;

	bp->macbgem_ops.mog_free_rx_buffers(bp);
	if (bp->rx_ring) {
		dma_free_coherent(&bp->pdev->dev, RX_RING_BYTES,
				  bp->rx_ring, bp->rx_ring_dma);
		bp->rx_ring = NULL;
	}

	for (q = 0, queue = bp->queues; q < bp->num_queues; ++q, ++queue) {
		kfree(queue->tx_skb);
		queue->tx_skb = NULL;
		if (queue->tx_ring) {
			dma_free_coherent(&bp->pdev->dev, TX_RING_BYTES,
					  queue->tx_ring, queue->tx_ring_dma);
			queue->tx_ring = NULL;
		}
	}
}

static int gem_alloc_rx_buffers(struct macb *bp)
{
	int size;

	size = RX_RING_SIZE * sizeof(struct sk_buff *);
	bp->rx_skbuff = kzalloc(size, GFP_KERNEL);
	if (!bp->rx_skbuff)
		return -ENOMEM;
	else
		netdev_dbg(bp->dev,
			   "Allocated %d RX struct sk_buff entries at %p\n",
			   RX_RING_SIZE, bp->rx_skbuff);
	return 0;
}

static int macb_alloc_rx_buffers(struct macb *bp)
{
	int size;

	size = RX_RING_SIZE * bp->rx_buffer_size;
	bp->rx_buffers = dma_alloc_coherent(&bp->pdev->dev, size,
					    &bp->rx_buffers_dma, GFP_KERNEL);
	if (!bp->rx_buffers)
		return -ENOMEM;
	else
		netdev_dbg(bp->dev,
			   "Allocated RX buffers of %d bytes at %08lx (mapped %p)\n",
			   size, (unsigned long)bp->rx_buffers_dma, bp->rx_buffers);
	return 0;
}

static int macb_alloc_consistent(struct macb *bp)
{
	struct macb_queue *queue;
	unsigned int q;
	int size;

	for (q = 0, queue = bp->queues; q < bp->num_queues; ++q, ++queue) {
		size = TX_RING_BYTES;
		queue->tx_ring = dma_alloc_coherent(&bp->pdev->dev, size,
						    &queue->tx_ring_dma,
						    GFP_KERNEL);
		if (!queue->tx_ring)
			goto out_err;
		netdev_dbg(bp->dev,
			   "Allocated TX ring for queue %u of %d bytes at %08lx (mapped %p)\n",
			   q, size, (unsigned long)queue->tx_ring_dma,
			   queue->tx_ring);

		size = TX_RING_SIZE * sizeof(struct macb_tx_skb);
		queue->tx_skb = kmalloc(size, GFP_KERNEL);
		if (!queue->tx_skb)
			goto out_err;
	}

	size = RX_RING_BYTES;
	bp->rx_ring = dma_alloc_coherent(&bp->pdev->dev, size,
					 &bp->rx_ring_dma, GFP_KERNEL);
	if (!bp->rx_ring)
		goto out_err;
	netdev_dbg(bp->dev,
		   "Allocated RX ring of %d bytes at %08lx (mapped %p)\n",
		   size, (unsigned long)bp->rx_ring_dma, bp->rx_ring);

	if (bp->macbgem_ops.mog_alloc_rx_buffers(bp))
		goto out_err;

	return 0;

out_err:
	macb_free_consistent(bp);
	return -ENOMEM;
}

static void gem_init_rings(struct macb *bp)
{
	struct macb_queue *queue;
	unsigned int q;
	int i;

	for (q = 0, queue = bp->queues; q < bp->num_queues; ++q, ++queue) {
		for (i = 0; i < TX_RING_SIZE; i++) {
			queue->tx_ring[i].addr = 0;
			queue->tx_ring[i].ctrl = MACB_BIT(TX_USED);
		}
		queue->tx_ring[TX_RING_SIZE - 1].ctrl |= MACB_BIT(TX_WRAP);
		queue->tx_head = 0;
		queue->tx_tail = 0;
	}

	bp->rx_tail = 0;
	bp->rx_prepared_head = 0;

	gem_rx_refill(bp);
}

static void macb_init_rings(struct macb *bp)
{
	int i;
	dma_addr_t addr;

	addr = bp->rx_buffers_dma;
	for (i = 0; i < RX_RING_SIZE; i++) {
		bp->rx_ring[i].addr = addr;
		bp->rx_ring[i].ctrl = 0;
		addr += bp->rx_buffer_size;
	}
	bp->rx_ring[RX_RING_SIZE - 1].addr |= MACB_BIT(RX_WRAP);

	for (i = 0; i < TX_RING_SIZE; i++) {
		bp->queues[0].tx_ring[i].addr = 0;
		bp->queues[0].tx_ring[i].ctrl = MACB_BIT(TX_USED);
	}
	bp->queues[0].tx_head = 0;
	bp->queues[0].tx_tail = 0;
	bp->queues[0].tx_ring[TX_RING_SIZE - 1].ctrl |= MACB_BIT(TX_WRAP);

	bp->rx_tail = 0;
}

static void macb_reset_hw(struct macb *bp)
{
	struct macb_queue *queue;
	unsigned int q;

	/*
	 * Disable RX and TX (XXX: Should we halt the transmission
	 * more gracefully?)
	 */
	macb_writel(bp, NCR, 0);

	/* Clear the stats registers (XXX: Update stats first?) */
	macb_writel(bp, NCR, MACB_BIT(CLRSTAT));

	/* Clear all status flags */
	macb_writel(bp, TSR, -1);
	macb_writel(bp, RSR, -1);

	/* Disable all interrupts */
	for (q = 0, queue = bp->queues; q < bp->num_queues; ++q, ++queue) {
		queue_writel(queue, IDR, -1);
		queue_readl(queue, ISR);
	}
}

static u32 gem_mdc_clk_div(struct macb *bp)
{
	u32 config;
	unsigned long pclk_hz = clk_get_rate(bp->pclk);

	if (pclk_hz <= 20000000)
		config = GEM_BF(CLK, GEM_CLK_DIV8);
	else if (pclk_hz <= 40000000)
		config = GEM_BF(CLK, GEM_CLK_DIV16);
	else if (pclk_hz <= 80000000)
		config = GEM_BF(CLK, GEM_CLK_DIV32);
	else if (pclk_hz <= 120000000)
		config = GEM_BF(CLK, GEM_CLK_DIV48);
	else if (pclk_hz <= 160000000)
		config = GEM_BF(CLK, GEM_CLK_DIV64);
	else
		config = GEM_BF(CLK, GEM_CLK_DIV96);

	return config;
}

static u32 macb_mdc_clk_div(struct macb *bp)
{
	u32 config;
	unsigned long pclk_hz;

	if (macb_is_gem(bp))
		return gem_mdc_clk_div(bp);

	pclk_hz = clk_get_rate(bp->pclk);
	if (pclk_hz <= 20000000)
		config = MACB_BF(CLK, MACB_CLK_DIV8);
	else if (pclk_hz <= 40000000)
		config = MACB_BF(CLK, MACB_CLK_DIV16);
	else if (pclk_hz <= 80000000)
		config = MACB_BF(CLK, MACB_CLK_DIV32);
	else
		config = MACB_BF(CLK, MACB_CLK_DIV64);

	return config;
}

/*
 * Get the DMA bus width field of the network configuration register that we
 * should program.  We find the width from decoding the design configuration
 * register to find the maximum supported data bus width.
 */
static u32 macb_dbw(struct macb *bp)
{
	if (!macb_is_gem(bp))
		return 0;

	switch (GEM_BFEXT(DBWDEF, gem_readl(bp, DCFG1))) {
	case 4:
		return GEM_BF(DBW, GEM_DBW128);
	case 2:
		return GEM_BF(DBW, GEM_DBW64);
	case 1:
	default:
		return GEM_BF(DBW, GEM_DBW32);
	}
}

/*
 * Configure the receive DMA engine
 * - use the correct receive buffer size
 * - set best burst length for DMA operations
 *   (if not supported by FIFO, it will fallback to default)
 * - set both rx/tx packet buffers to full memory size
 * These are configurable parameters for GEM.
 */
static void macb_configure_dma(struct macb *bp)
{
	u32 dmacfg;
	u32 tmp, ncr;

	if (macb_is_gem(bp)) {
		dmacfg = gem_readl(bp, DMACFG) & ~GEM_BF(RXBS, -1L);
		dmacfg |= GEM_BF(RXBS, bp->rx_buffer_size / RX_BUFFER_MULTIPLE);
		if (bp->dma_burst_length)
			dmacfg = GEM_BFINS(FBLDO, bp->dma_burst_length, dmacfg);
		dmacfg |= GEM_BIT(TXPBMS) | GEM_BF(RXBMS, -1L);
		dmacfg &= ~GEM_BIT(ENDIA_PKT);

		/* Find the CPU endianness by using the loopback bit of net_ctrl
		 * register. save it first. When the CPU is in big endian we
		 * need to program swaped mode for management descriptor access.
		 */
		ncr = macb_readl(bp, NCR);
		__raw_writel(MACB_BIT(LLB), bp->regs + MACB_NCR);
		tmp =  __raw_readl(bp->regs + MACB_NCR);

		if (tmp == MACB_BIT(LLB))
			dmacfg &= ~GEM_BIT(ENDIA_DESC);
		else
			dmacfg |= GEM_BIT(ENDIA_DESC); /* CPU in big endian */

		/* Restore net_ctrl */
		macb_writel(bp, NCR, ncr);

		if (bp->dev->features & NETIF_F_HW_CSUM)
			dmacfg |= GEM_BIT(TXCOEN);
		else
			dmacfg &= ~GEM_BIT(TXCOEN);
		netdev_dbg(bp->dev, "Cadence configure DMA with 0x%08x\n",
			   dmacfg);
		gem_writel(bp, DMACFG, dmacfg);
	}
}

static void macb_init_hw(struct macb *bp)
{
	struct macb_queue *queue;
	unsigned int q;

	u32 config;

	macb_reset_hw(bp);
	macb_set_hwaddr(bp);

	config = macb_mdc_clk_div(bp);
	config |= MACB_BF(RBOF, NET_IP_ALIGN);	/* Make eth data aligned */
	config |= MACB_BIT(PAE);		/* PAuse Enable */
	config |= MACB_BIT(DRFCS);		/* Discard Rx FCS */
	config |= MACB_BIT(BIG);		/* Receive oversized frames */
	if (bp->dev->flags & IFF_PROMISC)
		config |= MACB_BIT(CAF);	/* Copy All Frames */
	else if (macb_is_gem(bp) && bp->dev->features & NETIF_F_RXCSUM)
		config |= GEM_BIT(RXCOEN);
	if (!(bp->dev->flags & IFF_BROADCAST))
		config |= MACB_BIT(NBC);	/* No BroadCast */
	config |= macb_dbw(bp);
	macb_writel(bp, NCFGR, config);
	bp->speed = SPEED_10;
	bp->duplex = DUPLEX_HALF;

	macb_configure_dma(bp);

	/* Initialize TX and RX buffers */
	macb_writel(bp, RBQP, bp->rx_ring_dma);
	for (q = 0, queue = bp->queues; q < bp->num_queues; ++q, ++queue) {
		queue_writel(queue, TBQP, queue->tx_ring_dma);

		/* Enable interrupts */
		queue_writel(queue, IER,
			     MACB_RX_INT_FLAGS |
			     MACB_TX_INT_FLAGS |
			     MACB_BIT(HRESP));
	}

	/* Enable TX and RX */
	macb_writel(bp, NCR, MACB_BIT(RE) | MACB_BIT(TE) | MACB_BIT(MPE));
}

/*
 * The hash address register is 64 bits long and takes up two
 * locations in the memory map.  The least significant bits are stored
 * in EMAC_HSL and the most significant bits in EMAC_HSH.
 *
 * The unicast hash enable and the multicast hash enable bits in the
 * network configuration register enable the reception of hash matched
 * frames. The destination address is reduced to a 6 bit index into
 * the 64 bit hash register using the following hash function.  The
 * hash function is an exclusive or of every sixth bit of the
 * destination address.
 *
 * hi[5] = da[5] ^ da[11] ^ da[17] ^ da[23] ^ da[29] ^ da[35] ^ da[41] ^ da[47]
 * hi[4] = da[4] ^ da[10] ^ da[16] ^ da[22] ^ da[28] ^ da[34] ^ da[40] ^ da[46]
 * hi[3] = da[3] ^ da[09] ^ da[15] ^ da[21] ^ da[27] ^ da[33] ^ da[39] ^ da[45]
 * hi[2] = da[2] ^ da[08] ^ da[14] ^ da[20] ^ da[26] ^ da[32] ^ da[38] ^ da[44]
 * hi[1] = da[1] ^ da[07] ^ da[13] ^ da[19] ^ da[25] ^ da[31] ^ da[37] ^ da[43]
 * hi[0] = da[0] ^ da[06] ^ da[12] ^ da[18] ^ da[24] ^ da[30] ^ da[36] ^ da[42]
 *
 * da[0] represents the least significant bit of the first byte
 * received, that is, the multicast/unicast indicator, and da[47]
 * represents the most significant bit of the last byte received.  If
 * the hash index, hi[n], points to a bit that is set in the hash
 * register then the frame will be matched according to whether the
 * frame is multicast or unicast.  A multicast match will be signalled
 * if the multicast hash enable bit is set, da[0] is 1 and the hash
 * index points to a bit set in the hash register.  A unicast match
 * will be signalled if the unicast hash enable bit is set, da[0] is 0
 * and the hash index points to a bit set in the hash register.  To
 * receive all multicast frames, the hash register should be set with
 * all ones and the multicast hash enable bit should be set in the
 * network configuration register.
 */

static inline int hash_bit_value(int bitnr, __u8 *addr)
{
	if (addr[bitnr / 8] & (1 << (bitnr % 8)))
		return 1;
	return 0;
}

/*
 * Return the hash index value for the specified address.
 */
static int hash_get_index(__u8 *addr)
{
	int i, j, bitval;
	int hash_index = 0;

	for (j = 0; j < 6; j++) {
		for (i = 0, bitval = 0; i < 8; i++)
			bitval ^= hash_bit_value(i * 6 + j, addr);

		hash_index |= (bitval << j);
	}

	return hash_index;
}

/*
 * Add multicast addresses to the internal multicast-hash table.
 */
static void macb_sethashtable(struct net_device *dev)
{
	struct netdev_hw_addr *ha;
	unsigned long mc_filter[2];
	unsigned int bitnr;
	struct macb *bp = netdev_priv(dev);

	mc_filter[0] = mc_filter[1] = 0;

	netdev_for_each_mc_addr(ha, dev) {
		bitnr = hash_get_index(ha->addr);
		mc_filter[bitnr >> 5] |= 1 << (bitnr & 31);
	}

	macb_or_gem_writel(bp, HRB, mc_filter[0]);
	macb_or_gem_writel(bp, HRT, mc_filter[1]);
}

/*
 * Enable/Disable promiscuous and multicast modes.
 */
static void macb_set_rx_mode(struct net_device *dev)
{
	unsigned long cfg;
	struct macb *bp = netdev_priv(dev);

	cfg = macb_readl(bp, NCFGR);

	if (dev->flags & IFF_PROMISC) {
		/* Enable promiscuous mode */
		cfg |= MACB_BIT(CAF);

		/* Disable RX checksum offload */
		if (macb_is_gem(bp))
			cfg &= ~GEM_BIT(RXCOEN);
	} else {
		/* Disable promiscuous mode */
		cfg &= ~MACB_BIT(CAF);

		/* Enable RX checksum offload only if requested */
		if (macb_is_gem(bp) && dev->features & NETIF_F_RXCSUM)
			cfg |= GEM_BIT(RXCOEN);
	}

	if (dev->flags & IFF_ALLMULTI) {
		/* Enable all multicast mode */
		macb_or_gem_writel(bp, HRB, -1);
		macb_or_gem_writel(bp, HRT, -1);
		cfg |= MACB_BIT(NCFGR_MTI);
	} else if (!netdev_mc_empty(dev)) {
		/* Enable specific multicasts */
		macb_sethashtable(dev);
		cfg |= MACB_BIT(NCFGR_MTI);
	} else if (dev->flags & (~IFF_ALLMULTI)) {
		/* Disable all multicast mode */
		macb_or_gem_writel(bp, HRB, 0);
		macb_or_gem_writel(bp, HRT, 0);
		cfg &= ~MACB_BIT(NCFGR_MTI);
	}

	macb_writel(bp, NCFGR, cfg);
}

static int macb_open(struct net_device *dev)
{
	struct macb *bp = netdev_priv(dev);
	size_t bufsz = dev->mtu + ETH_HLEN + ETH_FCS_LEN + NET_IP_ALIGN;
	int err;

	netdev_dbg(bp->dev, "open\n");

	/* carrier starts down */
	netif_carrier_off(dev);

	/* if the phy is not yet register, retry later*/
	if (!bp->phy_dev)
		return -EAGAIN;

	/* RX buffers initialization */
	macb_init_rx_buffer_size(bp, bufsz);

	err = macb_alloc_consistent(bp);
	if (err) {
		netdev_err(dev, "Unable to allocate DMA memory (error %d)\n",
			   err);
		return err;
	}

	napi_enable(&bp->napi);

	bp->macbgem_ops.mog_init_rings(bp);
	macb_init_hw(bp);

	/* schedule a link state check */
	phy_start(bp->phy_dev);

	netif_tx_start_all_queues(dev);

	return 0;
}

static int macb_close(struct net_device *dev)
{
	struct macb *bp = netdev_priv(dev);
	unsigned long flags;

	netif_tx_stop_all_queues(dev);
	napi_disable(&bp->napi);

	if (bp->phy_dev)
		phy_stop(bp->phy_dev);

	spin_lock_irqsave(&bp->lock, flags);
	macb_reset_hw(bp);
	netif_carrier_off(dev);
	spin_unlock_irqrestore(&bp->lock, flags);

	macb_free_consistent(bp);

	return 0;
}

static void gem_update_stats(struct macb *bp)
{
	int i;
	u32 *p = &bp->hw_stats.gem.tx_octets_31_0;

	for (i = 0; i < GEM_STATS_LEN; ++i, ++p) {
		u32 offset = gem_statistics[i].offset;
		u64 val = readl_relaxed(bp->regs + offset);

		bp->ethtool_stats[i] += val;
		*p += val;

		if (offset == GEM_OCTTXL || offset == GEM_OCTRXL) {
			/* Add GEM_OCTTXH, GEM_OCTRXH */
			val = readl_relaxed(bp->regs + offset + 4);
			bp->ethtool_stats[i] += ((u64)val) << 32;
			*(++p) += val;
		}
	}
}

static struct net_device_stats *gem_get_stats(struct macb *bp)
{
	struct gem_stats *hwstat = &bp->hw_stats.gem;
	struct net_device_stats *nstat = &bp->stats;

	gem_update_stats(bp);

	nstat->rx_errors = (hwstat->rx_frame_check_sequence_errors +
			    hwstat->rx_alignment_errors +
			    hwstat->rx_resource_errors +
			    hwstat->rx_overruns +
			    hwstat->rx_oversize_frames +
			    hwstat->rx_jabbers +
			    hwstat->rx_undersized_frames +
			    hwstat->rx_length_field_frame_errors);
	nstat->tx_errors = (hwstat->tx_late_collisions +
			    hwstat->tx_excessive_collisions +
			    hwstat->tx_underrun +
			    hwstat->tx_carrier_sense_errors);
	nstat->multicast = hwstat->rx_multicast_frames;
	nstat->collisions = (hwstat->tx_single_collision_frames +
			     hwstat->tx_multiple_collision_frames +
			     hwstat->tx_excessive_collisions);
	nstat->rx_length_errors = (hwstat->rx_oversize_frames +
				   hwstat->rx_jabbers +
				   hwstat->rx_undersized_frames +
				   hwstat->rx_length_field_frame_errors);
	nstat->rx_over_errors = hwstat->rx_resource_errors;
	nstat->rx_crc_errors = hwstat->rx_frame_check_sequence_errors;
	nstat->rx_frame_errors = hwstat->rx_alignment_errors;
	nstat->rx_fifo_errors = hwstat->rx_overruns;
	nstat->tx_aborted_errors = hwstat->tx_excessive_collisions;
	nstat->tx_carrier_errors = hwstat->tx_carrier_sense_errors;
	nstat->tx_fifo_errors = hwstat->tx_underrun;

	return nstat;
}

static void gem_get_ethtool_stats(struct net_device *dev,
				  struct ethtool_stats *stats, u64 *data)
{
	struct macb *bp;

	bp = netdev_priv(dev);
	gem_update_stats(bp);
	memcpy(data, &bp->ethtool_stats, sizeof(u64) * GEM_STATS_LEN);
}

static int gem_get_sset_count(struct net_device *dev, int sset)
{
	switch (sset) {
	case ETH_SS_STATS:
		return GEM_STATS_LEN;
	default:
		return -EOPNOTSUPP;
	}
}

static void gem_get_ethtool_strings(struct net_device *dev, u32 sset, u8 *p)
{
	int i;

	switch (sset) {
	case ETH_SS_STATS:
		for (i = 0; i < GEM_STATS_LEN; i++, p += ETH_GSTRING_LEN)
			memcpy(p, gem_statistics[i].stat_string,
			       ETH_GSTRING_LEN);
		break;
	}
}

static struct net_device_stats *macb_get_stats(struct net_device *dev)
{
	struct macb *bp = netdev_priv(dev);
	struct net_device_stats *nstat = &bp->stats;
	struct macb_stats *hwstat = &bp->hw_stats.macb;

	if (macb_is_gem(bp))
		return gem_get_stats(bp);

	/* read stats from hardware */
	macb_update_stats(bp);

	/* Convert HW stats into netdevice stats */
	nstat->rx_errors = (hwstat->rx_fcs_errors +
			    hwstat->rx_align_errors +
			    hwstat->rx_resource_errors +
			    hwstat->rx_overruns +
			    hwstat->rx_oversize_pkts +
			    hwstat->rx_jabbers +
			    hwstat->rx_undersize_pkts +
			    hwstat->rx_length_mismatch);
	nstat->tx_errors = (hwstat->tx_late_cols +
			    hwstat->tx_excessive_cols +
			    hwstat->tx_underruns +
			    hwstat->tx_carrier_errors +
			    hwstat->sqe_test_errors);
	nstat->collisions = (hwstat->tx_single_cols +
			     hwstat->tx_multiple_cols +
			     hwstat->tx_excessive_cols);
	nstat->rx_length_errors = (hwstat->rx_oversize_pkts +
				   hwstat->rx_jabbers +
				   hwstat->rx_undersize_pkts +
				   hwstat->rx_length_mismatch);
	nstat->rx_over_errors = hwstat->rx_resource_errors +
				   hwstat->rx_overruns;
	nstat->rx_crc_errors = hwstat->rx_fcs_errors;
	nstat->rx_frame_errors = hwstat->rx_align_errors;
	nstat->rx_fifo_errors = hwstat->rx_overruns;
	/* XXX: What does "missed" mean? */
	nstat->tx_aborted_errors = hwstat->tx_excessive_cols;
	nstat->tx_carrier_errors = hwstat->tx_carrier_errors;
	nstat->tx_fifo_errors = hwstat->tx_underruns;
	/* Don't know about heartbeat or window errors... */

	return nstat;
}

static int macb_get_settings(struct net_device *dev, struct ethtool_cmd *cmd)
{
	struct macb *bp = netdev_priv(dev);
	struct phy_device *phydev = bp->phy_dev;

	if (!phydev)
		return -ENODEV;

	return phy_ethtool_gset(phydev, cmd);
}

static int macb_set_settings(struct net_device *dev, struct ethtool_cmd *cmd)
{
	struct macb *bp = netdev_priv(dev);
	struct phy_device *phydev = bp->phy_dev;

	if (!phydev)
		return -ENODEV;

	return phy_ethtool_sset(phydev, cmd);
}

static int macb_get_regs_len(struct net_device *netdev)
{
	return MACB_GREGS_NBR * sizeof(u32);
}

static void macb_get_regs(struct net_device *dev, struct ethtool_regs *regs,
			  void *p)
{
	struct macb *bp = netdev_priv(dev);
	unsigned int tail, head;
	u32 *regs_buff = p;

	regs->version = (macb_readl(bp, MID) & ((1 << MACB_REV_SIZE) - 1))
			| MACB_GREGS_VERSION;

	tail = macb_tx_ring_wrap(bp->queues[0].tx_tail);
	head = macb_tx_ring_wrap(bp->queues[0].tx_head);

	regs_buff[0]  = macb_readl(bp, NCR);
	regs_buff[1]  = macb_or_gem_readl(bp, NCFGR);
	regs_buff[2]  = macb_readl(bp, NSR);
	regs_buff[3]  = macb_readl(bp, TSR);
	regs_buff[4]  = macb_readl(bp, RBQP);
	regs_buff[5]  = macb_readl(bp, TBQP);
	regs_buff[6]  = macb_readl(bp, RSR);
	regs_buff[7]  = macb_readl(bp, IMR);

	regs_buff[8]  = tail;
	regs_buff[9]  = head;
	regs_buff[10] = macb_tx_dma(&bp->queues[0], tail);
	regs_buff[11] = macb_tx_dma(&bp->queues[0], head);

	regs_buff[12] = macb_or_gem_readl(bp, USRIO);
	if (macb_is_gem(bp)) {
		regs_buff[13] = gem_readl(bp, DMACFG);
	}
}

static const struct ethtool_ops macb_ethtool_ops = {
	.get_settings		= macb_get_settings,
	.set_settings		= macb_set_settings,
	.get_regs_len		= macb_get_regs_len,
	.get_regs		= macb_get_regs,
	.get_link		= ethtool_op_get_link,
	.get_ts_info		= ethtool_op_get_ts_info,
};

static const struct ethtool_ops gem_ethtool_ops = {
	.get_settings		= macb_get_settings,
	.set_settings		= macb_set_settings,
	.get_regs_len		= macb_get_regs_len,
	.get_regs		= macb_get_regs,
	.get_link		= ethtool_op_get_link,
	.get_ts_info		= ethtool_op_get_ts_info,
	.get_ethtool_stats	= gem_get_ethtool_stats,
	.get_strings		= gem_get_ethtool_strings,
	.get_sset_count		= gem_get_sset_count,
};

static int macb_ioctl(struct net_device *dev, struct ifreq *rq, int cmd)
{
	struct macb *bp = netdev_priv(dev);
	struct phy_device *phydev = bp->phy_dev;

	if (!netif_running(dev))
		return -EINVAL;

	if (!phydev)
		return -ENODEV;

	return phy_mii_ioctl(phydev, rq, cmd);
}

static int macb_set_features(struct net_device *netdev,
			     netdev_features_t features)
{
	struct macb *bp = netdev_priv(netdev);
	netdev_features_t changed = features ^ netdev->features;

	/* TX checksum offload */
	if ((changed & NETIF_F_HW_CSUM) && macb_is_gem(bp)) {
		u32 dmacfg;

		dmacfg = gem_readl(bp, DMACFG);
		if (features & NETIF_F_HW_CSUM)
			dmacfg |= GEM_BIT(TXCOEN);
		else
			dmacfg &= ~GEM_BIT(TXCOEN);
		gem_writel(bp, DMACFG, dmacfg);
	}

	/* RX checksum offload */
	if ((changed & NETIF_F_RXCSUM) && macb_is_gem(bp)) {
		u32 netcfg;

		netcfg = gem_readl(bp, NCFGR);
		if (features & NETIF_F_RXCSUM &&
		    !(netdev->flags & IFF_PROMISC))
			netcfg |= GEM_BIT(RXCOEN);
		else
			netcfg &= ~GEM_BIT(RXCOEN);
		gem_writel(bp, NCFGR, netcfg);
	}

	return 0;
}

static const struct net_device_ops macb_netdev_ops = {
	.ndo_open		= macb_open,
	.ndo_stop		= macb_close,
	.ndo_start_xmit		= macb_start_xmit,
	.ndo_set_rx_mode	= macb_set_rx_mode,
	.ndo_get_stats		= macb_get_stats,
	.ndo_do_ioctl		= macb_ioctl,
	.ndo_validate_addr	= eth_validate_addr,
	.ndo_change_mtu		= eth_change_mtu,
	.ndo_set_mac_address	= eth_mac_addr,
#ifdef CONFIG_NET_POLL_CONTROLLER
	.ndo_poll_controller	= macb_poll_controller,
#endif
	.ndo_set_features	= macb_set_features,
};

/*
 * Configure peripheral capabilities according to device tree
 * and integration options used
 */
static void macb_configure_caps(struct macb *bp, const struct macb_config *dt_conf)
{
	u32 dcfg;

	if (dt_conf)
		bp->caps = dt_conf->caps;

	if (macb_is_gem_hw(bp->regs)) {
		bp->caps |= MACB_CAPS_MACB_IS_GEM;

		dcfg = gem_readl(bp, DCFG1);
		if (GEM_BFEXT(IRQCOR, dcfg) == 0)
			bp->caps |= MACB_CAPS_ISR_CLEAR_ON_WRITE;
		dcfg = gem_readl(bp, DCFG2);
		if ((dcfg & (GEM_BIT(RX_PKT_BUFF) | GEM_BIT(TX_PKT_BUFF))) == 0)
			bp->caps |= MACB_CAPS_FIFO_MODE;
	}

	netdev_dbg(bp->dev, "Cadence caps 0x%08x\n", bp->caps);
}

static void macb_probe_queues(void __iomem *mem,
			      unsigned int *queue_mask,
			      unsigned int *num_queues)
{
	unsigned int hw_q;

	*queue_mask = 0x1;
	*num_queues = 1;

	/* is it macb or gem ?
	 *
	 * We need to read directly from the hardware here because
	 * we are early in the probe process and don't have the
	 * MACB_CAPS_MACB_IS_GEM flag positioned
	 */
	if (!macb_is_gem_hw(mem))
		return;

	/* bit 0 is never set but queue 0 always exists */
	*queue_mask = readl_relaxed(mem + GEM_DCFG6) & 0xff;

	*queue_mask |= 0x1;

	for (hw_q = 1; hw_q < MACB_MAX_QUEUES; ++hw_q)
		if (*queue_mask & (1 << hw_q))
			(*num_queues)++;
}

static int macb_clk_init(struct platform_device *pdev, struct clk **pclk,
			 struct clk **hclk, struct clk **tx_clk)
{
	int err;

	*pclk = devm_clk_get(&pdev->dev, "pclk");
	if (IS_ERR(*pclk)) {
		err = PTR_ERR(*pclk);
		dev_err(&pdev->dev, "failed to get macb_clk (%u)\n", err);
		return err;
	}

	*hclk = devm_clk_get(&pdev->dev, "hclk");
	if (IS_ERR(*hclk)) {
		err = PTR_ERR(*hclk);
		dev_err(&pdev->dev, "failed to get hclk (%u)\n", err);
		return err;
	}

	*tx_clk = devm_clk_get(&pdev->dev, "tx_clk");
	if (IS_ERR(*tx_clk))
		*tx_clk = NULL;

	err = clk_prepare_enable(*pclk);
	if (err) {
		dev_err(&pdev->dev, "failed to enable pclk (%u)\n", err);
		return err;
	}

	err = clk_prepare_enable(*hclk);
	if (err) {
		dev_err(&pdev->dev, "failed to enable hclk (%u)\n", err);
		goto err_disable_pclk;
	}

	err = clk_prepare_enable(*tx_clk);
	if (err) {
		dev_err(&pdev->dev, "failed to enable tx_clk (%u)\n", err);
		goto err_disable_hclk;
	}

	return 0;

err_disable_hclk:
	clk_disable_unprepare(*hclk);

err_disable_pclk:
	clk_disable_unprepare(*pclk);

	return err;
}

static int macb_init(struct platform_device *pdev)
{
	struct net_device *dev = platform_get_drvdata(pdev);
	unsigned int hw_q, q;
	struct macb *bp = netdev_priv(dev);
	struct macb_queue *queue;
	int err;
	u32 val;

	/* set the queue register mapping once for all: queue0 has a special
	 * register mapping but we don't want to test the queue index then
	 * compute the corresponding register offset at run time.
	 */
	for (hw_q = 0, q = 0; hw_q < MACB_MAX_QUEUES; ++hw_q) {
		if (!(bp->queue_mask & (1 << hw_q)))
			continue;

		queue = &bp->queues[q];
		queue->bp = bp;
		if (hw_q) {
			queue->ISR  = GEM_ISR(hw_q - 1);
			queue->IER  = GEM_IER(hw_q - 1);
			queue->IDR  = GEM_IDR(hw_q - 1);
			queue->IMR  = GEM_IMR(hw_q - 1);
			queue->TBQP = GEM_TBQP(hw_q - 1);
		} else {
			/* queue0 uses legacy registers */
			queue->ISR  = MACB_ISR;
			queue->IER  = MACB_IER;
			queue->IDR  = MACB_IDR;
			queue->IMR  = MACB_IMR;
			queue->TBQP = MACB_TBQP;
		}

		/* get irq: here we use the linux queue index, not the hardware
		 * queue index. the queue irq definitions in the device tree
		 * must remove the optional gaps that could exist in the
		 * hardware queue mask.
		 */
		queue->irq = platform_get_irq(pdev, q);
		err = devm_request_irq(&pdev->dev, queue->irq, macb_interrupt,
				       IRQF_SHARED, dev->name, queue);
		if (err) {
			dev_err(&pdev->dev,
				"Unable to request IRQ %d (error %d)\n",
				queue->irq, err);
			return err;
		}

		INIT_WORK(&queue->tx_error_task, macb_tx_error_task);
		q++;
	}

	dev->netdev_ops = &macb_netdev_ops;
	netif_napi_add(dev, &bp->napi, macb_poll, 64);

	/* setup appropriated routines according to adapter type */
	if (macb_is_gem(bp)) {
		bp->max_tx_length = GEM_MAX_TX_LEN;
		bp->macbgem_ops.mog_alloc_rx_buffers = gem_alloc_rx_buffers;
		bp->macbgem_ops.mog_free_rx_buffers = gem_free_rx_buffers;
		bp->macbgem_ops.mog_init_rings = gem_init_rings;
		bp->macbgem_ops.mog_rx = gem_rx;
		dev->ethtool_ops = &gem_ethtool_ops;
	} else {
		bp->max_tx_length = MACB_MAX_TX_LEN;
		bp->macbgem_ops.mog_alloc_rx_buffers = macb_alloc_rx_buffers;
		bp->macbgem_ops.mog_free_rx_buffers = macb_free_rx_buffers;
		bp->macbgem_ops.mog_init_rings = macb_init_rings;
		bp->macbgem_ops.mog_rx = macb_rx;
		dev->ethtool_ops = &macb_ethtool_ops;
	}

	/* Set features */
	dev->hw_features = NETIF_F_SG;
	/* Checksum offload is only available on gem with packet buffer */
	if (macb_is_gem(bp) && !(bp->caps & MACB_CAPS_FIFO_MODE))
		dev->hw_features |= NETIF_F_HW_CSUM | NETIF_F_RXCSUM;
	if (bp->caps & MACB_CAPS_SG_DISABLED)
		dev->hw_features &= ~NETIF_F_SG;
	dev->features = dev->hw_features;

	val = 0;
	if (bp->phy_interface == PHY_INTERFACE_MODE_RGMII)
		val = GEM_BIT(RGMII);
	else if (bp->phy_interface == PHY_INTERFACE_MODE_RMII &&
		 (bp->caps & MACB_CAPS_USRIO_DEFAULT_IS_MII))
		val = MACB_BIT(RMII);
	else if (!(bp->caps & MACB_CAPS_USRIO_DEFAULT_IS_MII))
		val = MACB_BIT(MII);

	if (bp->caps & MACB_CAPS_USRIO_HAS_CLKEN)
		val |= MACB_BIT(CLKEN);

	macb_or_gem_writel(bp, USRIO, val);

	/* Set MII management clock divider */
	val = macb_mdc_clk_div(bp);
	val |= macb_dbw(bp);
	macb_writel(bp, NCFGR, val);

	return 0;
}

#if defined(CONFIG_OF)
/* 1518 rounded up */
#define AT91ETHER_MAX_RBUFF_SZ	0x600
/* max number of receive buffers */
#define AT91ETHER_MAX_RX_DESCR	9

/* Initialize and start the Receiver and Transmit subsystems */
static int at91ether_start(struct net_device *dev)
{
	struct macb *lp = netdev_priv(dev);
	dma_addr_t addr;
	u32 ctl;
	int i;

	lp->rx_ring = dma_alloc_coherent(&lp->pdev->dev,
					 (AT91ETHER_MAX_RX_DESCR *
					  sizeof(struct macb_dma_desc)),
					 &lp->rx_ring_dma, GFP_KERNEL);
	if (!lp->rx_ring)
		return -ENOMEM;

	lp->rx_buffers = dma_alloc_coherent(&lp->pdev->dev,
					    AT91ETHER_MAX_RX_DESCR *
					    AT91ETHER_MAX_RBUFF_SZ,
					    &lp->rx_buffers_dma, GFP_KERNEL);
	if (!lp->rx_buffers) {
		dma_free_coherent(&lp->pdev->dev,
				  AT91ETHER_MAX_RX_DESCR *
				  sizeof(struct macb_dma_desc),
				  lp->rx_ring, lp->rx_ring_dma);
		lp->rx_ring = NULL;
		return -ENOMEM;
	}

	addr = lp->rx_buffers_dma;
	for (i = 0; i < AT91ETHER_MAX_RX_DESCR; i++) {
		lp->rx_ring[i].addr = addr;
		lp->rx_ring[i].ctrl = 0;
		addr += AT91ETHER_MAX_RBUFF_SZ;
	}

	/* Set the Wrap bit on the last descriptor */
	lp->rx_ring[AT91ETHER_MAX_RX_DESCR - 1].addr |= MACB_BIT(RX_WRAP);

	/* Reset buffer index */
	lp->rx_tail = 0;

	/* Program address of descriptor list in Rx Buffer Queue register */
	macb_writel(lp, RBQP, lp->rx_ring_dma);

	/* Enable Receive and Transmit */
	ctl = macb_readl(lp, NCR);
	macb_writel(lp, NCR, ctl | MACB_BIT(RE) | MACB_BIT(TE));

	return 0;
}

/* Open the ethernet interface */
static int at91ether_open(struct net_device *dev)
{
	struct macb *lp = netdev_priv(dev);
	u32 ctl;
	int ret;

	/* Clear internal statistics */
	ctl = macb_readl(lp, NCR);
	macb_writel(lp, NCR, ctl | MACB_BIT(CLRSTAT));

	macb_set_hwaddr(lp);

	ret = at91ether_start(dev);
	if (ret)
		return ret;

	/* Enable MAC interrupts */
	macb_writel(lp, IER, MACB_BIT(RCOMP)	|
			     MACB_BIT(RXUBR)	|
			     MACB_BIT(ISR_TUND)	|
			     MACB_BIT(ISR_RLE)	|
			     MACB_BIT(TCOMP)	|
			     MACB_BIT(ISR_ROVR)	|
			     MACB_BIT(HRESP));

	/* schedule a link state check */
	phy_start(lp->phy_dev);

	netif_start_queue(dev);

	return 0;
}

/* Close the interface */
static int at91ether_close(struct net_device *dev)
{
	struct macb *lp = netdev_priv(dev);
	u32 ctl;

	/* Disable Receiver and Transmitter */
	ctl = macb_readl(lp, NCR);
	macb_writel(lp, NCR, ctl & ~(MACB_BIT(TE) | MACB_BIT(RE)));

	/* Disable MAC interrupts */
	macb_writel(lp, IDR, MACB_BIT(RCOMP)	|
			     MACB_BIT(RXUBR)	|
			     MACB_BIT(ISR_TUND)	|
			     MACB_BIT(ISR_RLE)	|
			     MACB_BIT(TCOMP)	|
			     MACB_BIT(ISR_ROVR) |
			     MACB_BIT(HRESP));

	netif_stop_queue(dev);

	dma_free_coherent(&lp->pdev->dev,
			  AT91ETHER_MAX_RX_DESCR *
			  sizeof(struct macb_dma_desc),
			  lp->rx_ring, lp->rx_ring_dma);
	lp->rx_ring = NULL;

	dma_free_coherent(&lp->pdev->dev,
			  AT91ETHER_MAX_RX_DESCR * AT91ETHER_MAX_RBUFF_SZ,
			  lp->rx_buffers, lp->rx_buffers_dma);
	lp->rx_buffers = NULL;

	return 0;
}

/* Transmit packet */
static int at91ether_start_xmit(struct sk_buff *skb, struct net_device *dev)
{
	struct macb *lp = netdev_priv(dev);

	if (macb_readl(lp, TSR) & MACB_BIT(RM9200_BNQ)) {
		netif_stop_queue(dev);

		/* Store packet information (to free when Tx completed) */
		lp->skb = skb;
		lp->skb_length = skb->len;
		lp->skb_physaddr = dma_map_single(NULL, skb->data, skb->len,
							DMA_TO_DEVICE);

		/* Set address of the data in the Transmit Address register */
		macb_writel(lp, TAR, lp->skb_physaddr);
		/* Set length of the packet in the Transmit Control register */
		macb_writel(lp, TCR, skb->len);

	} else {
		netdev_err(dev, "%s called, but device is busy!\n", __func__);
		return NETDEV_TX_BUSY;
	}

	return NETDEV_TX_OK;
}

/* Extract received frame from buffer descriptors and sent to upper layers.
 * (Called from interrupt context)
 */
static void at91ether_rx(struct net_device *dev)
{
	struct macb *lp = netdev_priv(dev);
	unsigned char *p_recv;
	struct sk_buff *skb;
	unsigned int pktlen;

	while (lp->rx_ring[lp->rx_tail].addr & MACB_BIT(RX_USED)) {
		p_recv = lp->rx_buffers + lp->rx_tail * AT91ETHER_MAX_RBUFF_SZ;
		pktlen = MACB_BF(RX_FRMLEN, lp->rx_ring[lp->rx_tail].ctrl);
		skb = netdev_alloc_skb(dev, pktlen + 2);
		if (skb) {
			skb_reserve(skb, 2);
			memcpy(skb_put(skb, pktlen), p_recv, pktlen);

			skb->protocol = eth_type_trans(skb, dev);
			lp->stats.rx_packets++;
			lp->stats.rx_bytes += pktlen;
			netif_rx(skb);
		} else {
			lp->stats.rx_dropped++;
		}

		if (lp->rx_ring[lp->rx_tail].ctrl & MACB_BIT(RX_MHASH_MATCH))
			lp->stats.multicast++;

		/* reset ownership bit */
		lp->rx_ring[lp->rx_tail].addr &= ~MACB_BIT(RX_USED);

		/* wrap after last buffer */
		if (lp->rx_tail == AT91ETHER_MAX_RX_DESCR - 1)
			lp->rx_tail = 0;
		else
			lp->rx_tail++;
	}
}

/* MAC interrupt handler */
static irqreturn_t at91ether_interrupt(int irq, void *dev_id)
{
	struct net_device *dev = dev_id;
	struct macb *lp = netdev_priv(dev);
	u32 intstatus, ctl;

	/* MAC Interrupt Status register indicates what interrupts are pending.
	 * It is automatically cleared once read.
	 */
	intstatus = macb_readl(lp, ISR);

	/* Receive complete */
	if (intstatus & MACB_BIT(RCOMP))
		at91ether_rx(dev);

	/* Transmit complete */
	if (intstatus & MACB_BIT(TCOMP)) {
		/* The TCOM bit is set even if the transmission failed */
		if (intstatus & (MACB_BIT(ISR_TUND) | MACB_BIT(ISR_RLE)))
			lp->stats.tx_errors++;

		if (lp->skb) {
			dev_kfree_skb_irq(lp->skb);
			lp->skb = NULL;
			dma_unmap_single(NULL, lp->skb_physaddr,
					 lp->skb_length, DMA_TO_DEVICE);
			lp->stats.tx_packets++;
			lp->stats.tx_bytes += lp->skb_length;
		}
		netif_wake_queue(dev);
	}

	/* Work-around for EMAC Errata section 41.3.1 */
	if (intstatus & MACB_BIT(RXUBR)) {
		ctl = macb_readl(lp, NCR);
		macb_writel(lp, NCR, ctl & ~MACB_BIT(RE));
		macb_writel(lp, NCR, ctl | MACB_BIT(RE));
	}

	if (intstatus & MACB_BIT(ISR_ROVR))
		netdev_err(dev, "ROVR error\n");

	return IRQ_HANDLED;
}

#ifdef CONFIG_NET_POLL_CONTROLLER
static void at91ether_poll_controller(struct net_device *dev)
{
	unsigned long flags;

	local_irq_save(flags);
	at91ether_interrupt(dev->irq, dev);
	local_irq_restore(flags);
}
#endif

static const struct net_device_ops at91ether_netdev_ops = {
	.ndo_open		= at91ether_open,
	.ndo_stop		= at91ether_close,
	.ndo_start_xmit		= at91ether_start_xmit,
	.ndo_get_stats		= macb_get_stats,
	.ndo_set_rx_mode	= macb_set_rx_mode,
	.ndo_set_mac_address	= eth_mac_addr,
	.ndo_do_ioctl		= macb_ioctl,
	.ndo_validate_addr	= eth_validate_addr,
	.ndo_change_mtu		= eth_change_mtu,
#ifdef CONFIG_NET_POLL_CONTROLLER
	.ndo_poll_controller	= at91ether_poll_controller,
#endif
};

static int at91ether_clk_init(struct platform_device *pdev, struct clk **pclk,
			      struct clk **hclk, struct clk **tx_clk)
{
	int err;

	*hclk = NULL;
	*tx_clk = NULL;

	*pclk = devm_clk_get(&pdev->dev, "ether_clk");
	if (IS_ERR(*pclk))
		return PTR_ERR(*pclk);

	err = clk_prepare_enable(*pclk);
	if (err) {
		dev_err(&pdev->dev, "failed to enable pclk (%u)\n", err);
		return err;
	}

	return 0;
}

static int at91ether_init(struct platform_device *pdev)
{
	struct net_device *dev = platform_get_drvdata(pdev);
	struct macb *bp = netdev_priv(dev);
	int err;
	u32 reg;

	dev->netdev_ops = &at91ether_netdev_ops;
	dev->ethtool_ops = &macb_ethtool_ops;

	err = devm_request_irq(&pdev->dev, dev->irq, at91ether_interrupt,
			       0, dev->name, dev);
	if (err)
		return err;

	macb_writel(bp, NCR, 0);

	reg = MACB_BF(CLK, MACB_CLK_DIV32) | MACB_BIT(BIG);
	if (bp->phy_interface == PHY_INTERFACE_MODE_RMII)
		reg |= MACB_BIT(RM9200_RMII);

	macb_writel(bp, NCFGR, reg);

	return 0;
}

static const struct macb_config at91sam9260_config = {
	.caps = MACB_CAPS_USRIO_HAS_CLKEN | MACB_CAPS_USRIO_DEFAULT_IS_MII,
	.clk_init = macb_clk_init,
	.init = macb_init,
};

static const struct macb_config pc302gem_config = {
	.caps = MACB_CAPS_SG_DISABLED | MACB_CAPS_GIGABIT_MODE_AVAILABLE,
	.dma_burst_length = 16,
	.clk_init = macb_clk_init,
	.init = macb_init,
};

static const struct macb_config sama5d3_config = {
	.caps = MACB_CAPS_SG_DISABLED | MACB_CAPS_GIGABIT_MODE_AVAILABLE,
	.dma_burst_length = 16,
	.clk_init = macb_clk_init,
	.init = macb_init,
};

static const struct macb_config sama5d4_config = {
	.caps = 0,
	.dma_burst_length = 4,
	.clk_init = macb_clk_init,
	.init = macb_init,
};

static const struct macb_config emac_config = {
	.clk_init = at91ether_clk_init,
	.init = at91ether_init,
};

<<<<<<< HEAD
=======
static const struct macb_config zynq_config = {
	.caps = MACB_CAPS_SG_DISABLED | MACB_CAPS_GIGABIT_MODE_AVAILABLE |
		MACB_CAPS_NO_GIGABIT_HALF,
	.dma_burst_length = 16,
	.clk_init = macb_clk_init,
	.init = macb_init,
};

>>>>>>> 4b8a8262
static const struct of_device_id macb_dt_ids[] = {
	{ .compatible = "cdns,at32ap7000-macb" },
	{ .compatible = "cdns,at91sam9260-macb", .data = &at91sam9260_config },
	{ .compatible = "cdns,macb" },
	{ .compatible = "cdns,pc302-gem", .data = &pc302gem_config },
	{ .compatible = "cdns,gem", .data = &pc302gem_config },
	{ .compatible = "atmel,sama5d3-gem", .data = &sama5d3_config },
	{ .compatible = "atmel,sama5d4-gem", .data = &sama5d4_config },
	{ .compatible = "cdns,at91rm9200-emac", .data = &emac_config },
	{ .compatible = "cdns,emac", .data = &emac_config },
<<<<<<< HEAD
=======
	{ .compatible = "cdns,zynq-gem", .data = &zynq_config },
>>>>>>> 4b8a8262
	{ /* sentinel */ }
};
MODULE_DEVICE_TABLE(of, macb_dt_ids);
#endif /* CONFIG_OF */

static int macb_probe(struct platform_device *pdev)
{
	int (*clk_init)(struct platform_device *, struct clk **,
			struct clk **, struct clk **)
					      = macb_clk_init;
	int (*init)(struct platform_device *) = macb_init;
	struct device_node *np = pdev->dev.of_node;
	const struct macb_config *macb_config = NULL;
	struct clk *pclk, *hclk, *tx_clk;
	unsigned int queue_mask, num_queues;
	struct macb_platform_data *pdata;
	struct phy_device *phydev;
	struct net_device *dev;
	struct resource *regs;
	void __iomem *mem;
	const char *mac;
	struct macb *bp;
	int err;

	if (np) {
		const struct of_device_id *match;

		match = of_match_node(macb_dt_ids, np);
		if (match && match->data) {
			macb_config = match->data;
			clk_init = macb_config->clk_init;
			init = macb_config->init;
		}
	}

	err = clk_init(pdev, &pclk, &hclk, &tx_clk);
	if (err)
		return err;

	regs = platform_get_resource(pdev, IORESOURCE_MEM, 0);
	mem = devm_ioremap_resource(&pdev->dev, regs);
	if (IS_ERR(mem)) {
		err = PTR_ERR(mem);
		goto err_disable_clocks;
	}

	macb_probe_queues(mem, &queue_mask, &num_queues);
	dev = alloc_etherdev_mq(sizeof(*bp), num_queues);
	if (!dev) {
		err = -ENOMEM;
		goto err_disable_clocks;
	}

	dev->base_addr = regs->start;

	SET_NETDEV_DEV(dev, &pdev->dev);

	bp = netdev_priv(dev);
	bp->pdev = pdev;
	bp->dev = dev;
	bp->regs = mem;
	bp->num_queues = num_queues;
	bp->queue_mask = queue_mask;
	if (macb_config)
		bp->dma_burst_length = macb_config->dma_burst_length;
	bp->pclk = pclk;
	bp->hclk = hclk;
	bp->tx_clk = tx_clk;
	spin_lock_init(&bp->lock);

	/* setup capabilities */
	macb_configure_caps(bp, macb_config);

	platform_set_drvdata(pdev, dev);

	dev->irq = platform_get_irq(pdev, 0);
	if (dev->irq < 0) {
		err = dev->irq;
		goto err_disable_clocks;
	}

	mac = of_get_mac_address(np);
	if (mac)
		memcpy(bp->dev->dev_addr, mac, ETH_ALEN);
	else
		macb_get_hwaddr(bp);

	err = of_get_phy_mode(np);
	if (err < 0) {
		pdata = dev_get_platdata(&pdev->dev);
		if (pdata && pdata->is_rmii)
			bp->phy_interface = PHY_INTERFACE_MODE_RMII;
		else
			bp->phy_interface = PHY_INTERFACE_MODE_MII;
	} else {
		bp->phy_interface = err;
	}

	/* IP specific init */
	err = init(pdev);
	if (err)
		goto err_out_free_netdev;

	err = register_netdev(dev);
	if (err) {
		dev_err(&pdev->dev, "Cannot register net device, aborting.\n");
		goto err_out_unregister_netdev;
	}

	err = macb_mii_init(bp);
	if (err)
		goto err_out_unregister_netdev;

	netif_carrier_off(dev);

	netdev_info(dev, "Cadence %s rev 0x%08x at 0x%08lx irq %d (%pM)\n",
		    macb_is_gem(bp) ? "GEM" : "MACB", macb_readl(bp, MID),
		    dev->base_addr, dev->irq, dev->dev_addr);

	phydev = bp->phy_dev;
	netdev_info(dev, "attached PHY driver [%s] (mii_bus:phy_addr=%s, irq=%d)\n",
		    phydev->drv->name, dev_name(&phydev->dev), phydev->irq);

	return 0;

err_out_unregister_netdev:
	unregister_netdev(dev);

err_out_free_netdev:
	free_netdev(dev);

err_disable_clocks:
	clk_disable_unprepare(tx_clk);
	clk_disable_unprepare(hclk);
	clk_disable_unprepare(pclk);

	return err;
}

static int macb_remove(struct platform_device *pdev)
{
	struct net_device *dev;
	struct macb *bp;

	dev = platform_get_drvdata(pdev);

	if (dev) {
		bp = netdev_priv(dev);
		if (bp->phy_dev)
			phy_disconnect(bp->phy_dev);
		mdiobus_unregister(bp->mii_bus);
		kfree(bp->mii_bus->irq);
		mdiobus_free(bp->mii_bus);
		unregister_netdev(dev);
		clk_disable_unprepare(bp->tx_clk);
		clk_disable_unprepare(bp->hclk);
		clk_disable_unprepare(bp->pclk);
		free_netdev(dev);
	}

	return 0;
}

static int __maybe_unused macb_suspend(struct device *dev)
{
	struct platform_device *pdev = to_platform_device(dev);
	struct net_device *netdev = platform_get_drvdata(pdev);
	struct macb *bp = netdev_priv(netdev);

	netif_carrier_off(netdev);
	netif_device_detach(netdev);

	clk_disable_unprepare(bp->tx_clk);
	clk_disable_unprepare(bp->hclk);
	clk_disable_unprepare(bp->pclk);

	return 0;
}

static int __maybe_unused macb_resume(struct device *dev)
{
	struct platform_device *pdev = to_platform_device(dev);
	struct net_device *netdev = platform_get_drvdata(pdev);
	struct macb *bp = netdev_priv(netdev);

	clk_prepare_enable(bp->pclk);
	clk_prepare_enable(bp->hclk);
	clk_prepare_enable(bp->tx_clk);

	netif_device_attach(netdev);

	return 0;
}

static SIMPLE_DEV_PM_OPS(macb_pm_ops, macb_suspend, macb_resume);

static struct platform_driver macb_driver = {
	.probe		= macb_probe,
	.remove		= macb_remove,
	.driver		= {
		.name		= "macb",
		.of_match_table	= of_match_ptr(macb_dt_ids),
		.pm	= &macb_pm_ops,
	},
};

module_platform_driver(macb_driver);

MODULE_LICENSE("GPL");
MODULE_DESCRIPTION("Cadence MACB/GEM Ethernet driver");
MODULE_AUTHOR("Haavard Skinnemoen (Atmel)");
MODULE_ALIAS("platform:macb");<|MERGE_RESOLUTION|>--- conflicted
+++ resolved
@@ -1040,15 +1040,12 @@
 		 * add that if/when we get our hands on a full-blown MII PHY.
 		 */
 
-<<<<<<< HEAD
-=======
 		/* There is a hardware issue under heavy load where DMA can
 		 * stop, this causes endless "used buffer descriptor read"
 		 * interrupts but it can be cleared by re-enabling RX. See
 		 * the at91 manual, section 41.3.1 or the Zynq manual
 		 * section 16.7.4 for details.
 		 */
->>>>>>> 4b8a8262
 		if (status & MACB_BIT(RXUBR)) {
 			ctrl = macb_readl(bp, NCR);
 			macb_writel(bp, NCR, ctrl & ~MACB_BIT(RE));
@@ -2705,8 +2702,6 @@
 	.init = at91ether_init,
 };
 
-<<<<<<< HEAD
-=======
 static const struct macb_config zynq_config = {
 	.caps = MACB_CAPS_SG_DISABLED | MACB_CAPS_GIGABIT_MODE_AVAILABLE |
 		MACB_CAPS_NO_GIGABIT_HALF,
@@ -2715,7 +2710,6 @@
 	.init = macb_init,
 };
 
->>>>>>> 4b8a8262
 static const struct of_device_id macb_dt_ids[] = {
 	{ .compatible = "cdns,at32ap7000-macb" },
 	{ .compatible = "cdns,at91sam9260-macb", .data = &at91sam9260_config },
@@ -2726,10 +2720,7 @@
 	{ .compatible = "atmel,sama5d4-gem", .data = &sama5d4_config },
 	{ .compatible = "cdns,at91rm9200-emac", .data = &emac_config },
 	{ .compatible = "cdns,emac", .data = &emac_config },
-<<<<<<< HEAD
-=======
 	{ .compatible = "cdns,zynq-gem", .data = &zynq_config },
->>>>>>> 4b8a8262
 	{ /* sentinel */ }
 };
 MODULE_DEVICE_TABLE(of, macb_dt_ids);
