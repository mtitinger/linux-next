/*
 * SC16IS7xx tty serial driver - Copyright (C) 2014 GridPoint
 * Author: Jon Ringle <jringle@gridpoint.com>
 *
 *  Based on max310x.c, by Alexander Shiyan <shc_work@mail.ru>
 *
 * This program is free software; you can redistribute it and/or modify
 * it under the terms of the GNU General Public License as published by
 * the Free Software Foundation; either version 2 of the License, or
 * (at your option) any later version.
 *
 */

#define pr_fmt(fmt) KBUILD_MODNAME ": " fmt

#include <linux/bitops.h>
#include <linux/clk.h>
#include <linux/delay.h>
#include <linux/device.h>
#include <linux/gpio.h>
#include <linux/i2c.h>
#include <linux/module.h>
#include <linux/of.h>
#include <linux/of_device.h>
#include <linux/regmap.h>
#include <linux/serial_core.h>
#include <linux/serial.h>
#include <linux/tty.h>
#include <linux/tty_flip.h>
#include <linux/spi/spi.h>
#include <linux/uaccess.h>

#define SC16IS7XX_NAME			"sc16is7xx"
#define SC16IS7XX_MAX_DEVS		8

/* SC16IS7XX register definitions */
#define SC16IS7XX_RHR_REG		(0x00) /* RX FIFO */
#define SC16IS7XX_THR_REG		(0x00) /* TX FIFO */
#define SC16IS7XX_IER_REG		(0x01) /* Interrupt enable */
#define SC16IS7XX_IIR_REG		(0x02) /* Interrupt Identification */
#define SC16IS7XX_FCR_REG		(0x02) /* FIFO control */
#define SC16IS7XX_LCR_REG		(0x03) /* Line Control */
#define SC16IS7XX_MCR_REG		(0x04) /* Modem Control */
#define SC16IS7XX_LSR_REG		(0x05) /* Line Status */
#define SC16IS7XX_MSR_REG		(0x06) /* Modem Status */
#define SC16IS7XX_SPR_REG		(0x07) /* Scratch Pad */
#define SC16IS7XX_TXLVL_REG		(0x08) /* TX FIFO level */
#define SC16IS7XX_RXLVL_REG		(0x09) /* RX FIFO level */
#define SC16IS7XX_IODIR_REG		(0x0a) /* I/O Direction
						* - only on 75x/76x
						*/
#define SC16IS7XX_IOSTATE_REG		(0x0b) /* I/O State
						* - only on 75x/76x
						*/
#define SC16IS7XX_IOINTENA_REG		(0x0c) /* I/O Interrupt Enable
						* - only on 75x/76x
						*/
#define SC16IS7XX_IOCONTROL_REG		(0x0e) /* I/O Control
						* - only on 75x/76x
						*/
#define SC16IS7XX_EFCR_REG		(0x0f) /* Extra Features Control */

/* TCR/TLR Register set: Only if ((MCR[2] == 1) && (EFR[4] == 1)) */
#define SC16IS7XX_TCR_REG		(0x06) /* Transmit control */
#define SC16IS7XX_TLR_REG		(0x07) /* Trigger level */

/* Special Register set: Only if ((LCR[7] == 1) && (LCR != 0xBF)) */
#define SC16IS7XX_DLL_REG		(0x00) /* Divisor Latch Low */
#define SC16IS7XX_DLH_REG		(0x01) /* Divisor Latch High */

/* Enhanced Register set: Only if (LCR == 0xBF) */
#define SC16IS7XX_EFR_REG		(0x02) /* Enhanced Features */
#define SC16IS7XX_XON1_REG		(0x04) /* Xon1 word */
#define SC16IS7XX_XON2_REG		(0x05) /* Xon2 word */
#define SC16IS7XX_XOFF1_REG		(0x06) /* Xoff1 word */
#define SC16IS7XX_XOFF2_REG		(0x07) /* Xoff2 word */

/* IER register bits */
#define SC16IS7XX_IER_RDI_BIT		(1 << 0) /* Enable RX data interrupt */
#define SC16IS7XX_IER_THRI_BIT		(1 << 1) /* Enable TX holding register
						  * interrupt */
#define SC16IS7XX_IER_RLSI_BIT		(1 << 2) /* Enable RX line status
						  * interrupt */
#define SC16IS7XX_IER_MSI_BIT		(1 << 3) /* Enable Modem status
						  * interrupt */

/* IER register bits - write only if (EFR[4] == 1) */
#define SC16IS7XX_IER_SLEEP_BIT		(1 << 4) /* Enable Sleep mode */
#define SC16IS7XX_IER_XOFFI_BIT		(1 << 5) /* Enable Xoff interrupt */
#define SC16IS7XX_IER_RTSI_BIT		(1 << 6) /* Enable nRTS interrupt */
#define SC16IS7XX_IER_CTSI_BIT		(1 << 7) /* Enable nCTS interrupt */

/* FCR register bits */
#define SC16IS7XX_FCR_FIFO_BIT		(1 << 0) /* Enable FIFO */
#define SC16IS7XX_FCR_RXRESET_BIT	(1 << 1) /* Reset RX FIFO */
#define SC16IS7XX_FCR_TXRESET_BIT	(1 << 2) /* Reset TX FIFO */
#define SC16IS7XX_FCR_RXLVLL_BIT	(1 << 6) /* RX Trigger level LSB */
#define SC16IS7XX_FCR_RXLVLH_BIT	(1 << 7) /* RX Trigger level MSB */

/* FCR register bits - write only if (EFR[4] == 1) */
#define SC16IS7XX_FCR_TXLVLL_BIT	(1 << 4) /* TX Trigger level LSB */
#define SC16IS7XX_FCR_TXLVLH_BIT	(1 << 5) /* TX Trigger level MSB */

/* IIR register bits */
#define SC16IS7XX_IIR_NO_INT_BIT	(1 << 0) /* No interrupts pending */
#define SC16IS7XX_IIR_ID_MASK		0x3e     /* Mask for the interrupt ID */
#define SC16IS7XX_IIR_THRI_SRC		0x02     /* TX holding register empty */
#define SC16IS7XX_IIR_RDI_SRC		0x04     /* RX data interrupt */
#define SC16IS7XX_IIR_RLSE_SRC		0x06     /* RX line status error */
#define SC16IS7XX_IIR_RTOI_SRC		0x0c     /* RX time-out interrupt */
#define SC16IS7XX_IIR_MSI_SRC		0x00     /* Modem status interrupt
						  * - only on 75x/76x
						  */
#define SC16IS7XX_IIR_INPIN_SRC		0x30     /* Input pin change of state
						  * - only on 75x/76x
						  */
#define SC16IS7XX_IIR_XOFFI_SRC		0x10     /* Received Xoff */
#define SC16IS7XX_IIR_CTSRTS_SRC	0x20     /* nCTS,nRTS change of state
						  * from active (LOW)
						  * to inactive (HIGH)
						  */
/* LCR register bits */
#define SC16IS7XX_LCR_LENGTH0_BIT	(1 << 0) /* Word length bit 0 */
#define SC16IS7XX_LCR_LENGTH1_BIT	(1 << 1) /* Word length bit 1
						  *
						  * Word length bits table:
						  * 00 -> 5 bit words
						  * 01 -> 6 bit words
						  * 10 -> 7 bit words
						  * 11 -> 8 bit words
						  */
#define SC16IS7XX_LCR_STOPLEN_BIT	(1 << 2) /* STOP length bit
						  *
						  * STOP length bit table:
						  * 0 -> 1 stop bit
						  * 1 -> 1-1.5 stop bits if
						  *      word length is 5,
						  *      2 stop bits otherwise
						  */
#define SC16IS7XX_LCR_PARITY_BIT	(1 << 3) /* Parity bit enable */
#define SC16IS7XX_LCR_EVENPARITY_BIT	(1 << 4) /* Even parity bit enable */
#define SC16IS7XX_LCR_FORCEPARITY_BIT	(1 << 5) /* 9-bit multidrop parity */
#define SC16IS7XX_LCR_TXBREAK_BIT	(1 << 6) /* TX break enable */
#define SC16IS7XX_LCR_DLAB_BIT		(1 << 7) /* Divisor Latch enable */
#define SC16IS7XX_LCR_WORD_LEN_5	(0x00)
#define SC16IS7XX_LCR_WORD_LEN_6	(0x01)
#define SC16IS7XX_LCR_WORD_LEN_7	(0x02)
#define SC16IS7XX_LCR_WORD_LEN_8	(0x03)
#define SC16IS7XX_LCR_CONF_MODE_A	SC16IS7XX_LCR_DLAB_BIT /* Special
								* reg set */
#define SC16IS7XX_LCR_CONF_MODE_B	0xBF                   /* Enhanced
								* reg set */

/* MCR register bits */
#define SC16IS7XX_MCR_DTR_BIT		(1 << 0) /* DTR complement
						  * - only on 75x/76x
						  */
#define SC16IS7XX_MCR_RTS_BIT		(1 << 1) /* RTS complement */
#define SC16IS7XX_MCR_TCRTLR_BIT	(1 << 2) /* TCR/TLR register enable */
#define SC16IS7XX_MCR_LOOP_BIT		(1 << 4) /* Enable loopback test mode */
#define SC16IS7XX_MCR_XONANY_BIT	(1 << 5) /* Enable Xon Any
						  * - write enabled
						  * if (EFR[4] == 1)
						  */
#define SC16IS7XX_MCR_IRDA_BIT		(1 << 6) /* Enable IrDA mode
						  * - write enabled
						  * if (EFR[4] == 1)
						  */
#define SC16IS7XX_MCR_CLKSEL_BIT	(1 << 7) /* Divide clock by 4
						  * - write enabled
						  * if (EFR[4] == 1)
						  */

/* LSR register bits */
#define SC16IS7XX_LSR_DR_BIT		(1 << 0) /* Receiver data ready */
#define SC16IS7XX_LSR_OE_BIT		(1 << 1) /* Overrun Error */
#define SC16IS7XX_LSR_PE_BIT		(1 << 2) /* Parity Error */
#define SC16IS7XX_LSR_FE_BIT		(1 << 3) /* Frame Error */
#define SC16IS7XX_LSR_BI_BIT		(1 << 4) /* Break Interrupt */
#define SC16IS7XX_LSR_BRK_ERROR_MASK	0x1E     /* BI, FE, PE, OE bits */
#define SC16IS7XX_LSR_THRE_BIT		(1 << 5) /* TX holding register empty */
#define SC16IS7XX_LSR_TEMT_BIT		(1 << 6) /* Transmitter empty */
#define SC16IS7XX_LSR_FIFOE_BIT		(1 << 7) /* Fifo Error */

/* MSR register bits */
#define SC16IS7XX_MSR_DCTS_BIT		(1 << 0) /* Delta CTS Clear To Send */
#define SC16IS7XX_MSR_DDSR_BIT		(1 << 1) /* Delta DSR Data Set Ready
						  * or (IO4)
						  * - only on 75x/76x
						  */
#define SC16IS7XX_MSR_DRI_BIT		(1 << 2) /* Delta RI Ring Indicator
						  * or (IO7)
						  * - only on 75x/76x
						  */
#define SC16IS7XX_MSR_DCD_BIT		(1 << 3) /* Delta CD Carrier Detect
						  * or (IO6)
						  * - only on 75x/76x
						  */
#define SC16IS7XX_MSR_CTS_BIT		(1 << 0) /* CTS */
#define SC16IS7XX_MSR_DSR_BIT		(1 << 1) /* DSR (IO4)
						  * - only on 75x/76x
						  */
#define SC16IS7XX_MSR_RI_BIT		(1 << 2) /* RI (IO7)
						  * - only on 75x/76x
						  */
#define SC16IS7XX_MSR_CD_BIT		(1 << 3) /* CD (IO6)
						  * - only on 75x/76x
						  */
#define SC16IS7XX_MSR_DELTA_MASK	0x0F     /* Any of the delta bits! */

/*
 * TCR register bits
 * TCR trigger levels are available from 0 to 60 characters with a granularity
 * of four.
 * The programmer must program the TCR such that TCR[3:0] > TCR[7:4]. There is
 * no built-in hardware check to make sure this condition is met. Also, the TCR
 * must be programmed with this condition before auto RTS or software flow
 * control is enabled to avoid spurious operation of the device.
 */
#define SC16IS7XX_TCR_RX_HALT(words)	((((words) / 4) & 0x0f) << 0)
#define SC16IS7XX_TCR_RX_RESUME(words)	((((words) / 4) & 0x0f) << 4)

/*
 * TLR register bits
 * If TLR[3:0] or TLR[7:4] are logical 0, the selectable trigger levels via the
 * FIFO Control Register (FCR) are used for the transmit and receive FIFO
 * trigger levels. Trigger levels from 4 characters to 60 characters are
 * available with a granularity of four.
 *
 * When the trigger level setting in TLR is zero, the SC16IS740/750/760 uses the
 * trigger level setting defined in FCR. If TLR has non-zero trigger level value
 * the trigger level defined in FCR is discarded. This applies to both transmit
 * FIFO and receive FIFO trigger level setting.
 *
 * When TLR is used for RX trigger level control, FCR[7:6] should be left at the
 * default state, that is, '00'.
 */
#define SC16IS7XX_TLR_TX_TRIGGER(words)	((((words) / 4) & 0x0f) << 0)
#define SC16IS7XX_TLR_RX_TRIGGER(words)	((((words) / 4) & 0x0f) << 4)

/* IOControl register bits (Only 750/760) */
#define SC16IS7XX_IOCONTROL_LATCH_BIT	(1 << 0) /* Enable input latching */
#define SC16IS7XX_IOCONTROL_GPIO_BIT	(1 << 1) /* Enable GPIO[7:4] */
#define SC16IS7XX_IOCONTROL_SRESET_BIT	(1 << 3) /* Software Reset */

/* EFCR register bits */
#define SC16IS7XX_EFCR_9BIT_MODE_BIT	(1 << 0) /* Enable 9-bit or Multidrop
						  * mode (RS485) */
#define SC16IS7XX_EFCR_RXDISABLE_BIT	(1 << 1) /* Disable receiver */
#define SC16IS7XX_EFCR_TXDISABLE_BIT	(1 << 2) /* Disable transmitter */
#define SC16IS7XX_EFCR_AUTO_RS485_BIT	(1 << 4) /* Auto RS485 RTS direction */
#define SC16IS7XX_EFCR_RTS_INVERT_BIT	(1 << 5) /* RTS output inversion */
#define SC16IS7XX_EFCR_IRDA_MODE_BIT	(1 << 7) /* IrDA mode
						  * 0 = rate upto 115.2 kbit/s
						  *   - Only 750/760
						  * 1 = rate upto 1.152 Mbit/s
						  *   - Only 760
						  */

/* EFR register bits */
#define SC16IS7XX_EFR_AUTORTS_BIT	(1 << 6) /* Auto RTS flow ctrl enable */
#define SC16IS7XX_EFR_AUTOCTS_BIT	(1 << 7) /* Auto CTS flow ctrl enable */
#define SC16IS7XX_EFR_XOFF2_DETECT_BIT	(1 << 5) /* Enable Xoff2 detection */
#define SC16IS7XX_EFR_ENABLE_BIT	(1 << 4) /* Enable enhanced functions
						  * and writing to IER[7:4],
						  * FCR[5:4], MCR[7:5]
						  */
#define SC16IS7XX_EFR_SWFLOW3_BIT	(1 << 3) /* SWFLOW bit 3 */
#define SC16IS7XX_EFR_SWFLOW2_BIT	(1 << 2) /* SWFLOW bit 2
						  *
						  * SWFLOW bits 3 & 2 table:
						  * 00 -> no transmitter flow
						  *       control
						  * 01 -> transmitter generates
						  *       XON2 and XOFF2
						  * 10 -> transmitter generates
						  *       XON1 and XOFF1
						  * 11 -> transmitter generates
						  *       XON1, XON2, XOFF1 and
						  *       XOFF2
						  */
#define SC16IS7XX_EFR_SWFLOW1_BIT	(1 << 1) /* SWFLOW bit 2 */
#define SC16IS7XX_EFR_SWFLOW0_BIT	(1 << 0) /* SWFLOW bit 3
						  *
						  * SWFLOW bits 3 & 2 table:
						  * 00 -> no received flow
						  *       control
						  * 01 -> receiver compares
						  *       XON2 and XOFF2
						  * 10 -> receiver compares
						  *       XON1 and XOFF1
						  * 11 -> receiver compares
						  *       XON1, XON2, XOFF1 and
						  *       XOFF2
						  */

/* Misc definitions */
#define SC16IS7XX_FIFO_SIZE		(64)
#define SC16IS7XX_REG_SHIFT		2

struct sc16is7xx_devtype {
	char	name[10];
	int	nr_gpio;
	int	nr_uart;
};

#define SC16IS7XX_RECONF_MD		(1 << 0)
#define SC16IS7XX_RECONF_IER		(1 << 1)
#define SC16IS7XX_RECONF_RS485		(1 << 2)

struct sc16is7xx_one_config {
	unsigned int			flags;
	u8				ier_clear;
};

struct sc16is7xx_one {
	struct uart_port		port;
<<<<<<< HEAD
=======
	u8				line;
>>>>>>> 9fe8ecca
	struct kthread_work		tx_work;
	struct kthread_work		reg_work;
	struct sc16is7xx_one_config	config;
};

struct sc16is7xx_port {
	const struct sc16is7xx_devtype	*devtype;
	struct regmap			*regmap;
	struct clk			*clk;
#ifdef CONFIG_GPIOLIB
	struct gpio_chip		gpio;
#endif
	unsigned char			buf[SC16IS7XX_FIFO_SIZE];
	struct kthread_worker		kworker;
	struct task_struct		*kworker_task;
	struct kthread_work		irq_work;
	struct sc16is7xx_one		p[0];
};

<<<<<<< HEAD
=======
static unsigned long sc16is7xx_lines;

static struct uart_driver sc16is7xx_uart = {
	.owner		= THIS_MODULE,
	.dev_name	= "ttySC",
	.nr		= SC16IS7XX_MAX_DEVS,
};

>>>>>>> 9fe8ecca
#define to_sc16is7xx_port(p,e)	((container_of((p), struct sc16is7xx_port, e)))
#define to_sc16is7xx_one(p,e)	((container_of((p), struct sc16is7xx_one, e)))

static int sc16is7xx_line(struct uart_port *port)
{
	struct sc16is7xx_one *one = to_sc16is7xx_one(port, port);

	return one->line;
}

static u8 sc16is7xx_port_read(struct uart_port *port, u8 reg)
{
	struct sc16is7xx_port *s = dev_get_drvdata(port->dev);
	unsigned int val = 0;
	const u8 line = sc16is7xx_line(port);

	regmap_read(s->regmap, (reg << SC16IS7XX_REG_SHIFT) | line, &val);

	return val;
}

static void sc16is7xx_port_write(struct uart_port *port, u8 reg, u8 val)
{
	struct sc16is7xx_port *s = dev_get_drvdata(port->dev);
	const u8 line = sc16is7xx_line(port);

	regmap_write(s->regmap, (reg << SC16IS7XX_REG_SHIFT) | line, val);
}

static void sc16is7xx_fifo_read(struct uart_port *port, unsigned int rxlen)
{
	struct sc16is7xx_port *s = dev_get_drvdata(port->dev);
	const u8 line = sc16is7xx_line(port);
	u8 addr = (SC16IS7XX_RHR_REG << SC16IS7XX_REG_SHIFT) | line;

	regcache_cache_bypass(s->regmap, true);
	regmap_raw_read(s->regmap, addr, s->buf, rxlen);
	regcache_cache_bypass(s->regmap, false);
}

static void sc16is7xx_fifo_write(struct uart_port *port, u8 to_send)
{
	struct sc16is7xx_port *s = dev_get_drvdata(port->dev);
	const u8 line = sc16is7xx_line(port);
	u8 addr = (SC16IS7XX_THR_REG << SC16IS7XX_REG_SHIFT) | line;

	regcache_cache_bypass(s->regmap, true);
	regmap_raw_write(s->regmap, addr, s->buf, to_send);
	regcache_cache_bypass(s->regmap, false);
}

static void sc16is7xx_fifo_read(struct uart_port *port, unsigned int rxlen)
{
	struct sc16is7xx_port *s = dev_get_drvdata(port->dev);
	u8 addr = (SC16IS7XX_RHR_REG << SC16IS7XX_REG_SHIFT) | port->line;

	regcache_cache_bypass(s->regmap, true);
	regmap_raw_read(s->regmap, addr, s->buf, rxlen);
	regcache_cache_bypass(s->regmap, false);
}

static void sc16is7xx_fifo_write(struct uart_port *port, u8 to_send)
{
	struct sc16is7xx_port *s = dev_get_drvdata(port->dev);
	u8 addr = (SC16IS7XX_THR_REG << SC16IS7XX_REG_SHIFT) | port->line;

	regcache_cache_bypass(s->regmap, true);
	regmap_raw_write(s->regmap, addr, s->buf, to_send);
	regcache_cache_bypass(s->regmap, false);
}

static void sc16is7xx_port_update(struct uart_port *port, u8 reg,
				  u8 mask, u8 val)
{
	struct sc16is7xx_port *s = dev_get_drvdata(port->dev);
	const u8 line = sc16is7xx_line(port);

	regmap_update_bits(s->regmap, (reg << SC16IS7XX_REG_SHIFT) | line,
			   mask, val);
}

static int sc16is7xx_alloc_line(void)
{
	int i;

	BUILD_BUG_ON(SC16IS7XX_MAX_DEVS > BITS_PER_LONG);

	for (i = 0; i < SC16IS7XX_MAX_DEVS; i++)
		if (!test_and_set_bit(i, &sc16is7xx_lines))
			break;

	return i;
}

static void sc16is7xx_power(struct uart_port *port, int on)
{
	sc16is7xx_port_update(port, SC16IS7XX_IER_REG,
			      SC16IS7XX_IER_SLEEP_BIT,
			      on ? 0 : SC16IS7XX_IER_SLEEP_BIT);
}

static const struct sc16is7xx_devtype sc16is74x_devtype = {
	.name		= "SC16IS74X",
	.nr_gpio	= 0,
	.nr_uart	= 1,
};

static const struct sc16is7xx_devtype sc16is750_devtype = {
	.name		= "SC16IS750",
	.nr_gpio	= 8,
	.nr_uart	= 1,
};

static const struct sc16is7xx_devtype sc16is752_devtype = {
	.name		= "SC16IS752",
	.nr_gpio	= 8,
	.nr_uart	= 2,
};

static const struct sc16is7xx_devtype sc16is760_devtype = {
	.name		= "SC16IS760",
	.nr_gpio	= 8,
	.nr_uart	= 1,
};

static const struct sc16is7xx_devtype sc16is762_devtype = {
	.name		= "SC16IS762",
	.nr_gpio	= 8,
	.nr_uart	= 2,
};

static bool sc16is7xx_regmap_volatile(struct device *dev, unsigned int reg)
{
	switch (reg >> SC16IS7XX_REG_SHIFT) {
	case SC16IS7XX_RHR_REG:
	case SC16IS7XX_IIR_REG:
	case SC16IS7XX_LSR_REG:
	case SC16IS7XX_MSR_REG:
	case SC16IS7XX_TXLVL_REG:
	case SC16IS7XX_RXLVL_REG:
	case SC16IS7XX_IOSTATE_REG:
		return true;
	default:
		break;
	}

	return false;
}

static bool sc16is7xx_regmap_precious(struct device *dev, unsigned int reg)
{
	switch (reg >> SC16IS7XX_REG_SHIFT) {
	case SC16IS7XX_RHR_REG:
		return true;
	default:
		break;
	}

	return false;
}

static int sc16is7xx_set_baud(struct uart_port *port, int baud)
{
	struct sc16is7xx_port *s = dev_get_drvdata(port->dev);
	u8 lcr;
	u8 prescaler = 0;
	unsigned long clk = port->uartclk, div = clk / 16 / baud;

	if (div > 0xffff) {
		prescaler = SC16IS7XX_MCR_CLKSEL_BIT;
		div /= 4;
	}

	lcr = sc16is7xx_port_read(port, SC16IS7XX_LCR_REG);

	/* Open the LCR divisors for configuration */
	sc16is7xx_port_write(port, SC16IS7XX_LCR_REG,
			     SC16IS7XX_LCR_CONF_MODE_B);

	/* Enable enhanced features */
	regcache_cache_bypass(s->regmap, true);
	sc16is7xx_port_write(port, SC16IS7XX_EFR_REG,
			     SC16IS7XX_EFR_ENABLE_BIT);
	regcache_cache_bypass(s->regmap, false);

	/* Put LCR back to the normal mode */
	sc16is7xx_port_write(port, SC16IS7XX_LCR_REG, lcr);

	sc16is7xx_port_update(port, SC16IS7XX_MCR_REG,
			      SC16IS7XX_MCR_CLKSEL_BIT,
			      prescaler);

	/* Open the LCR divisors for configuration */
	sc16is7xx_port_write(port, SC16IS7XX_LCR_REG,
			     SC16IS7XX_LCR_CONF_MODE_A);

	/* Write the new divisor */
	regcache_cache_bypass(s->regmap, true);
	sc16is7xx_port_write(port, SC16IS7XX_DLH_REG, div / 256);
	sc16is7xx_port_write(port, SC16IS7XX_DLL_REG, div % 256);
	regcache_cache_bypass(s->regmap, false);

	/* Put LCR back to the normal mode */
	sc16is7xx_port_write(port, SC16IS7XX_LCR_REG, lcr);

	return DIV_ROUND_CLOSEST(clk / 16, div);
}

static void sc16is7xx_handle_rx(struct uart_port *port, unsigned int rxlen,
				unsigned int iir)
{
	struct sc16is7xx_port *s = dev_get_drvdata(port->dev);
	unsigned int lsr = 0, ch, flag, bytes_read, i;
	bool read_lsr = (iir == SC16IS7XX_IIR_RLSE_SRC) ? true : false;

	if (unlikely(rxlen >= sizeof(s->buf))) {
		dev_warn_ratelimited(port->dev,
				     "ttySC%i: Possible RX FIFO overrun: %d\n",
				     port->line, rxlen);
		port->icount.buf_overrun++;
		/* Ensure sanity of RX level */
		rxlen = sizeof(s->buf);
	}

	while (rxlen) {
		/* Only read lsr if there are possible errors in FIFO */
		if (read_lsr) {
			lsr = sc16is7xx_port_read(port, SC16IS7XX_LSR_REG);
			if (!(lsr & SC16IS7XX_LSR_FIFOE_BIT))
				read_lsr = false; /* No errors left in FIFO */
		} else
			lsr = 0;

		if (read_lsr) {
			s->buf[0] = sc16is7xx_port_read(port, SC16IS7XX_RHR_REG);
			bytes_read = 1;
		} else {
			sc16is7xx_fifo_read(port, rxlen);
			bytes_read = rxlen;
		}

		lsr &= SC16IS7XX_LSR_BRK_ERROR_MASK;

		port->icount.rx++;
		flag = TTY_NORMAL;

		if (unlikely(lsr)) {
			if (lsr & SC16IS7XX_LSR_BI_BIT) {
				port->icount.brk++;
				if (uart_handle_break(port))
					continue;
			} else if (lsr & SC16IS7XX_LSR_PE_BIT)
				port->icount.parity++;
			else if (lsr & SC16IS7XX_LSR_FE_BIT)
				port->icount.frame++;
			else if (lsr & SC16IS7XX_LSR_OE_BIT)
				port->icount.overrun++;

			lsr &= port->read_status_mask;
			if (lsr & SC16IS7XX_LSR_BI_BIT)
				flag = TTY_BREAK;
			else if (lsr & SC16IS7XX_LSR_PE_BIT)
				flag = TTY_PARITY;
			else if (lsr & SC16IS7XX_LSR_FE_BIT)
				flag = TTY_FRAME;
			else if (lsr & SC16IS7XX_LSR_OE_BIT)
				flag = TTY_OVERRUN;
		}

		for (i = 0; i < bytes_read; ++i) {
			ch = s->buf[i];
			if (uart_handle_sysrq_char(port, ch))
				continue;

			if (lsr & port->ignore_status_mask)
				continue;

			uart_insert_char(port, lsr, SC16IS7XX_LSR_OE_BIT, ch,
					 flag);
		}
		rxlen -= bytes_read;
	}

	tty_flip_buffer_push(&port->state->port);
}

static void sc16is7xx_handle_tx(struct uart_port *port)
{
	struct sc16is7xx_port *s = dev_get_drvdata(port->dev);
	struct circ_buf *xmit = &port->state->xmit;
	unsigned int txlen, to_send, i;

	if (unlikely(port->x_char)) {
		sc16is7xx_port_write(port, SC16IS7XX_THR_REG, port->x_char);
		port->icount.tx++;
		port->x_char = 0;
		return;
	}

	if (uart_circ_empty(xmit) || uart_tx_stopped(port))
		return;

	/* Get length of data pending in circular buffer */
	to_send = uart_circ_chars_pending(xmit);
	if (likely(to_send)) {
		/* Limit to size of TX FIFO */
		txlen = sc16is7xx_port_read(port, SC16IS7XX_TXLVL_REG);
		to_send = (to_send > txlen) ? txlen : to_send;

		/* Add data to send */
		port->icount.tx += to_send;

		/* Convert to linear buffer */
		for (i = 0; i < to_send; ++i) {
			s->buf[i] = xmit->buf[xmit->tail];
			xmit->tail = (xmit->tail + 1) & (UART_XMIT_SIZE - 1);
		}

		sc16is7xx_fifo_write(port, to_send);
	}

	if (uart_circ_chars_pending(xmit) < WAKEUP_CHARS)
		uart_write_wakeup(port);
}

static void sc16is7xx_port_irq(struct sc16is7xx_port *s, int portno)
{
	struct uart_port *port = &s->p[portno].port;

	do {
		unsigned int iir, msr, rxlen;

		iir = sc16is7xx_port_read(port, SC16IS7XX_IIR_REG);
		if (iir & SC16IS7XX_IIR_NO_INT_BIT)
			break;

		iir &= SC16IS7XX_IIR_ID_MASK;

		switch (iir) {
		case SC16IS7XX_IIR_RDI_SRC:
		case SC16IS7XX_IIR_RLSE_SRC:
		case SC16IS7XX_IIR_RTOI_SRC:
		case SC16IS7XX_IIR_XOFFI_SRC:
			rxlen = sc16is7xx_port_read(port, SC16IS7XX_RXLVL_REG);
			if (rxlen)
				sc16is7xx_handle_rx(port, rxlen, iir);
			break;

		case SC16IS7XX_IIR_CTSRTS_SRC:
			msr = sc16is7xx_port_read(port, SC16IS7XX_MSR_REG);
			uart_handle_cts_change(port,
					       !!(msr & SC16IS7XX_MSR_CTS_BIT));
			break;
		case SC16IS7XX_IIR_THRI_SRC:
			sc16is7xx_handle_tx(port);
			break;
		default:
			dev_err_ratelimited(port->dev,
					    "ttySC%i: Unexpected interrupt: %x",
					    port->line, iir);
			break;
		}
	} while (1);
}

static void sc16is7xx_ist(struct kthread_work *ws)
{
	struct sc16is7xx_port *s = to_sc16is7xx_port(ws, irq_work);
	int i;

	for (i = 0; i < s->devtype->nr_uart; ++i)
		sc16is7xx_port_irq(s, i);
}

static irqreturn_t sc16is7xx_irq(int irq, void *dev_id)
{
	struct sc16is7xx_port *s = (struct sc16is7xx_port *)dev_id;

	queue_kthread_work(&s->kworker, &s->irq_work);

	return IRQ_HANDLED;
}

static void sc16is7xx_tx_proc(struct kthread_work *ws)
{
	struct uart_port *port = &(to_sc16is7xx_one(ws, tx_work)->port);
<<<<<<< HEAD

	if ((port->rs485.flags & SER_RS485_ENABLED) &&
	    (port->rs485.delay_rts_before_send > 0))
		msleep(port->rs485.delay_rts_before_send);

=======

	if ((port->rs485.flags & SER_RS485_ENABLED) &&
	    (port->rs485.delay_rts_before_send > 0))
		msleep(port->rs485.delay_rts_before_send);

>>>>>>> 9fe8ecca
	sc16is7xx_handle_tx(port);
}

static void sc16is7xx_reconf_rs485(struct uart_port *port)
{
	const u32 mask = SC16IS7XX_EFCR_AUTO_RS485_BIT |
			 SC16IS7XX_EFCR_RTS_INVERT_BIT;
	u32 efcr = 0;
	struct serial_rs485 *rs485 = &port->rs485;
	unsigned long irqflags;

	spin_lock_irqsave(&port->lock, irqflags);
	if (rs485->flags & SER_RS485_ENABLED) {
		efcr |=	SC16IS7XX_EFCR_AUTO_RS485_BIT;

		if (rs485->flags & SER_RS485_RTS_AFTER_SEND)
			efcr |= SC16IS7XX_EFCR_RTS_INVERT_BIT;
	}
	spin_unlock_irqrestore(&port->lock, irqflags);

	sc16is7xx_port_update(port, SC16IS7XX_EFCR_REG, mask, efcr);
<<<<<<< HEAD
}

static void sc16is7xx_reg_proc(struct kthread_work *ws)
{
	struct sc16is7xx_one *one = to_sc16is7xx_one(ws, reg_work);
	struct sc16is7xx_one_config config;
	unsigned long irqflags;

	spin_lock_irqsave(&one->port.lock, irqflags);
	config = one->config;
	memset(&one->config, 0, sizeof(one->config));
	spin_unlock_irqrestore(&one->port.lock, irqflags);

	if (config.flags & SC16IS7XX_RECONF_MD)
		sc16is7xx_port_update(&one->port, SC16IS7XX_MCR_REG,
				      SC16IS7XX_MCR_LOOP_BIT,
				      (one->port.mctrl & TIOCM_LOOP) ?
				      SC16IS7XX_MCR_LOOP_BIT : 0);

	if (config.flags & SC16IS7XX_RECONF_IER)
		sc16is7xx_port_update(&one->port, SC16IS7XX_IER_REG,
				      config.ier_clear, 0);

	if (config.flags & SC16IS7XX_RECONF_RS485)
		sc16is7xx_reconf_rs485(&one->port);
}

static void sc16is7xx_ier_clear(struct uart_port *port, u8 bit)
{
=======
}

static void sc16is7xx_reg_proc(struct kthread_work *ws)
{
	struct sc16is7xx_one *one = to_sc16is7xx_one(ws, reg_work);
	struct sc16is7xx_one_config config;
	unsigned long irqflags;

	spin_lock_irqsave(&one->port.lock, irqflags);
	config = one->config;
	memset(&one->config, 0, sizeof(one->config));
	spin_unlock_irqrestore(&one->port.lock, irqflags);

	if (config.flags & SC16IS7XX_RECONF_MD)
		sc16is7xx_port_update(&one->port, SC16IS7XX_MCR_REG,
				      SC16IS7XX_MCR_LOOP_BIT,
				      (one->port.mctrl & TIOCM_LOOP) ?
				      SC16IS7XX_MCR_LOOP_BIT : 0);

	if (config.flags & SC16IS7XX_RECONF_IER)
		sc16is7xx_port_update(&one->port, SC16IS7XX_IER_REG,
				      config.ier_clear, 0);

	if (config.flags & SC16IS7XX_RECONF_RS485)
		sc16is7xx_reconf_rs485(&one->port);
}

static void sc16is7xx_ier_clear(struct uart_port *port, u8 bit)
{
>>>>>>> 9fe8ecca
	struct sc16is7xx_port *s = dev_get_drvdata(port->dev);
	struct sc16is7xx_one *one = to_sc16is7xx_one(port, port);

	one->config.flags |= SC16IS7XX_RECONF_IER;
	one->config.ier_clear |= bit;
	queue_kthread_work(&s->kworker, &one->reg_work);
}

static void sc16is7xx_stop_tx(struct uart_port *port)
{
	sc16is7xx_ier_clear(port, SC16IS7XX_IER_THRI_BIT);
}

static void sc16is7xx_stop_rx(struct uart_port *port)
{
	sc16is7xx_ier_clear(port, SC16IS7XX_IER_RDI_BIT);
}

static void sc16is7xx_start_tx(struct uart_port *port)
{
	struct sc16is7xx_port *s = dev_get_drvdata(port->dev);
	struct sc16is7xx_one *one = to_sc16is7xx_one(port, port);

	queue_kthread_work(&s->kworker, &one->tx_work);
}

static unsigned int sc16is7xx_tx_empty(struct uart_port *port)
{
	unsigned int lsr;

	lsr = sc16is7xx_port_read(port, SC16IS7XX_LSR_REG);

	return (lsr & SC16IS7XX_LSR_TEMT_BIT) ? TIOCSER_TEMT : 0;
}

static unsigned int sc16is7xx_get_mctrl(struct uart_port *port)
{
	/* DCD and DSR are not wired and CTS/RTS is handled automatically
	 * so just indicate DSR and CAR asserted
	 */
	return TIOCM_DSR | TIOCM_CAR;
}

static void sc16is7xx_set_mctrl(struct uart_port *port, unsigned int mctrl)
{
	struct sc16is7xx_port *s = dev_get_drvdata(port->dev);
	struct sc16is7xx_one *one = to_sc16is7xx_one(port, port);

	one->config.flags |= SC16IS7XX_RECONF_MD;
	queue_kthread_work(&s->kworker, &one->reg_work);
}

static void sc16is7xx_break_ctl(struct uart_port *port, int break_state)
{
	sc16is7xx_port_update(port, SC16IS7XX_LCR_REG,
			      SC16IS7XX_LCR_TXBREAK_BIT,
			      break_state ? SC16IS7XX_LCR_TXBREAK_BIT : 0);
}

static void sc16is7xx_set_termios(struct uart_port *port,
				  struct ktermios *termios,
				  struct ktermios *old)
{
	struct sc16is7xx_port *s = dev_get_drvdata(port->dev);
	unsigned int lcr, flow = 0;
	int baud;

	/* Mask termios capabilities we don't support */
	termios->c_cflag &= ~CMSPAR;

	/* Word size */
	switch (termios->c_cflag & CSIZE) {
	case CS5:
		lcr = SC16IS7XX_LCR_WORD_LEN_5;
		break;
	case CS6:
		lcr = SC16IS7XX_LCR_WORD_LEN_6;
		break;
	case CS7:
		lcr = SC16IS7XX_LCR_WORD_LEN_7;
		break;
	case CS8:
		lcr = SC16IS7XX_LCR_WORD_LEN_8;
		break;
	default:
		lcr = SC16IS7XX_LCR_WORD_LEN_8;
		termios->c_cflag &= ~CSIZE;
		termios->c_cflag |= CS8;
		break;
	}

	/* Parity */
	if (termios->c_cflag & PARENB) {
		lcr |= SC16IS7XX_LCR_PARITY_BIT;
		if (!(termios->c_cflag & PARODD))
			lcr |= SC16IS7XX_LCR_EVENPARITY_BIT;
	}

	/* Stop bits */
	if (termios->c_cflag & CSTOPB)
		lcr |= SC16IS7XX_LCR_STOPLEN_BIT; /* 2 stops */

	/* Set read status mask */
	port->read_status_mask = SC16IS7XX_LSR_OE_BIT;
	if (termios->c_iflag & INPCK)
		port->read_status_mask |= SC16IS7XX_LSR_PE_BIT |
					  SC16IS7XX_LSR_FE_BIT;
	if (termios->c_iflag & (BRKINT | PARMRK))
		port->read_status_mask |= SC16IS7XX_LSR_BI_BIT;

	/* Set status ignore mask */
	port->ignore_status_mask = 0;
	if (termios->c_iflag & IGNBRK)
		port->ignore_status_mask |= SC16IS7XX_LSR_BI_BIT;
	if (!(termios->c_cflag & CREAD))
		port->ignore_status_mask |= SC16IS7XX_LSR_BRK_ERROR_MASK;

	sc16is7xx_port_write(port, SC16IS7XX_LCR_REG,
			     SC16IS7XX_LCR_CONF_MODE_B);

	/* Configure flow control */
	regcache_cache_bypass(s->regmap, true);
	sc16is7xx_port_write(port, SC16IS7XX_XON1_REG, termios->c_cc[VSTART]);
	sc16is7xx_port_write(port, SC16IS7XX_XOFF1_REG, termios->c_cc[VSTOP]);
	if (termios->c_cflag & CRTSCTS)
		flow |= SC16IS7XX_EFR_AUTOCTS_BIT |
			SC16IS7XX_EFR_AUTORTS_BIT;
	if (termios->c_iflag & IXON)
		flow |= SC16IS7XX_EFR_SWFLOW3_BIT;
	if (termios->c_iflag & IXOFF)
		flow |= SC16IS7XX_EFR_SWFLOW1_BIT;

	sc16is7xx_port_write(port, SC16IS7XX_EFR_REG, flow);
	regcache_cache_bypass(s->regmap, false);

	/* Update LCR register */
	sc16is7xx_port_write(port, SC16IS7XX_LCR_REG, lcr);

	/* Get baud rate generator configuration */
	baud = uart_get_baud_rate(port, termios, old,
				  port->uartclk / 16 / 4 / 0xffff,
				  port->uartclk / 16);

	/* Setup baudrate generator */
	baud = sc16is7xx_set_baud(port, baud);

	/* Update timeout according to new baud rate */
	uart_update_timeout(port, termios->c_cflag, baud);
}

static int sc16is7xx_config_rs485(struct uart_port *port,
				  struct serial_rs485 *rs485)
{
	struct sc16is7xx_port *s = dev_get_drvdata(port->dev);
	struct sc16is7xx_one *one = to_sc16is7xx_one(port, port);

	if (rs485->flags & SER_RS485_ENABLED) {
		bool rts_during_rx, rts_during_tx;

		rts_during_rx = rs485->flags & SER_RS485_RTS_AFTER_SEND;
		rts_during_tx = rs485->flags & SER_RS485_RTS_ON_SEND;

		if (rts_during_rx == rts_during_tx)
			dev_err(port->dev,
				"unsupported RTS signalling on_send:%d after_send:%d - exactly one of RS485 RTS flags should be set\n",
				rts_during_tx, rts_during_rx);

		/*
		 * RTS signal is handled by HW, it's timing can't be influenced.
		 * However, it's sometimes useful to delay TX even without RTS
		 * control therefore we try to handle .delay_rts_before_send.
		 */
		if (rs485->delay_rts_after_send)
			return -EINVAL;
	}

	port->rs485 = *rs485;
	one->config.flags |= SC16IS7XX_RECONF_RS485;
	queue_kthread_work(&s->kworker, &one->reg_work);

	return 0;
}

static int sc16is7xx_startup(struct uart_port *port)
{
	struct sc16is7xx_port *s = dev_get_drvdata(port->dev);
	unsigned int val;

	sc16is7xx_power(port, 1);

	/* Reset FIFOs*/
	val = SC16IS7XX_FCR_RXRESET_BIT | SC16IS7XX_FCR_TXRESET_BIT;
	sc16is7xx_port_write(port, SC16IS7XX_FCR_REG, val);
	udelay(5);
	sc16is7xx_port_write(port, SC16IS7XX_FCR_REG,
			     SC16IS7XX_FCR_FIFO_BIT);

	/* Enable EFR */
	sc16is7xx_port_write(port, SC16IS7XX_LCR_REG,
			     SC16IS7XX_LCR_CONF_MODE_B);

	regcache_cache_bypass(s->regmap, true);

	/* Enable write access to enhanced features and internal clock div */
	sc16is7xx_port_write(port, SC16IS7XX_EFR_REG,
			     SC16IS7XX_EFR_ENABLE_BIT);

	/* Enable TCR/TLR */
	sc16is7xx_port_update(port, SC16IS7XX_MCR_REG,
			      SC16IS7XX_MCR_TCRTLR_BIT,
			      SC16IS7XX_MCR_TCRTLR_BIT);

	/* Configure flow control levels */
	/* Flow control halt level 48, resume level 24 */
	sc16is7xx_port_write(port, SC16IS7XX_TCR_REG,
			     SC16IS7XX_TCR_RX_RESUME(24) |
			     SC16IS7XX_TCR_RX_HALT(48));

	regcache_cache_bypass(s->regmap, false);

	/* Now, initialize the UART */
	sc16is7xx_port_write(port, SC16IS7XX_LCR_REG, SC16IS7XX_LCR_WORD_LEN_8);

	/* Enable the Rx and Tx FIFO */
	sc16is7xx_port_update(port, SC16IS7XX_EFCR_REG,
			      SC16IS7XX_EFCR_RXDISABLE_BIT |
			      SC16IS7XX_EFCR_TXDISABLE_BIT,
			      0);

	/* Enable RX, TX, CTS change interrupts */
	val = SC16IS7XX_IER_RDI_BIT | SC16IS7XX_IER_THRI_BIT |
	      SC16IS7XX_IER_CTSI_BIT;
	sc16is7xx_port_write(port, SC16IS7XX_IER_REG, val);

	return 0;
}

static void sc16is7xx_shutdown(struct uart_port *port)
{
	struct sc16is7xx_port *s = dev_get_drvdata(port->dev);

	/* Disable all interrupts */
	sc16is7xx_port_write(port, SC16IS7XX_IER_REG, 0);
	/* Disable TX/RX */
	sc16is7xx_port_update(port, SC16IS7XX_EFCR_REG,
			      SC16IS7XX_EFCR_RXDISABLE_BIT |
			      SC16IS7XX_EFCR_TXDISABLE_BIT,
			      SC16IS7XX_EFCR_RXDISABLE_BIT |
			      SC16IS7XX_EFCR_TXDISABLE_BIT);

	sc16is7xx_power(port, 0);

	flush_kthread_worker(&s->kworker);
}

static const char *sc16is7xx_type(struct uart_port *port)
{
	struct sc16is7xx_port *s = dev_get_drvdata(port->dev);

	return (port->type == PORT_SC16IS7XX) ? s->devtype->name : NULL;
}

static int sc16is7xx_request_port(struct uart_port *port)
{
	/* Do nothing */
	return 0;
}

static void sc16is7xx_config_port(struct uart_port *port, int flags)
{
	if (flags & UART_CONFIG_TYPE)
		port->type = PORT_SC16IS7XX;
}

static int sc16is7xx_verify_port(struct uart_port *port,
				 struct serial_struct *s)
{
	if ((s->type != PORT_UNKNOWN) && (s->type != PORT_SC16IS7XX))
		return -EINVAL;
	if (s->irq != port->irq)
		return -EINVAL;

	return 0;
}

static void sc16is7xx_pm(struct uart_port *port, unsigned int state,
			 unsigned int oldstate)
{
	sc16is7xx_power(port, (state == UART_PM_STATE_ON) ? 1 : 0);
}

static void sc16is7xx_null_void(struct uart_port *port)
{
	/* Do nothing */
}

static const struct uart_ops sc16is7xx_ops = {
	.tx_empty	= sc16is7xx_tx_empty,
	.set_mctrl	= sc16is7xx_set_mctrl,
	.get_mctrl	= sc16is7xx_get_mctrl,
	.stop_tx	= sc16is7xx_stop_tx,
	.start_tx	= sc16is7xx_start_tx,
	.stop_rx	= sc16is7xx_stop_rx,
	.break_ctl	= sc16is7xx_break_ctl,
	.startup	= sc16is7xx_startup,
	.shutdown	= sc16is7xx_shutdown,
	.set_termios	= sc16is7xx_set_termios,
	.type		= sc16is7xx_type,
	.request_port	= sc16is7xx_request_port,
	.release_port	= sc16is7xx_null_void,
	.config_port	= sc16is7xx_config_port,
	.verify_port	= sc16is7xx_verify_port,
	.pm		= sc16is7xx_pm,
};

#ifdef CONFIG_GPIOLIB
static int sc16is7xx_gpio_get(struct gpio_chip *chip, unsigned offset)
{
	unsigned int val;
	struct sc16is7xx_port *s = container_of(chip, struct sc16is7xx_port,
						gpio);
	struct uart_port *port = &s->p[0].port;

	val = sc16is7xx_port_read(port, SC16IS7XX_IOSTATE_REG);

	return !!(val & BIT(offset));
}

static void sc16is7xx_gpio_set(struct gpio_chip *chip, unsigned offset, int val)
{
	struct sc16is7xx_port *s = container_of(chip, struct sc16is7xx_port,
						gpio);
	struct uart_port *port = &s->p[0].port;

	sc16is7xx_port_update(port, SC16IS7XX_IOSTATE_REG, BIT(offset),
			      val ? BIT(offset) : 0);
}

static int sc16is7xx_gpio_direction_input(struct gpio_chip *chip,
					  unsigned offset)
{
	struct sc16is7xx_port *s = container_of(chip, struct sc16is7xx_port,
						gpio);
	struct uart_port *port = &s->p[0].port;

	sc16is7xx_port_update(port, SC16IS7XX_IODIR_REG, BIT(offset), 0);

	return 0;
}

static int sc16is7xx_gpio_direction_output(struct gpio_chip *chip,
					   unsigned offset, int val)
{
	struct sc16is7xx_port *s = container_of(chip, struct sc16is7xx_port,
						gpio);
	struct uart_port *port = &s->p[0].port;

	sc16is7xx_port_update(port, SC16IS7XX_IOSTATE_REG, BIT(offset),
			      val ? BIT(offset) : 0);
	sc16is7xx_port_update(port, SC16IS7XX_IODIR_REG, BIT(offset),
			      BIT(offset));

	return 0;
}
#endif

static int sc16is7xx_probe(struct device *dev,
			   const struct sc16is7xx_devtype *devtype,
			   struct regmap *regmap, int irq, unsigned long flags)
{
	struct sched_param sched_param = { .sched_priority = MAX_RT_PRIO / 2 };
	unsigned long freq, *pfreq = dev_get_platdata(dev);
	int i, ret;
	struct sc16is7xx_port *s;

	if (IS_ERR(regmap))
		return PTR_ERR(regmap);

	/* Alloc port structure */
	s = devm_kzalloc(dev, sizeof(*s) +
			 sizeof(struct sc16is7xx_one) * devtype->nr_uart,
			 GFP_KERNEL);
	if (!s) {
		dev_err(dev, "Error allocating port structure\n");
		return -ENOMEM;
	}

	s->clk = devm_clk_get(dev, NULL);
	if (IS_ERR(s->clk)) {
		if (pfreq)
			freq = *pfreq;
		else
			return PTR_ERR(s->clk);
	} else {
		clk_prepare_enable(s->clk);
		freq = clk_get_rate(s->clk);
	}

	s->regmap = regmap;
	s->devtype = devtype;
	dev_set_drvdata(dev, s);

	init_kthread_worker(&s->kworker);
	init_kthread_work(&s->irq_work, sc16is7xx_ist);
	s->kworker_task = kthread_run(kthread_worker_fn, &s->kworker,
				      "sc16is7xx");
	if (IS_ERR(s->kworker_task)) {
		ret = PTR_ERR(s->kworker_task);
		goto out_clk;
	}
	sched_setscheduler(s->kworker_task, SCHED_FIFO, &sched_param);

	init_kthread_worker(&s->kworker);
	init_kthread_work(&s->irq_work, sc16is7xx_ist);
	s->kworker_task = kthread_run(kthread_worker_fn, &s->kworker,
				      "sc16is7xx");
	if (IS_ERR(s->kworker_task)) {
		ret = PTR_ERR(s->kworker_task);
		goto out_uart;
	}
	sched_setscheduler(s->kworker_task, SCHED_FIFO, &sched_param);

#ifdef CONFIG_GPIOLIB
	if (devtype->nr_gpio) {
		/* Setup GPIO cotroller */
		s->gpio.owner		 = THIS_MODULE;
		s->gpio.dev		 = dev;
		s->gpio.label		 = dev_name(dev);
		s->gpio.direction_input	 = sc16is7xx_gpio_direction_input;
		s->gpio.get		 = sc16is7xx_gpio_get;
		s->gpio.direction_output = sc16is7xx_gpio_direction_output;
		s->gpio.set		 = sc16is7xx_gpio_set;
		s->gpio.base		 = -1;
		s->gpio.ngpio		 = devtype->nr_gpio;
		s->gpio.can_sleep	 = 1;
		ret = gpiochip_add(&s->gpio);
		if (ret)
			goto out_thread;
	}
#endif

	for (i = 0; i < devtype->nr_uart; ++i) {
		s->p[i].line		= i;
		/* Initialize port data */
		s->p[i].port.dev	= dev;
		s->p[i].port.irq	= irq;
		s->p[i].port.type	= PORT_SC16IS7XX;
		s->p[i].port.fifosize	= SC16IS7XX_FIFO_SIZE;
		s->p[i].port.flags	= UPF_FIXED_TYPE | UPF_LOW_LATENCY;
		s->p[i].port.iotype	= UPIO_PORT;
		s->p[i].port.uartclk	= freq;
		s->p[i].port.rs485_config = sc16is7xx_config_rs485;
		s->p[i].port.ops	= &sc16is7xx_ops;
		s->p[i].port.line	= sc16is7xx_alloc_line();
		if (s->p[i].port.line >= SC16IS7XX_MAX_DEVS) {
			ret = -ENOMEM;
			goto out_ports;
		}

		/* Disable all interrupts */
		sc16is7xx_port_write(&s->p[i].port, SC16IS7XX_IER_REG, 0);
		/* Disable TX/RX */
		sc16is7xx_port_write(&s->p[i].port, SC16IS7XX_EFCR_REG,
				     SC16IS7XX_EFCR_RXDISABLE_BIT |
				     SC16IS7XX_EFCR_TXDISABLE_BIT);
		/* Initialize kthread work structs */
		init_kthread_work(&s->p[i].tx_work, sc16is7xx_tx_proc);
		init_kthread_work(&s->p[i].reg_work, sc16is7xx_reg_proc);
		/* Register port */
		uart_add_one_port(&sc16is7xx_uart, &s->p[i].port);
		/* Go to suspend mode */
		sc16is7xx_power(&s->p[i].port, 0);
	}

	/* Setup interrupt */
	ret = devm_request_irq(dev, irq, sc16is7xx_irq,
			       IRQF_ONESHOT | flags, dev_name(dev), s);
	if (!ret)
		return 0;

<<<<<<< HEAD
	for (i = 0; i < s->uart.nr; i++)
		uart_remove_one_port(&s->uart, &s->p[i].port);
=======
out_ports:
	for (i--; i >= 0; i--) {
		uart_remove_one_port(&sc16is7xx_uart, &s->p[i].port);
		clear_bit(s->p[i].port.line, &sc16is7xx_lines);
	}
>>>>>>> 9fe8ecca

#ifdef CONFIG_GPIOLIB
	if (devtype->nr_gpio)
		gpiochip_remove(&s->gpio);

out_thread:
#endif
	kthread_stop(s->kworker_task);
<<<<<<< HEAD

out_uart:
	uart_unregister_driver(&s->uart);
=======
>>>>>>> 9fe8ecca

out_clk:
	if (!IS_ERR(s->clk))
		clk_disable_unprepare(s->clk);

	return ret;
}

static int sc16is7xx_remove(struct device *dev)
{
	struct sc16is7xx_port *s = dev_get_drvdata(dev);
	int i;

#ifdef CONFIG_GPIOLIB
	if (s->devtype->nr_gpio)
		gpiochip_remove(&s->gpio);
#endif

<<<<<<< HEAD
	for (i = 0; i < s->uart.nr; i++) {
		uart_remove_one_port(&s->uart, &s->p[i].port);
=======
	for (i = 0; i < s->devtype->nr_uart; i++) {
		uart_remove_one_port(&sc16is7xx_uart, &s->p[i].port);
		clear_bit(s->p[i].port.line, &sc16is7xx_lines);
>>>>>>> 9fe8ecca
		sc16is7xx_power(&s->p[i].port, 0);
	}

	flush_kthread_worker(&s->kworker);
	kthread_stop(s->kworker_task);

<<<<<<< HEAD
	uart_unregister_driver(&s->uart);
=======
>>>>>>> 9fe8ecca
	if (!IS_ERR(s->clk))
		clk_disable_unprepare(s->clk);

	return 0;
}

static const struct of_device_id __maybe_unused sc16is7xx_dt_ids[] = {
	{ .compatible = "nxp,sc16is740",	.data = &sc16is74x_devtype, },
	{ .compatible = "nxp,sc16is741",	.data = &sc16is74x_devtype, },
	{ .compatible = "nxp,sc16is750",	.data = &sc16is750_devtype, },
	{ .compatible = "nxp,sc16is752",	.data = &sc16is752_devtype, },
	{ .compatible = "nxp,sc16is760",	.data = &sc16is760_devtype, },
	{ .compatible = "nxp,sc16is762",	.data = &sc16is762_devtype, },
	{ }
};
MODULE_DEVICE_TABLE(of, sc16is7xx_dt_ids);

static struct regmap_config regcfg = {
	.reg_bits = 7,
	.pad_bits = 1,
	.val_bits = 8,
	.cache_type = REGCACHE_RBTREE,
	.volatile_reg = sc16is7xx_regmap_volatile,
	.precious_reg = sc16is7xx_regmap_precious,
};

#ifdef CONFIG_SERIAL_SC16IS7XX_SPI
static int sc16is7xx_spi_probe(struct spi_device *spi)
{
<<<<<<< HEAD
	struct sc16is7xx_devtype *devtype;
=======
	const struct sc16is7xx_devtype *devtype;
>>>>>>> 9fe8ecca
	unsigned long flags = 0;
	struct regmap *regmap;
	int ret;

	/* Setup SPI bus */
	spi->bits_per_word	= 8;
	/* only supports mode 0 on SC16IS762 */
	spi->mode		= spi->mode ? : SPI_MODE_0;
	spi->max_speed_hz	= spi->max_speed_hz ? : 15000000;
	ret = spi_setup(spi);
	if (ret)
		return ret;

	if (spi->dev.of_node) {
		const struct of_device_id *of_id =
			of_match_device(sc16is7xx_dt_ids, &spi->dev);

		devtype = (struct sc16is7xx_devtype *)of_id->data;
	} else {
		const struct spi_device_id *id_entry = spi_get_device_id(spi);

		devtype = (struct sc16is7xx_devtype *)id_entry->driver_data;
		flags = IRQF_TRIGGER_FALLING;
	}

	regcfg.max_register = (0xf << SC16IS7XX_REG_SHIFT) |
			      (devtype->nr_uart - 1);
	regmap = devm_regmap_init_spi(spi, &regcfg);

	return sc16is7xx_probe(&spi->dev, devtype, regmap, spi->irq, flags);
}

static int sc16is7xx_spi_remove(struct spi_device *spi)
{
	return sc16is7xx_remove(&spi->dev);
}

static const struct spi_device_id sc16is7xx_spi_id_table[] = {
	{ "sc16is74x",	(kernel_ulong_t)&sc16is74x_devtype, },
	{ "sc16is740",	(kernel_ulong_t)&sc16is74x_devtype, },
	{ "sc16is741",	(kernel_ulong_t)&sc16is74x_devtype, },
	{ "sc16is750",	(kernel_ulong_t)&sc16is750_devtype, },
	{ "sc16is752",	(kernel_ulong_t)&sc16is752_devtype, },
	{ "sc16is760",	(kernel_ulong_t)&sc16is760_devtype, },
	{ "sc16is762",	(kernel_ulong_t)&sc16is762_devtype, },
	{ }
};

MODULE_DEVICE_TABLE(spi, sc16is7xx_spi_id_table);

static struct spi_driver sc16is7xx_spi_uart_driver = {
	.driver = {
		.name		= SC16IS7XX_NAME,
		.owner		= THIS_MODULE,
		.of_match_table	= of_match_ptr(sc16is7xx_dt_ids),
	},
	.probe		= sc16is7xx_spi_probe,
	.remove		= sc16is7xx_spi_remove,
	.id_table	= sc16is7xx_spi_id_table,
};

MODULE_ALIAS("spi:sc16is7xx");
#endif

#ifdef CONFIG_SERIAL_SC16IS7XX_I2C
static int sc16is7xx_i2c_probe(struct i2c_client *i2c,
			       const struct i2c_device_id *id)
{
	const struct sc16is7xx_devtype *devtype;
	unsigned long flags = 0;
	struct regmap *regmap;

	if (i2c->dev.of_node) {
		const struct of_device_id *of_id =
				of_match_device(sc16is7xx_dt_ids, &i2c->dev);

		devtype = (struct sc16is7xx_devtype *)of_id->data;
	} else {
		devtype = (struct sc16is7xx_devtype *)id->driver_data;
		flags = IRQF_TRIGGER_FALLING;
	}

	regcfg.max_register = (0xf << SC16IS7XX_REG_SHIFT) |
			      (devtype->nr_uart - 1);
	regmap = devm_regmap_init_i2c(i2c, &regcfg);

	return sc16is7xx_probe(&i2c->dev, devtype, regmap, i2c->irq, flags);
}

static int sc16is7xx_i2c_remove(struct i2c_client *client)
{
	return sc16is7xx_remove(&client->dev);
}

static const struct i2c_device_id sc16is7xx_i2c_id_table[] = {
	{ "sc16is74x",	(kernel_ulong_t)&sc16is74x_devtype, },
	{ "sc16is740",	(kernel_ulong_t)&sc16is74x_devtype, },
	{ "sc16is741",	(kernel_ulong_t)&sc16is74x_devtype, },
	{ "sc16is750",	(kernel_ulong_t)&sc16is750_devtype, },
	{ "sc16is752",	(kernel_ulong_t)&sc16is752_devtype, },
	{ "sc16is760",	(kernel_ulong_t)&sc16is760_devtype, },
	{ "sc16is762",	(kernel_ulong_t)&sc16is762_devtype, },
	{ }
};
MODULE_DEVICE_TABLE(i2c, sc16is7xx_i2c_id_table);

static struct i2c_driver sc16is7xx_i2c_uart_driver = {
	.driver = {
		.name		= SC16IS7XX_NAME,
		.of_match_table	= of_match_ptr(sc16is7xx_dt_ids),
	},
	.probe		= sc16is7xx_i2c_probe,
	.remove		= sc16is7xx_i2c_remove,
	.id_table	= sc16is7xx_i2c_id_table,
};

MODULE_ALIAS("i2c:sc16is7xx");
#endif

static int __init sc16is7xx_init(void)
{
<<<<<<< HEAD
	int ret = 0;
=======
	int ret;

	ret = uart_register_driver(&sc16is7xx_uart);
	if (ret) {
		pr_err("Registering UART driver failed\n");
		return ret;
	}

>>>>>>> 9fe8ecca
#ifdef CONFIG_SERIAL_SC16IS7XX_I2C
	ret = i2c_add_driver(&sc16is7xx_i2c_uart_driver);
	if (ret < 0) {
		pr_err("failed to init sc16is7xx i2c --> %d\n", ret);
		return ret;
	}
#endif

#ifdef CONFIG_SERIAL_SC16IS7XX_SPI
	ret = spi_register_driver(&sc16is7xx_spi_uart_driver);
	if (ret < 0) {
		pr_err("failed to init sc16is7xx spi --> %d\n", ret);
		return ret;
	}
#endif
	return ret;
}
module_init(sc16is7xx_init);

static void __exit sc16is7xx_exit(void)
{
#ifdef CONFIG_SERIAL_SC16IS7XX_I2C
	i2c_del_driver(&sc16is7xx_i2c_uart_driver);
#endif

#ifdef CONFIG_SERIAL_SC16IS7XX_SPI
	spi_unregister_driver(&sc16is7xx_spi_uart_driver);
#endif
<<<<<<< HEAD
=======
	uart_unregister_driver(&sc16is7xx_uart);
>>>>>>> 9fe8ecca
}
module_exit(sc16is7xx_exit);

MODULE_LICENSE("GPL");
MODULE_AUTHOR("Jon Ringle <jringle@gridpoint.com>");
MODULE_DESCRIPTION("SC16IS7XX serial driver");<|MERGE_RESOLUTION|>--- conflicted
+++ resolved
@@ -315,10 +315,7 @@
 
 struct sc16is7xx_one {
 	struct uart_port		port;
-<<<<<<< HEAD
-=======
 	u8				line;
->>>>>>> 9fe8ecca
 	struct kthread_work		tx_work;
 	struct kthread_work		reg_work;
 	struct sc16is7xx_one_config	config;
@@ -338,8 +335,6 @@
 	struct sc16is7xx_one		p[0];
 };
 
-<<<<<<< HEAD
-=======
 static unsigned long sc16is7xx_lines;
 
 static struct uart_driver sc16is7xx_uart = {
@@ -348,7 +343,6 @@
 	.nr		= SC16IS7XX_MAX_DEVS,
 };
 
->>>>>>> 9fe8ecca
 #define to_sc16is7xx_port(p,e)	((container_of((p), struct sc16is7xx_port, e)))
 #define to_sc16is7xx_one(p,e)	((container_of((p), struct sc16is7xx_one, e)))
 
@@ -394,26 +388,6 @@
 	struct sc16is7xx_port *s = dev_get_drvdata(port->dev);
 	const u8 line = sc16is7xx_line(port);
 	u8 addr = (SC16IS7XX_THR_REG << SC16IS7XX_REG_SHIFT) | line;
-
-	regcache_cache_bypass(s->regmap, true);
-	regmap_raw_write(s->regmap, addr, s->buf, to_send);
-	regcache_cache_bypass(s->regmap, false);
-}
-
-static void sc16is7xx_fifo_read(struct uart_port *port, unsigned int rxlen)
-{
-	struct sc16is7xx_port *s = dev_get_drvdata(port->dev);
-	u8 addr = (SC16IS7XX_RHR_REG << SC16IS7XX_REG_SHIFT) | port->line;
-
-	regcache_cache_bypass(s->regmap, true);
-	regmap_raw_read(s->regmap, addr, s->buf, rxlen);
-	regcache_cache_bypass(s->regmap, false);
-}
-
-static void sc16is7xx_fifo_write(struct uart_port *port, u8 to_send)
-{
-	struct sc16is7xx_port *s = dev_get_drvdata(port->dev);
-	u8 addr = (SC16IS7XX_THR_REG << SC16IS7XX_REG_SHIFT) | port->line;
 
 	regcache_cache_bypass(s->regmap, true);
 	regmap_raw_write(s->regmap, addr, s->buf, to_send);
@@ -735,19 +709,11 @@
 static void sc16is7xx_tx_proc(struct kthread_work *ws)
 {
 	struct uart_port *port = &(to_sc16is7xx_one(ws, tx_work)->port);
-<<<<<<< HEAD
 
 	if ((port->rs485.flags & SER_RS485_ENABLED) &&
 	    (port->rs485.delay_rts_before_send > 0))
 		msleep(port->rs485.delay_rts_before_send);
 
-=======
-
-	if ((port->rs485.flags & SER_RS485_ENABLED) &&
-	    (port->rs485.delay_rts_before_send > 0))
-		msleep(port->rs485.delay_rts_before_send);
-
->>>>>>> 9fe8ecca
 	sc16is7xx_handle_tx(port);
 }
 
@@ -769,7 +735,6 @@
 	spin_unlock_irqrestore(&port->lock, irqflags);
 
 	sc16is7xx_port_update(port, SC16IS7XX_EFCR_REG, mask, efcr);
-<<<<<<< HEAD
 }
 
 static void sc16is7xx_reg_proc(struct kthread_work *ws)
@@ -799,37 +764,6 @@
 
 static void sc16is7xx_ier_clear(struct uart_port *port, u8 bit)
 {
-=======
-}
-
-static void sc16is7xx_reg_proc(struct kthread_work *ws)
-{
-	struct sc16is7xx_one *one = to_sc16is7xx_one(ws, reg_work);
-	struct sc16is7xx_one_config config;
-	unsigned long irqflags;
-
-	spin_lock_irqsave(&one->port.lock, irqflags);
-	config = one->config;
-	memset(&one->config, 0, sizeof(one->config));
-	spin_unlock_irqrestore(&one->port.lock, irqflags);
-
-	if (config.flags & SC16IS7XX_RECONF_MD)
-		sc16is7xx_port_update(&one->port, SC16IS7XX_MCR_REG,
-				      SC16IS7XX_MCR_LOOP_BIT,
-				      (one->port.mctrl & TIOCM_LOOP) ?
-				      SC16IS7XX_MCR_LOOP_BIT : 0);
-
-	if (config.flags & SC16IS7XX_RECONF_IER)
-		sc16is7xx_port_update(&one->port, SC16IS7XX_IER_REG,
-				      config.ier_clear, 0);
-
-	if (config.flags & SC16IS7XX_RECONF_RS485)
-		sc16is7xx_reconf_rs485(&one->port);
-}
-
-static void sc16is7xx_ier_clear(struct uart_port *port, u8 bit)
-{
->>>>>>> 9fe8ecca
 	struct sc16is7xx_port *s = dev_get_drvdata(port->dev);
 	struct sc16is7xx_one *one = to_sc16is7xx_one(port, port);
 
@@ -1242,16 +1176,6 @@
 	}
 	sched_setscheduler(s->kworker_task, SCHED_FIFO, &sched_param);
 
-	init_kthread_worker(&s->kworker);
-	init_kthread_work(&s->irq_work, sc16is7xx_ist);
-	s->kworker_task = kthread_run(kthread_worker_fn, &s->kworker,
-				      "sc16is7xx");
-	if (IS_ERR(s->kworker_task)) {
-		ret = PTR_ERR(s->kworker_task);
-		goto out_uart;
-	}
-	sched_setscheduler(s->kworker_task, SCHED_FIFO, &sched_param);
-
 #ifdef CONFIG_GPIOLIB
 	if (devtype->nr_gpio) {
 		/* Setup GPIO cotroller */
@@ -1310,16 +1234,11 @@
 	if (!ret)
 		return 0;
 
-<<<<<<< HEAD
-	for (i = 0; i < s->uart.nr; i++)
-		uart_remove_one_port(&s->uart, &s->p[i].port);
-=======
 out_ports:
 	for (i--; i >= 0; i--) {
 		uart_remove_one_port(&sc16is7xx_uart, &s->p[i].port);
 		clear_bit(s->p[i].port.line, &sc16is7xx_lines);
 	}
->>>>>>> 9fe8ecca
 
 #ifdef CONFIG_GPIOLIB
 	if (devtype->nr_gpio)
@@ -1328,12 +1247,6 @@
 out_thread:
 #endif
 	kthread_stop(s->kworker_task);
-<<<<<<< HEAD
-
-out_uart:
-	uart_unregister_driver(&s->uart);
-=======
->>>>>>> 9fe8ecca
 
 out_clk:
 	if (!IS_ERR(s->clk))
@@ -1352,24 +1265,15 @@
 		gpiochip_remove(&s->gpio);
 #endif
 
-<<<<<<< HEAD
-	for (i = 0; i < s->uart.nr; i++) {
-		uart_remove_one_port(&s->uart, &s->p[i].port);
-=======
 	for (i = 0; i < s->devtype->nr_uart; i++) {
 		uart_remove_one_port(&sc16is7xx_uart, &s->p[i].port);
 		clear_bit(s->p[i].port.line, &sc16is7xx_lines);
->>>>>>> 9fe8ecca
 		sc16is7xx_power(&s->p[i].port, 0);
 	}
 
 	flush_kthread_worker(&s->kworker);
 	kthread_stop(s->kworker_task);
 
-<<<<<<< HEAD
-	uart_unregister_driver(&s->uart);
-=======
->>>>>>> 9fe8ecca
 	if (!IS_ERR(s->clk))
 		clk_disable_unprepare(s->clk);
 
@@ -1399,11 +1303,7 @@
 #ifdef CONFIG_SERIAL_SC16IS7XX_SPI
 static int sc16is7xx_spi_probe(struct spi_device *spi)
 {
-<<<<<<< HEAD
-	struct sc16is7xx_devtype *devtype;
-=======
 	const struct sc16is7xx_devtype *devtype;
->>>>>>> 9fe8ecca
 	unsigned long flags = 0;
 	struct regmap *regmap;
 	int ret;
@@ -1525,9 +1425,6 @@
 
 static int __init sc16is7xx_init(void)
 {
-<<<<<<< HEAD
-	int ret = 0;
-=======
 	int ret;
 
 	ret = uart_register_driver(&sc16is7xx_uart);
@@ -1536,7 +1433,6 @@
 		return ret;
 	}
 
->>>>>>> 9fe8ecca
 #ifdef CONFIG_SERIAL_SC16IS7XX_I2C
 	ret = i2c_add_driver(&sc16is7xx_i2c_uart_driver);
 	if (ret < 0) {
@@ -1565,10 +1461,7 @@
 #ifdef CONFIG_SERIAL_SC16IS7XX_SPI
 	spi_unregister_driver(&sc16is7xx_spi_uart_driver);
 #endif
-<<<<<<< HEAD
-=======
 	uart_unregister_driver(&sc16is7xx_uart);
->>>>>>> 9fe8ecca
 }
 module_exit(sc16is7xx_exit);
 
