/*
 * GPL HEADER START
 *
 * DO NOT ALTER OR REMOVE COPYRIGHT NOTICES OR THIS FILE HEADER.
 *
 * This program is free software; you can redistribute it and/or modify
 * it under the terms of the GNU General Public License version 2 only,
 * as published by the Free Software Foundation.
 *
 * This program is distributed in the hope that it will be useful, but
 * WITHOUT ANY WARRANTY; without even the implied warranty of
 * MERCHANTABILITY or FITNESS FOR A PARTICULAR PURPOSE.  See the GNU
 * General Public License version 2 for more details (a copy is included
 * in the LICENSE file that accompanied this code).
 *
 * You should have received a copy of the GNU General Public License
 * version 2 along with this program; If not, see
 * http://www.sun.com/software/products/lustre/docs/GPLv2.pdf
 *
 * Please contact Sun Microsystems, Inc., 4150 Network Circle, Santa Clara,
 * CA 95054 USA or visit www.sun.com if you need additional information or
 * have any questions.
 *
 * GPL HEADER END
 */
/*
 * Copyright (c) 2002, 2010, Oracle and/or its affiliates. All rights reserved.
 * Use is subject to license terms.
 *
 * Copyright (c) 2010, 2012, Intel Corporation.
 */
/*
 * This file is part of Lustre, http://www.lustre.org/
 * Lustre is a trademark of Sun Microsystems, Inc.
 *
 * lustre/ldlm/ldlm_lockd.c
 *
 * Author: Peter Braam <braam@clusterfs.com>
 * Author: Phil Schwan <phil@clusterfs.com>
 */

#define DEBUG_SUBSYSTEM S_LDLM

#include "../../include/linux/libcfs/libcfs.h"
#include "../include/lustre_dlm.h"
#include "../include/obd_class.h"
#include <linux/list.h>
#include "ldlm_internal.h"

static int ldlm_num_threads;
module_param(ldlm_num_threads, int, 0444);
MODULE_PARM_DESC(ldlm_num_threads, "number of DLM service threads to start");

static char *ldlm_cpts;
module_param(ldlm_cpts, charp, 0444);
MODULE_PARM_DESC(ldlm_cpts, "CPU partitions ldlm threads should run on");

static struct mutex	ldlm_ref_mutex;
static int ldlm_refcount;

struct kobject *ldlm_kobj;
struct kset *ldlm_ns_kset;
struct kset *ldlm_svc_kset;

struct ldlm_cb_async_args {
	struct ldlm_cb_set_arg *ca_set_arg;
	struct ldlm_lock       *ca_lock;
};

/* LDLM state */

static struct ldlm_state *ldlm_state;

inline unsigned long round_timeout(unsigned long timeout)
{
	return cfs_time_seconds((int)cfs_duration_sec(cfs_time_sub(timeout, 0)) + 1);
}

#define ELT_STOPPED   0
#define ELT_READY     1
#define ELT_TERMINATE 2

struct ldlm_bl_pool {
	spinlock_t		blp_lock;

	/*
	 * blp_prio_list is used for callbacks that should be handled
	 * as a priority. It is used for LDLM_FL_DISCARD_DATA requests.
	 * see bug 13843
	 */
	struct list_head	      blp_prio_list;

	/*
	 * blp_list is used for all other callbacks which are likely
	 * to take longer to process.
	 */
	struct list_head	      blp_list;

	wait_queue_head_t	     blp_waitq;
	struct completion	blp_comp;
	atomic_t	    blp_num_threads;
	atomic_t	    blp_busy_threads;
	int		     blp_min_threads;
	int		     blp_max_threads;
};

struct ldlm_bl_work_item {
	struct list_head	      blwi_entry;
	struct ldlm_namespace  *blwi_ns;
	struct ldlm_lock_desc   blwi_ld;
	struct ldlm_lock       *blwi_lock;
	struct list_head	      blwi_head;
	int		     blwi_count;
	struct completion	blwi_comp;
	ldlm_cancel_flags_t     blwi_flags;
	int		     blwi_mem_pressure;
};


int ldlm_del_waiting_lock(struct ldlm_lock *lock)
{
	return 0;
}

int ldlm_refresh_waiting_lock(struct ldlm_lock *lock, int timeout)
{
	return 0;
}



/**
 * Callback handler for receiving incoming blocking ASTs.
 *
 * This can only happen on client side.
 */
void ldlm_handle_bl_callback(struct ldlm_namespace *ns,
			     struct ldlm_lock_desc *ld, struct ldlm_lock *lock)
{
	int do_ast;

	LDLM_DEBUG(lock, "client blocking AST callback handler");

	lock_res_and_lock(lock);
	lock->l_flags |= LDLM_FL_CBPENDING;

	if (lock->l_flags & LDLM_FL_CANCEL_ON_BLOCK)
		lock->l_flags |= LDLM_FL_CANCEL;

	do_ast = !lock->l_readers && !lock->l_writers;
	unlock_res_and_lock(lock);

	if (do_ast) {
		CDEBUG(D_DLMTRACE,
		       "Lock %p already unused, calling callback (%p)\n", lock,
		       lock->l_blocking_ast);
		if (lock->l_blocking_ast != NULL)
			lock->l_blocking_ast(lock, ld, lock->l_ast_data,
					     LDLM_CB_BLOCKING);
	} else {
		CDEBUG(D_DLMTRACE,
		       "Lock %p is referenced, will be cancelled later\n",
		       lock);
	}

	LDLM_DEBUG(lock, "client blocking callback handler END");
	LDLM_LOCK_RELEASE(lock);
}

/**
 * Callback handler for receiving incoming completion ASTs.
 *
 * This only can happen on client side.
 */
static void ldlm_handle_cp_callback(struct ptlrpc_request *req,
				    struct ldlm_namespace *ns,
				    struct ldlm_request *dlm_req,
				    struct ldlm_lock *lock)
{
	int lvb_len;
	LIST_HEAD(ast_list);
	int rc = 0;

	LDLM_DEBUG(lock, "client completion callback handler START");

	if (OBD_FAIL_CHECK(OBD_FAIL_LDLM_CANCEL_BL_CB_RACE)) {
		int to = cfs_time_seconds(1);

		while (to > 0) {
			set_current_state(TASK_INTERRUPTIBLE);
			schedule_timeout(to);
			if (lock->l_granted_mode == lock->l_req_mode ||
			    lock->l_flags & LDLM_FL_DESTROYED)
				break;
		}
	}

	lvb_len = req_capsule_get_size(&req->rq_pill, &RMF_DLM_LVB, RCL_CLIENT);
	if (lvb_len < 0) {
		LDLM_ERROR(lock, "Fail to get lvb_len, rc = %d", lvb_len);
		rc = lvb_len;
		goto out;
	} else if (lvb_len > 0) {
		if (lock->l_lvb_len > 0) {
			/* for extent lock, lvb contains ost_lvb{}. */
			LASSERT(lock->l_lvb_data != NULL);

			if (unlikely(lock->l_lvb_len < lvb_len)) {
				LDLM_ERROR(lock, "Replied LVB is larger than expectation, expected = %d, replied = %d",
					   lock->l_lvb_len, lvb_len);
				rc = -EINVAL;
				goto out;
			}
		} else if (ldlm_has_layout(lock)) { /* for layout lock, lvb has
						     * variable length */
			void *lvb_data;

			lvb_data = kzalloc(lvb_len, GFP_NOFS);
<<<<<<< HEAD
			if (lvb_data == NULL) {
=======
			if (!lvb_data) {
>>>>>>> 9fe8ecca
				LDLM_ERROR(lock, "No memory: %d.\n", lvb_len);
				rc = -ENOMEM;
				goto out;
			}

			lock_res_and_lock(lock);
			LASSERT(lock->l_lvb_data == NULL);
			lock->l_lvb_type = LVB_T_LAYOUT;
			lock->l_lvb_data = lvb_data;
			lock->l_lvb_len = lvb_len;
			unlock_res_and_lock(lock);
		}
	}

	lock_res_and_lock(lock);
	if ((lock->l_flags & LDLM_FL_DESTROYED) ||
	    lock->l_granted_mode == lock->l_req_mode) {
		/* bug 11300: the lock has already been granted */
		unlock_res_and_lock(lock);
		LDLM_DEBUG(lock, "Double grant race happened");
		rc = 0;
		goto out;
	}

	/* If we receive the completion AST before the actual enqueue returned,
	 * then we might need to switch lock modes, resources, or extents. */
	if (dlm_req->lock_desc.l_granted_mode != lock->l_req_mode) {
		lock->l_req_mode = dlm_req->lock_desc.l_granted_mode;
		LDLM_DEBUG(lock, "completion AST, new lock mode");
	}

	if (lock->l_resource->lr_type != LDLM_PLAIN) {
		ldlm_convert_policy_to_local(req->rq_export,
					  dlm_req->lock_desc.l_resource.lr_type,
					  &dlm_req->lock_desc.l_policy_data,
					  &lock->l_policy_data);
		LDLM_DEBUG(lock, "completion AST, new policy data");
	}

	ldlm_resource_unlink_lock(lock);
	if (memcmp(&dlm_req->lock_desc.l_resource.lr_name,
		   &lock->l_resource->lr_name,
		   sizeof(lock->l_resource->lr_name)) != 0) {
		unlock_res_and_lock(lock);
		rc = ldlm_lock_change_resource(ns, lock,
				&dlm_req->lock_desc.l_resource.lr_name);
		if (rc < 0) {
			LDLM_ERROR(lock, "Failed to allocate resource");
			goto out;
		}
		LDLM_DEBUG(lock, "completion AST, new resource");
		CERROR("change resource!\n");
		lock_res_and_lock(lock);
	}

	if (dlm_req->lock_flags & LDLM_FL_AST_SENT) {
		/* BL_AST locks are not needed in LRU.
		 * Let ldlm_cancel_lru() be fast. */
		ldlm_lock_remove_from_lru(lock);
		lock->l_flags |= LDLM_FL_CBPENDING | LDLM_FL_BL_AST;
		LDLM_DEBUG(lock, "completion AST includes blocking AST");
	}

	if (lock->l_lvb_len > 0) {
		rc = ldlm_fill_lvb(lock, &req->rq_pill, RCL_CLIENT,
				   lock->l_lvb_data, lvb_len);
		if (rc < 0) {
			unlock_res_and_lock(lock);
			goto out;
		}
	}

	ldlm_grant_lock(lock, &ast_list);
	unlock_res_and_lock(lock);

	LDLM_DEBUG(lock, "callback handler finished, about to run_ast_work");

	/* Let Enqueue to call osc_lock_upcall() and initialize
	 * l_ast_data */
	OBD_FAIL_TIMEOUT(OBD_FAIL_OSC_CP_ENQ_RACE, 2);

	ldlm_run_ast_work(ns, &ast_list, LDLM_WORK_CP_AST);

	LDLM_DEBUG_NOLOCK("client completion callback handler END (lock %p)",
			  lock);
	goto out;

out:
	if (rc < 0) {
		lock_res_and_lock(lock);
		lock->l_flags |= LDLM_FL_FAILED;
		unlock_res_and_lock(lock);
		wake_up(&lock->l_waitq);
	}
	LDLM_LOCK_RELEASE(lock);
}

/**
 * Callback handler for receiving incoming glimpse ASTs.
 *
 * This only can happen on client side.  After handling the glimpse AST
 * we also consider dropping the lock here if it is unused locally for a
 * long time.
 */
static void ldlm_handle_gl_callback(struct ptlrpc_request *req,
				    struct ldlm_namespace *ns,
				    struct ldlm_request *dlm_req,
				    struct ldlm_lock *lock)
{
	int rc = -ENOSYS;

	LDLM_DEBUG(lock, "client glimpse AST callback handler");

	if (lock->l_glimpse_ast != NULL)
		rc = lock->l_glimpse_ast(lock, req);

	if (req->rq_repmsg != NULL) {
		ptlrpc_reply(req);
	} else {
		req->rq_status = rc;
		ptlrpc_error(req);
	}

	lock_res_and_lock(lock);
	if (lock->l_granted_mode == LCK_PW &&
	    !lock->l_readers && !lock->l_writers &&
	    cfs_time_after(cfs_time_current(),
			   cfs_time_add(lock->l_last_used,
					cfs_time_seconds(10)))) {
		unlock_res_and_lock(lock);
		if (ldlm_bl_to_thread_lock(ns, NULL, lock))
			ldlm_handle_bl_callback(ns, NULL, lock);

		return;
	}
	unlock_res_and_lock(lock);
	LDLM_LOCK_RELEASE(lock);
}

static int ldlm_callback_reply(struct ptlrpc_request *req, int rc)
{
	if (req->rq_no_reply)
		return 0;

	req->rq_status = rc;
	if (!req->rq_packed_final) {
		rc = lustre_pack_reply(req, 1, NULL, NULL);
		if (rc)
			return rc;
	}
	return ptlrpc_reply(req);
}

static int __ldlm_bl_to_thread(struct ldlm_bl_work_item *blwi,
			       ldlm_cancel_flags_t cancel_flags)
{
	struct ldlm_bl_pool *blp = ldlm_state->ldlm_bl_pool;

	spin_lock(&blp->blp_lock);
	if (blwi->blwi_lock &&
	    blwi->blwi_lock->l_flags & LDLM_FL_DISCARD_DATA) {
		/* add LDLM_FL_DISCARD_DATA requests to the priority list */
		list_add_tail(&blwi->blwi_entry, &blp->blp_prio_list);
	} else {
		/* other blocking callbacks are added to the regular list */
		list_add_tail(&blwi->blwi_entry, &blp->blp_list);
	}
	spin_unlock(&blp->blp_lock);

	wake_up(&blp->blp_waitq);

	/* can not check blwi->blwi_flags as blwi could be already freed in
	   LCF_ASYNC mode */
	if (!(cancel_flags & LCF_ASYNC))
		wait_for_completion(&blwi->blwi_comp);

	return 0;
}

static inline void init_blwi(struct ldlm_bl_work_item *blwi,
			     struct ldlm_namespace *ns,
			     struct ldlm_lock_desc *ld,
			     struct list_head *cancels, int count,
			     struct ldlm_lock *lock,
			     ldlm_cancel_flags_t cancel_flags)
{
	init_completion(&blwi->blwi_comp);
	INIT_LIST_HEAD(&blwi->blwi_head);

	if (memory_pressure_get())
		blwi->blwi_mem_pressure = 1;

	blwi->blwi_ns = ns;
	blwi->blwi_flags = cancel_flags;
	if (ld != NULL)
		blwi->blwi_ld = *ld;
	if (count) {
		list_add(&blwi->blwi_head, cancels);
		list_del_init(cancels);
		blwi->blwi_count = count;
	} else {
		blwi->blwi_lock = lock;
	}
}

/**
 * Queues a list of locks \a cancels containing \a count locks
 * for later processing by a blocking thread.  If \a count is zero,
 * then the lock referenced as \a lock is queued instead.
 *
 * The blocking thread would then call ->l_blocking_ast callback in the lock.
 * If list addition fails an error is returned and caller is supposed to
 * call ->l_blocking_ast itself.
 */
static int ldlm_bl_to_thread(struct ldlm_namespace *ns,
			     struct ldlm_lock_desc *ld,
			     struct ldlm_lock *lock,
			     struct list_head *cancels, int count,
			     ldlm_cancel_flags_t cancel_flags)
{
	if (cancels && count == 0)
		return 0;

	if (cancel_flags & LCF_ASYNC) {
		struct ldlm_bl_work_item *blwi;

		blwi = kzalloc(sizeof(*blwi), GFP_NOFS);
<<<<<<< HEAD
		if (blwi == NULL)
=======
		if (!blwi)
>>>>>>> 9fe8ecca
			return -ENOMEM;
		init_blwi(blwi, ns, ld, cancels, count, lock, cancel_flags);

		return __ldlm_bl_to_thread(blwi, cancel_flags);
	} else {
		/* if it is synchronous call do minimum mem alloc, as it could
		 * be triggered from kernel shrinker
		 */
		struct ldlm_bl_work_item blwi;

		memset(&blwi, 0, sizeof(blwi));
		init_blwi(&blwi, ns, ld, cancels, count, lock, cancel_flags);
		return __ldlm_bl_to_thread(&blwi, cancel_flags);
	}
}


int ldlm_bl_to_thread_lock(struct ldlm_namespace *ns, struct ldlm_lock_desc *ld,
			   struct ldlm_lock *lock)
{
	return ldlm_bl_to_thread(ns, ld, lock, NULL, 0, LCF_ASYNC);
}

int ldlm_bl_to_thread_list(struct ldlm_namespace *ns, struct ldlm_lock_desc *ld,
			   struct list_head *cancels, int count,
			   ldlm_cancel_flags_t cancel_flags)
{
	return ldlm_bl_to_thread(ns, ld, NULL, cancels, count, cancel_flags);
}

/* Setinfo coming from Server (eg MDT) to Client (eg MDC)! */
static int ldlm_handle_setinfo(struct ptlrpc_request *req)
{
	struct obd_device *obd = req->rq_export->exp_obd;
	char *key;
	void *val;
	int keylen, vallen;
	int rc = -ENOSYS;

	DEBUG_REQ(D_HSM, req, "%s: handle setinfo\n", obd->obd_name);

	req_capsule_set(&req->rq_pill, &RQF_OBD_SET_INFO);

	key = req_capsule_client_get(&req->rq_pill, &RMF_SETINFO_KEY);
	if (key == NULL) {
		DEBUG_REQ(D_IOCTL, req, "no set_info key");
		return -EFAULT;
	}
	keylen = req_capsule_get_size(&req->rq_pill, &RMF_SETINFO_KEY,
				      RCL_CLIENT);
	val = req_capsule_client_get(&req->rq_pill, &RMF_SETINFO_VAL);
	if (val == NULL) {
		DEBUG_REQ(D_IOCTL, req, "no set_info val");
		return -EFAULT;
	}
	vallen = req_capsule_get_size(&req->rq_pill, &RMF_SETINFO_VAL,
				      RCL_CLIENT);

	/* We are responsible for swabbing contents of val */

	if (KEY_IS(KEY_HSM_COPYTOOL_SEND))
		/* Pass it on to mdc (the "export" in this case) */
		rc = obd_set_info_async(req->rq_svc_thread->t_env,
					req->rq_export,
					sizeof(KEY_HSM_COPYTOOL_SEND),
					KEY_HSM_COPYTOOL_SEND,
					vallen, val, NULL);
	else
		DEBUG_REQ(D_WARNING, req, "ignoring unknown key %s", key);

	return rc;
}

static inline void ldlm_callback_errmsg(struct ptlrpc_request *req,
					const char *msg, int rc,
					struct lustre_handle *handle)
{
	DEBUG_REQ((req->rq_no_reply || rc) ? D_WARNING : D_DLMTRACE, req,
		  "%s: [nid %s] [rc %d] [lock %#llx]",
		  msg, libcfs_id2str(req->rq_peer), rc,
		  handle ? handle->cookie : 0);
	if (req->rq_no_reply)
		CWARN("No reply was sent, maybe cause bug 21636.\n");
	else if (rc)
		CWARN("Send reply failed, maybe cause bug 21636.\n");
}

static int ldlm_handle_qc_callback(struct ptlrpc_request *req)
{
	struct obd_quotactl *oqctl;
	struct client_obd *cli = &req->rq_export->exp_obd->u.cli;

	oqctl = req_capsule_client_get(&req->rq_pill, &RMF_OBD_QUOTACTL);
	if (oqctl == NULL) {
		CERROR("Can't unpack obd_quotactl\n");
		return -EPROTO;
	}

	oqctl->qc_stat = ptlrpc_status_ntoh(oqctl->qc_stat);

	cli->cl_qchk_stat = oqctl->qc_stat;
	return 0;
}

/* TODO: handle requests in a similar way as MDT: see mdt_handle_common() */
static int ldlm_callback_handler(struct ptlrpc_request *req)
{
	struct ldlm_namespace *ns;
	struct ldlm_request *dlm_req;
	struct ldlm_lock *lock;
	int rc;

	/* Requests arrive in sender's byte order.  The ptlrpc service
	 * handler has already checked and, if necessary, byte-swapped the
	 * incoming request message body, but I am responsible for the
	 * message buffers. */

	/* do nothing for sec context finalize */
	if (lustre_msg_get_opc(req->rq_reqmsg) == SEC_CTX_FINI)
		return 0;

	req_capsule_init(&req->rq_pill, req, RCL_SERVER);

	if (req->rq_export == NULL) {
		rc = ldlm_callback_reply(req, -ENOTCONN);
		ldlm_callback_errmsg(req, "Operate on unconnected server",
				     rc, NULL);
		return 0;
	}

	LASSERT(req->rq_export != NULL);
	LASSERT(req->rq_export->exp_obd != NULL);

	switch (lustre_msg_get_opc(req->rq_reqmsg)) {
	case LDLM_BL_CALLBACK:
		if (OBD_FAIL_CHECK(OBD_FAIL_LDLM_BL_CALLBACK_NET))
			return 0;
		break;
	case LDLM_CP_CALLBACK:
		if (OBD_FAIL_CHECK(OBD_FAIL_LDLM_CP_CALLBACK_NET))
			return 0;
		break;
	case LDLM_GL_CALLBACK:
		if (OBD_FAIL_CHECK(OBD_FAIL_LDLM_GL_CALLBACK_NET))
			return 0;
		break;
	case LDLM_SET_INFO:
		rc = ldlm_handle_setinfo(req);
		ldlm_callback_reply(req, rc);
		return 0;
	case OBD_QC_CALLBACK:
		req_capsule_set(&req->rq_pill, &RQF_QC_CALLBACK);
		if (OBD_FAIL_CHECK(OBD_FAIL_OBD_QC_CALLBACK_NET))
			return 0;
		rc = ldlm_handle_qc_callback(req);
		ldlm_callback_reply(req, rc);
		return 0;
	default:
		CERROR("unknown opcode %u\n",
		       lustre_msg_get_opc(req->rq_reqmsg));
		ldlm_callback_reply(req, -EPROTO);
		return 0;
	}

	ns = req->rq_export->exp_obd->obd_namespace;
	LASSERT(ns != NULL);

	req_capsule_set(&req->rq_pill, &RQF_LDLM_CALLBACK);

	dlm_req = req_capsule_client_get(&req->rq_pill, &RMF_DLM_REQ);
	if (dlm_req == NULL) {
		rc = ldlm_callback_reply(req, -EPROTO);
		ldlm_callback_errmsg(req, "Operate without parameter", rc,
				     NULL);
		return 0;
	}

	/* Force a known safe race, send a cancel to the server for a lock
	 * which the server has already started a blocking callback on. */
	if (OBD_FAIL_CHECK(OBD_FAIL_LDLM_CANCEL_BL_CB_RACE) &&
	    lustre_msg_get_opc(req->rq_reqmsg) == LDLM_BL_CALLBACK) {
		rc = ldlm_cli_cancel(&dlm_req->lock_handle[0], 0);
		if (rc < 0)
			CERROR("ldlm_cli_cancel: %d\n", rc);
	}

	lock = ldlm_handle2lock_long(&dlm_req->lock_handle[0], 0);
	if (!lock) {
		CDEBUG(D_DLMTRACE, "callback on lock %#llx - lock disappeared\n",
		       dlm_req->lock_handle[0].cookie);
		rc = ldlm_callback_reply(req, -EINVAL);
		ldlm_callback_errmsg(req, "Operate with invalid parameter", rc,
				     &dlm_req->lock_handle[0]);
		return 0;
	}

	if ((lock->l_flags & LDLM_FL_FAIL_LOC) &&
	    lustre_msg_get_opc(req->rq_reqmsg) == LDLM_BL_CALLBACK)
		OBD_RACE(OBD_FAIL_LDLM_CP_BL_RACE);

	/* Copy hints/flags (e.g. LDLM_FL_DISCARD_DATA) from AST. */
	lock_res_and_lock(lock);
	lock->l_flags |= ldlm_flags_from_wire(dlm_req->lock_flags &
					      LDLM_AST_FLAGS);
	if (lustre_msg_get_opc(req->rq_reqmsg) == LDLM_BL_CALLBACK) {
		/* If somebody cancels lock and cache is already dropped,
		 * or lock is failed before cp_ast received on client,
		 * we can tell the server we have no lock. Otherwise, we
		 * should send cancel after dropping the cache. */
		if (((lock->l_flags & LDLM_FL_CANCELING) &&
		    (lock->l_flags & LDLM_FL_BL_DONE)) ||
		    (lock->l_flags & LDLM_FL_FAILED)) {
			LDLM_DEBUG(lock, "callback on lock %#llx - lock disappeared\n",
				   dlm_req->lock_handle[0].cookie);
			unlock_res_and_lock(lock);
			LDLM_LOCK_RELEASE(lock);
			rc = ldlm_callback_reply(req, -EINVAL);
			ldlm_callback_errmsg(req, "Operate on stale lock", rc,
					     &dlm_req->lock_handle[0]);
			return 0;
		}
		/* BL_AST locks are not needed in LRU.
		 * Let ldlm_cancel_lru() be fast. */
		ldlm_lock_remove_from_lru(lock);
		lock->l_flags |= LDLM_FL_BL_AST;
	}
	unlock_res_and_lock(lock);

	/* We want the ost thread to get this reply so that it can respond
	 * to ost requests (write cache writeback) that might be triggered
	 * in the callback.
	 *
	 * But we'd also like to be able to indicate in the reply that we're
	 * cancelling right now, because it's unused, or have an intent result
	 * in the reply, so we might have to push the responsibility for sending
	 * the reply down into the AST handlers, alas. */

	switch (lustre_msg_get_opc(req->rq_reqmsg)) {
	case LDLM_BL_CALLBACK:
		CDEBUG(D_INODE, "blocking ast\n");
		req_capsule_extend(&req->rq_pill, &RQF_LDLM_BL_CALLBACK);
		if (!(lock->l_flags & LDLM_FL_CANCEL_ON_BLOCK)) {
			rc = ldlm_callback_reply(req, 0);
			if (req->rq_no_reply || rc)
				ldlm_callback_errmsg(req, "Normal process", rc,
						     &dlm_req->lock_handle[0]);
		}
		if (ldlm_bl_to_thread_lock(ns, &dlm_req->lock_desc, lock))
			ldlm_handle_bl_callback(ns, &dlm_req->lock_desc, lock);
		break;
	case LDLM_CP_CALLBACK:
		CDEBUG(D_INODE, "completion ast\n");
		req_capsule_extend(&req->rq_pill, &RQF_LDLM_CP_CALLBACK);
		ldlm_callback_reply(req, 0);
		ldlm_handle_cp_callback(req, ns, dlm_req, lock);
		break;
	case LDLM_GL_CALLBACK:
		CDEBUG(D_INODE, "glimpse ast\n");
		req_capsule_extend(&req->rq_pill, &RQF_LDLM_GL_CALLBACK);
		ldlm_handle_gl_callback(req, ns, dlm_req, lock);
		break;
	default:
		LBUG();			 /* checked above */
	}

	return 0;
}


static struct ldlm_bl_work_item *ldlm_bl_get_work(struct ldlm_bl_pool *blp)
{
	struct ldlm_bl_work_item *blwi = NULL;
	static unsigned int num_bl;

	spin_lock(&blp->blp_lock);
	/* process a request from the blp_list at least every blp_num_threads */
	if (!list_empty(&blp->blp_list) &&
	    (list_empty(&blp->blp_prio_list) || num_bl == 0))
		blwi = list_entry(blp->blp_list.next,
				      struct ldlm_bl_work_item, blwi_entry);
	else
		if (!list_empty(&blp->blp_prio_list))
			blwi = list_entry(blp->blp_prio_list.next,
					      struct ldlm_bl_work_item,
					      blwi_entry);

	if (blwi) {
		if (++num_bl >= atomic_read(&blp->blp_num_threads))
			num_bl = 0;
		list_del(&blwi->blwi_entry);
	}
	spin_unlock(&blp->blp_lock);

	return blwi;
}

/* This only contains temporary data until the thread starts */
struct ldlm_bl_thread_data {
	char			bltd_name[CFS_CURPROC_COMM_MAX];
	struct ldlm_bl_pool	*bltd_blp;
	struct completion	bltd_comp;
	int			bltd_num;
};

static int ldlm_bl_thread_main(void *arg);

static int ldlm_bl_thread_start(struct ldlm_bl_pool *blp)
{
	struct ldlm_bl_thread_data bltd = { .bltd_blp = blp };
	struct task_struct *task;

	init_completion(&bltd.bltd_comp);
	bltd.bltd_num = atomic_read(&blp->blp_num_threads);
	snprintf(bltd.bltd_name, sizeof(bltd.bltd_name),
		"ldlm_bl_%02d", bltd.bltd_num);
	task = kthread_run(ldlm_bl_thread_main, &bltd, "%s", bltd.bltd_name);
	if (IS_ERR(task)) {
		CERROR("cannot start LDLM thread ldlm_bl_%02d: rc %ld\n",
		       atomic_read(&blp->blp_num_threads), PTR_ERR(task));
		return PTR_ERR(task);
	}
	wait_for_completion(&bltd.bltd_comp);

	return 0;
}

/**
 * Main blocking requests processing thread.
 *
 * Callers put locks into its queue by calling ldlm_bl_to_thread.
 * This thread in the end ends up doing actual call to ->l_blocking_ast
 * for queued locks.
 */
static int ldlm_bl_thread_main(void *arg)
{
	struct ldlm_bl_pool *blp;

	{
		struct ldlm_bl_thread_data *bltd = arg;

		blp = bltd->bltd_blp;

		atomic_inc(&blp->blp_num_threads);
		atomic_inc(&blp->blp_busy_threads);

		complete(&bltd->bltd_comp);
		/* cannot use bltd after this, it is only on caller's stack */
	}

	while (1) {
		struct l_wait_info lwi = { 0 };
		struct ldlm_bl_work_item *blwi = NULL;
		int busy;

		blwi = ldlm_bl_get_work(blp);

		if (blwi == NULL) {
			atomic_dec(&blp->blp_busy_threads);
			l_wait_event_exclusive(blp->blp_waitq,
					 (blwi = ldlm_bl_get_work(blp)) != NULL,
					 &lwi);
			busy = atomic_inc_return(&blp->blp_busy_threads);
		} else {
			busy = atomic_read(&blp->blp_busy_threads);
		}

		if (blwi->blwi_ns == NULL)
			/* added by ldlm_cleanup() */
			break;

		/* Not fatal if racy and have a few too many threads */
		if (unlikely(busy < blp->blp_max_threads &&
			     busy >= atomic_read(&blp->blp_num_threads) &&
			     !blwi->blwi_mem_pressure))
			/* discard the return value, we tried */
			ldlm_bl_thread_start(blp);

		if (blwi->blwi_mem_pressure)
			memory_pressure_set();

		if (blwi->blwi_count) {
			int count;
			/* The special case when we cancel locks in LRU
			 * asynchronously, we pass the list of locks here.
			 * Thus locks are marked LDLM_FL_CANCELING, but NOT
			 * canceled locally yet. */
			count = ldlm_cli_cancel_list_local(&blwi->blwi_head,
							   blwi->blwi_count,
							   LCF_BL_AST);
			ldlm_cli_cancel_list(&blwi->blwi_head, count, NULL,
					     blwi->blwi_flags);
		} else {
			ldlm_handle_bl_callback(blwi->blwi_ns, &blwi->blwi_ld,
						blwi->blwi_lock);
		}
		if (blwi->blwi_mem_pressure)
			memory_pressure_clr();

		if (blwi->blwi_flags & LCF_ASYNC)
			kfree(blwi);
		else
			complete(&blwi->blwi_comp);
	}

	atomic_dec(&blp->blp_busy_threads);
	atomic_dec(&blp->blp_num_threads);
	complete(&blp->blp_comp);
	return 0;
}


static int ldlm_setup(void);
static int ldlm_cleanup(void);

int ldlm_get_ref(void)
{
	int rc = 0;

	mutex_lock(&ldlm_ref_mutex);
	if (++ldlm_refcount == 1) {
		rc = ldlm_setup();
		if (rc)
			ldlm_refcount--;
	}
	mutex_unlock(&ldlm_ref_mutex);

	return rc;
}
EXPORT_SYMBOL(ldlm_get_ref);

void ldlm_put_ref(void)
{
	mutex_lock(&ldlm_ref_mutex);
	if (ldlm_refcount == 1) {
		int rc = ldlm_cleanup();

		if (rc)
			CERROR("ldlm_cleanup failed: %d\n", rc);
		else
			ldlm_refcount--;
	} else {
		ldlm_refcount--;
	}
	mutex_unlock(&ldlm_ref_mutex);
}
EXPORT_SYMBOL(ldlm_put_ref);

/*
 * Export handle<->lock hash operations.
 */
static unsigned
ldlm_export_lock_hash(struct cfs_hash *hs, const void *key, unsigned mask)
{
	return cfs_hash_u64_hash(((struct lustre_handle *)key)->cookie, mask);
}

static void *
ldlm_export_lock_key(struct hlist_node *hnode)
{
	struct ldlm_lock *lock;

	lock = hlist_entry(hnode, struct ldlm_lock, l_exp_hash);
	return &lock->l_remote_handle;
}

static void
ldlm_export_lock_keycpy(struct hlist_node *hnode, void *key)
{
	struct ldlm_lock     *lock;

	lock = hlist_entry(hnode, struct ldlm_lock, l_exp_hash);
	lock->l_remote_handle = *(struct lustre_handle *)key;
}

static int
ldlm_export_lock_keycmp(const void *key, struct hlist_node *hnode)
{
	return lustre_handle_equal(ldlm_export_lock_key(hnode), key);
}

static void *
ldlm_export_lock_object(struct hlist_node *hnode)
{
	return hlist_entry(hnode, struct ldlm_lock, l_exp_hash);
}

static void
ldlm_export_lock_get(struct cfs_hash *hs, struct hlist_node *hnode)
{
	struct ldlm_lock *lock;

	lock = hlist_entry(hnode, struct ldlm_lock, l_exp_hash);
	LDLM_LOCK_GET(lock);
}

static void
ldlm_export_lock_put(struct cfs_hash *hs, struct hlist_node *hnode)
{
	struct ldlm_lock *lock;

	lock = hlist_entry(hnode, struct ldlm_lock, l_exp_hash);
	LDLM_LOCK_RELEASE(lock);
}

static cfs_hash_ops_t ldlm_export_lock_ops = {
	.hs_hash	= ldlm_export_lock_hash,
	.hs_key	 = ldlm_export_lock_key,
	.hs_keycmp      = ldlm_export_lock_keycmp,
	.hs_keycpy      = ldlm_export_lock_keycpy,
	.hs_object      = ldlm_export_lock_object,
	.hs_get	 = ldlm_export_lock_get,
	.hs_put	 = ldlm_export_lock_put,
	.hs_put_locked  = ldlm_export_lock_put,
};

int ldlm_init_export(struct obd_export *exp)
{
	int rc;

	exp->exp_lock_hash =
		cfs_hash_create(obd_uuid2str(&exp->exp_client_uuid),
				HASH_EXP_LOCK_CUR_BITS,
				HASH_EXP_LOCK_MAX_BITS,
				HASH_EXP_LOCK_BKT_BITS, 0,
				CFS_HASH_MIN_THETA, CFS_HASH_MAX_THETA,
				&ldlm_export_lock_ops,
				CFS_HASH_DEFAULT | CFS_HASH_REHASH_KEY |
				CFS_HASH_NBLK_CHANGE);

	if (!exp->exp_lock_hash)
		return -ENOMEM;

	rc = ldlm_init_flock_export(exp);
	if (rc)
		goto err;

	return 0;
err:
	ldlm_destroy_export(exp);
	return rc;
}
EXPORT_SYMBOL(ldlm_init_export);

void ldlm_destroy_export(struct obd_export *exp)
{
	cfs_hash_putref(exp->exp_lock_hash);
	exp->exp_lock_hash = NULL;

	ldlm_destroy_flock_export(exp);
}
EXPORT_SYMBOL(ldlm_destroy_export);

extern unsigned int ldlm_cancel_unused_locks_before_replay;

static ssize_t cancel_unused_locks_before_replay_show(struct kobject *kobj,
						      struct attribute *attr,
						      char *buf)
{
	return sprintf(buf, "%d\n", ldlm_cancel_unused_locks_before_replay);
}
static ssize_t cancel_unused_locks_before_replay_store(struct kobject *kobj,
						       struct attribute *attr,
						       const char *buffer,
						       size_t count)
{
	int rc;
	unsigned long val;

	rc = kstrtoul(buffer, 10, &val);
	if (rc)
		return rc;

	ldlm_cancel_unused_locks_before_replay = val;

	return count;
}
LUSTRE_RW_ATTR(cancel_unused_locks_before_replay);

/* These are for root of /sys/fs/lustre/ldlm */
static struct attribute *ldlm_attrs[] = {
	&lustre_attr_cancel_unused_locks_before_replay.attr,
	NULL,
};

static struct attribute_group ldlm_attr_group = {
	.attrs = ldlm_attrs,
};

static int ldlm_setup(void)
{
	static struct ptlrpc_service_conf	conf;
	struct ldlm_bl_pool			*blp = NULL;
	int rc = 0;
	int i;

	if (ldlm_state != NULL)
		return -EALREADY;

	ldlm_state = kzalloc(sizeof(*ldlm_state), GFP_NOFS);
<<<<<<< HEAD
	if (ldlm_state == NULL)
=======
	if (!ldlm_state)
>>>>>>> 9fe8ecca
		return -ENOMEM;

	ldlm_kobj = kobject_create_and_add("ldlm", lustre_kobj);
	if (!ldlm_kobj) {
		rc = -ENOMEM;
		goto out;
	}

	rc = sysfs_create_group(ldlm_kobj, &ldlm_attr_group);
	if (rc)
		goto out;

	ldlm_ns_kset = kset_create_and_add("namespaces", NULL, ldlm_kobj);
	if (!ldlm_ns_kset) {
		rc = -ENOMEM;
		goto out;
	}

	ldlm_svc_kset = kset_create_and_add("services", NULL, ldlm_kobj);
	if (!ldlm_svc_kset) {
		rc = -ENOMEM;
		goto out;
	}

	rc = ldlm_debugfs_setup();
	if (rc != 0)
		goto out;

	memset(&conf, 0, sizeof(conf));
	conf = (typeof(conf)) {
		.psc_name		= "ldlm_cbd",
		.psc_watchdog_factor	= 2,
		.psc_buf		= {
			.bc_nbufs		= LDLM_CLIENT_NBUFS,
			.bc_buf_size		= LDLM_BUFSIZE,
			.bc_req_max_size	= LDLM_MAXREQSIZE,
			.bc_rep_max_size	= LDLM_MAXREPSIZE,
			.bc_req_portal		= LDLM_CB_REQUEST_PORTAL,
			.bc_rep_portal		= LDLM_CB_REPLY_PORTAL,
		},
		.psc_thr		= {
			.tc_thr_name		= "ldlm_cb",
			.tc_thr_factor		= LDLM_THR_FACTOR,
			.tc_nthrs_init		= LDLM_NTHRS_INIT,
			.tc_nthrs_base		= LDLM_NTHRS_BASE,
			.tc_nthrs_max		= LDLM_NTHRS_MAX,
			.tc_nthrs_user		= ldlm_num_threads,
			.tc_cpu_affinity	= 1,
			.tc_ctx_tags		= LCT_MD_THREAD | LCT_DT_THREAD,
		},
		.psc_cpt		= {
			.cc_pattern		= ldlm_cpts,
		},
		.psc_ops		= {
			.so_req_handler		= ldlm_callback_handler,
		},
	};
	ldlm_state->ldlm_cb_service =
			ptlrpc_register_service(&conf, ldlm_svc_kset,
						ldlm_svc_debugfs_dir);
	if (IS_ERR(ldlm_state->ldlm_cb_service)) {
		CERROR("failed to start service\n");
		rc = PTR_ERR(ldlm_state->ldlm_cb_service);
		ldlm_state->ldlm_cb_service = NULL;
		goto out;
	}


	blp = kzalloc(sizeof(*blp), GFP_NOFS);
<<<<<<< HEAD
	if (blp == NULL) {
=======
	if (!blp) {
>>>>>>> 9fe8ecca
		rc = -ENOMEM;
		goto out;
	}
	ldlm_state->ldlm_bl_pool = blp;

	spin_lock_init(&blp->blp_lock);
	INIT_LIST_HEAD(&blp->blp_list);
	INIT_LIST_HEAD(&blp->blp_prio_list);
	init_waitqueue_head(&blp->blp_waitq);
	atomic_set(&blp->blp_num_threads, 0);
	atomic_set(&blp->blp_busy_threads, 0);

	if (ldlm_num_threads == 0) {
		blp->blp_min_threads = LDLM_NTHRS_INIT;
		blp->blp_max_threads = LDLM_NTHRS_MAX;
	} else {
		blp->blp_min_threads = blp->blp_max_threads =
			min_t(int, LDLM_NTHRS_MAX, max_t(int, LDLM_NTHRS_INIT,
							 ldlm_num_threads));
	}

	for (i = 0; i < blp->blp_min_threads; i++) {
		rc = ldlm_bl_thread_start(blp);
		if (rc < 0)
			goto out;
	}

	rc = ldlm_pools_init();
	if (rc) {
		CERROR("Failed to initialize LDLM pools: %d\n", rc);
		goto out;
	}
	return 0;

 out:
	ldlm_cleanup();
	return rc;
}

static int ldlm_cleanup(void)
{
	if (!list_empty(ldlm_namespace_list(LDLM_NAMESPACE_SERVER)) ||
	    !list_empty(ldlm_namespace_list(LDLM_NAMESPACE_CLIENT))) {
		CERROR("ldlm still has namespaces; clean these up first.\n");
		ldlm_dump_all_namespaces(LDLM_NAMESPACE_SERVER, D_DLMTRACE);
		ldlm_dump_all_namespaces(LDLM_NAMESPACE_CLIENT, D_DLMTRACE);
		return -EBUSY;
	}

	ldlm_pools_fini();

	if (ldlm_state->ldlm_bl_pool != NULL) {
		struct ldlm_bl_pool *blp = ldlm_state->ldlm_bl_pool;

		while (atomic_read(&blp->blp_num_threads) > 0) {
			struct ldlm_bl_work_item blwi = { .blwi_ns = NULL };

			init_completion(&blp->blp_comp);

			spin_lock(&blp->blp_lock);
			list_add_tail(&blwi.blwi_entry, &blp->blp_list);
			wake_up(&blp->blp_waitq);
			spin_unlock(&blp->blp_lock);

			wait_for_completion(&blp->blp_comp);
		}

		kfree(blp);
	}

	if (ldlm_state->ldlm_cb_service != NULL)
		ptlrpc_unregister_service(ldlm_state->ldlm_cb_service);

	if (ldlm_ns_kset)
		kset_unregister(ldlm_ns_kset);
	if (ldlm_svc_kset)
		kset_unregister(ldlm_svc_kset);
	if (ldlm_kobj)
		kobject_put(ldlm_kobj);

	ldlm_debugfs_cleanup();

	kfree(ldlm_state);
	ldlm_state = NULL;

	return 0;
}

int ldlm_init(void)
{
	mutex_init(&ldlm_ref_mutex);
	mutex_init(ldlm_namespace_lock(LDLM_NAMESPACE_SERVER));
	mutex_init(ldlm_namespace_lock(LDLM_NAMESPACE_CLIENT));
	ldlm_resource_slab = kmem_cache_create("ldlm_resources",
					       sizeof(struct ldlm_resource), 0,
					       SLAB_HWCACHE_ALIGN, NULL);
	if (ldlm_resource_slab == NULL)
		return -ENOMEM;

	ldlm_lock_slab = kmem_cache_create("ldlm_locks",
			      sizeof(struct ldlm_lock), 0,
			      SLAB_HWCACHE_ALIGN | SLAB_DESTROY_BY_RCU, NULL);
	if (ldlm_lock_slab == NULL) {
		kmem_cache_destroy(ldlm_resource_slab);
		return -ENOMEM;
	}

	ldlm_interval_slab = kmem_cache_create("interval_node",
					sizeof(struct ldlm_interval),
					0, SLAB_HWCACHE_ALIGN, NULL);
	if (ldlm_interval_slab == NULL) {
		kmem_cache_destroy(ldlm_resource_slab);
		kmem_cache_destroy(ldlm_lock_slab);
		return -ENOMEM;
	}
#if LUSTRE_TRACKS_LOCK_EXP_REFS
	class_export_dump_hook = ldlm_dump_export_locks;
#endif
	return 0;
}

void ldlm_exit(void)
{
	if (ldlm_refcount)
		CERROR("ldlm_refcount is %d in ldlm_exit!\n", ldlm_refcount);
	kmem_cache_destroy(ldlm_resource_slab);
	/* ldlm_lock_put() use RCU to call ldlm_lock_free, so need call
	 * synchronize_rcu() to wait a grace period elapsed, so that
	 * ldlm_lock_free() get a chance to be called. */
	synchronize_rcu();
	kmem_cache_destroy(ldlm_lock_slab);
	kmem_cache_destroy(ldlm_interval_slab);
}<|MERGE_RESOLUTION|>--- conflicted
+++ resolved
@@ -216,11 +216,7 @@
 			void *lvb_data;
 
 			lvb_data = kzalloc(lvb_len, GFP_NOFS);
-<<<<<<< HEAD
-			if (lvb_data == NULL) {
-=======
 			if (!lvb_data) {
->>>>>>> 9fe8ecca
 				LDLM_ERROR(lock, "No memory: %d.\n", lvb_len);
 				rc = -ENOMEM;
 				goto out;
@@ -448,11 +444,7 @@
 		struct ldlm_bl_work_item *blwi;
 
 		blwi = kzalloc(sizeof(*blwi), GFP_NOFS);
-<<<<<<< HEAD
-		if (blwi == NULL)
-=======
 		if (!blwi)
->>>>>>> 9fe8ecca
 			return -ENOMEM;
 		init_blwi(blwi, ns, ld, cancels, count, lock, cancel_flags);
 
@@ -1052,11 +1044,7 @@
 		return -EALREADY;
 
 	ldlm_state = kzalloc(sizeof(*ldlm_state), GFP_NOFS);
-<<<<<<< HEAD
-	if (ldlm_state == NULL)
-=======
 	if (!ldlm_state)
->>>>>>> 9fe8ecca
 		return -ENOMEM;
 
 	ldlm_kobj = kobject_create_and_add("ldlm", lustre_kobj);
@@ -1126,11 +1114,7 @@
 
 
 	blp = kzalloc(sizeof(*blp), GFP_NOFS);
-<<<<<<< HEAD
-	if (blp == NULL) {
-=======
 	if (!blp) {
->>>>>>> 9fe8ecca
 		rc = -ENOMEM;
 		goto out;
 	}
