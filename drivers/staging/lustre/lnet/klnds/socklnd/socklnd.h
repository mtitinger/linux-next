--- conflicted
+++ resolved
@@ -46,10 +46,7 @@
 #include <linux/sysctl.h>
 #include <linux/uio.h>
 #include <linux/unistd.h>
-<<<<<<< HEAD
-=======
 #include <asm/irq.h>
->>>>>>> 9fe8ecca
 #include <net/sock.h>
 #include <net/tcp.h>
 
@@ -624,73 +621,6 @@
 		  unsigned int offset, unsigned int mlen, unsigned int rlen);
 int ksocknal_accept(lnet_ni_t *ni, struct socket *sock);
 
-<<<<<<< HEAD
-extern int ksocknal_add_peer(lnet_ni_t *ni, lnet_process_id_t id, __u32 ip, int port);
-extern ksock_peer_t *ksocknal_find_peer_locked(lnet_ni_t *ni, lnet_process_id_t id);
-extern ksock_peer_t *ksocknal_find_peer(lnet_ni_t *ni, lnet_process_id_t id);
-extern void ksocknal_peer_failed(ksock_peer_t *peer);
-extern int ksocknal_create_conn(lnet_ni_t *ni, ksock_route_t *route,
-				 struct socket *sock, int type);
-extern void ksocknal_close_conn_locked(ksock_conn_t *conn, int why);
-extern void ksocknal_terminate_conn(ksock_conn_t *conn);
-extern void ksocknal_destroy_conn(ksock_conn_t *conn);
-extern int  ksocknal_close_peer_conns_locked(ksock_peer_t *peer,
-					      __u32 ipaddr, int why);
-extern int ksocknal_close_conn_and_siblings(ksock_conn_t *conn, int why);
-extern int ksocknal_close_matching_conns(lnet_process_id_t id, __u32 ipaddr);
-extern ksock_conn_t *ksocknal_find_conn_locked(ksock_peer_t *peer,
-					       ksock_tx_t *tx, int nonblk);
-
-extern int  ksocknal_launch_packet(lnet_ni_t *ni, ksock_tx_t *tx,
-				   lnet_process_id_t id);
-extern ksock_tx_t *ksocknal_alloc_tx(int type, int size);
-extern void ksocknal_free_tx(ksock_tx_t *tx);
-extern ksock_tx_t *ksocknal_alloc_tx_noop(__u64 cookie, int nonblk);
-extern void ksocknal_next_tx_carrier(ksock_conn_t *conn);
-extern void ksocknal_queue_tx_locked(ksock_tx_t *tx, ksock_conn_t *conn);
-extern void ksocknal_txlist_done(lnet_ni_t *ni, struct list_head *txlist,
-				  int error);
-extern void ksocknal_notify(lnet_ni_t *ni, lnet_nid_t gw_nid, int alive);
-extern void ksocknal_query(struct lnet_ni *ni, lnet_nid_t nid, unsigned long *when);
-extern int ksocknal_thread_start(int (*fn)(void *arg), void *arg, char *name);
-extern void ksocknal_thread_fini(void);
-extern void ksocknal_launch_all_connections_locked(ksock_peer_t *peer);
-extern ksock_route_t *ksocknal_find_connectable_route_locked(ksock_peer_t *peer);
-extern ksock_route_t *ksocknal_find_connecting_route_locked(ksock_peer_t *peer);
-extern int ksocknal_new_packet(ksock_conn_t *conn, int skip);
-extern int ksocknal_scheduler(void *arg);
-extern int ksocknal_connd(void *arg);
-extern int ksocknal_reaper(void *arg);
-extern int ksocknal_send_hello(lnet_ni_t *ni, ksock_conn_t *conn,
-				lnet_nid_t peer_nid, ksock_hello_msg_t *hello);
-extern int ksocknal_recv_hello(lnet_ni_t *ni, ksock_conn_t *conn,
-				ksock_hello_msg_t *hello, lnet_process_id_t *id,
-				__u64 *incarnation);
-extern void ksocknal_read_callback(ksock_conn_t *conn);
-extern void ksocknal_write_callback(ksock_conn_t *conn);
-
-extern int ksocknal_lib_zc_capable(ksock_conn_t *conn);
-extern void ksocknal_lib_save_callback(struct socket *sock, ksock_conn_t *conn);
-extern void ksocknal_lib_set_callback(struct socket *sock,  ksock_conn_t *conn);
-extern void ksocknal_lib_reset_callback(struct socket *sock, ksock_conn_t *conn);
-extern void ksocknal_lib_push_conn(ksock_conn_t *conn);
-extern int ksocknal_lib_get_conn_addrs(ksock_conn_t *conn);
-extern int ksocknal_lib_setup_sock(struct socket *so);
-extern int ksocknal_lib_send_iov(ksock_conn_t *conn, ksock_tx_t *tx);
-extern int ksocknal_lib_send_kiov(ksock_conn_t *conn, ksock_tx_t *tx);
-extern void ksocknal_lib_eager_ack(ksock_conn_t *conn);
-extern int ksocknal_lib_recv_iov(ksock_conn_t *conn);
-extern int ksocknal_lib_recv_kiov(ksock_conn_t *conn);
-extern int ksocknal_lib_get_conn_tunables(ksock_conn_t *conn, int *txmem,
-					   int *rxmem, int *nagle);
-
-extern int ksocknal_tunables_init(void);
-
-extern void ksocknal_lib_csum_tx(ksock_tx_t *tx);
-
-extern int ksocknal_lib_memory_pressure(ksock_conn_t *conn);
-extern int ksocknal_lib_bind_thread_to_cpu(int id);
-=======
 int ksocknal_add_peer(lnet_ni_t *ni, lnet_process_id_t id, __u32 ip, int port);
 ksock_peer_t *ksocknal_find_peer_locked(lnet_ni_t *ni, lnet_process_id_t id);
 ksock_peer_t *ksocknal_find_peer(lnet_ni_t *ni, lnet_process_id_t id);
@@ -755,6 +685,5 @@
 
 int ksocknal_lib_memory_pressure(ksock_conn_t *conn);
 int ksocknal_lib_bind_thread_to_cpu(int id);
->>>>>>> 9fe8ecca
 
 #endif /* _SOCKLND_SOCKLND_H_ */