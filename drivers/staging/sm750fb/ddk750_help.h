--- conflicted
+++ resolved
@@ -12,13 +12,8 @@
 #if 0
 /* if 718 big endian turned on,be aware that don't use this driver for general use,only for ppc big-endian */
 #warning "big endian on target cpu and enable nature big endian support of 718 capability !"
-<<<<<<< HEAD
-#define PEEK32(addr)  			__raw_readl(mmio750 + addr)
-#define POKE32(addr, data) 		__raw_writel(data, mmio750 + addr)
-=======
 #define PEEK32(addr)			__raw_readl(mmio750 + addr)
 #define POKE32(addr, data)		__raw_writel(data, mmio750 + addr)
->>>>>>> 9fe8ecca
 #else /* software control endianness */
 #define PEEK32(addr) readl(addr + mmio750)
 #define POKE32(addr, data) writel(data, addr + mmio750)
