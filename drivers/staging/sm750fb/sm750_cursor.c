#include<linux/module.h>
#include<linux/kernel.h>
#include<linux/errno.h>
#include<linux/string.h>
#include<linux/mm.h>
#include<linux/slab.h>
#include<linux/delay.h>
#include<linux/fb.h>
#include<linux/ioport.h>
#include<linux/init.h>
#include<linux/pci.h>
#include<linux/vmalloc.h>
#include<linux/pagemap.h>
#include <linux/console.h>
#include<linux/platform_device.h>
#include<linux/screen_info.h>

#include "sm750.h"
#include "sm750_help.h"
#include "sm750_cursor.h"


#define PEEK32(addr) \
readl(cursor->mmio + (addr))

#define POKE32(addr, data) \
writel((data), cursor->mmio + (addr))

/* cursor control for voyager and 718/750*/
#define HWC_ADDRESS                         0x0
#define HWC_ADDRESS_ENABLE                  31:31
#define HWC_ADDRESS_ENABLE_DISABLE          0
#define HWC_ADDRESS_ENABLE_ENABLE           1
#define HWC_ADDRESS_EXT                     27:27
#define HWC_ADDRESS_EXT_LOCAL               0
#define HWC_ADDRESS_EXT_EXTERNAL            1
#define HWC_ADDRESS_CS                      26:26
#define HWC_ADDRESS_CS_0                    0
#define HWC_ADDRESS_CS_1                    1
#define HWC_ADDRESS_ADDRESS                 25:0

#define HWC_LOCATION                        0x4
#define HWC_LOCATION_TOP                    27:27
#define HWC_LOCATION_TOP_INSIDE             0
#define HWC_LOCATION_TOP_OUTSIDE            1
#define HWC_LOCATION_Y                      26:16
#define HWC_LOCATION_LEFT                   11:11
#define HWC_LOCATION_LEFT_INSIDE            0
#define HWC_LOCATION_LEFT_OUTSIDE           1
#define HWC_LOCATION_X                      10:0

#define HWC_COLOR_12                        0x8
#define HWC_COLOR_12_2_RGB565               31:16
#define HWC_COLOR_12_1_RGB565               15:0

#define HWC_COLOR_3                         0xC
#define HWC_COLOR_3_RGB565                  15:0


/* hw_cursor_xxx works for voyager,718 and 750 */
void hw_cursor_enable(struct lynx_cursor *cursor)
{
	u32 reg;
<<<<<<< HEAD
=======

>>>>>>> 9fe8ecca
	reg = FIELD_VALUE(0, HWC_ADDRESS, ADDRESS, cursor->offset)|
			FIELD_SET(0, HWC_ADDRESS, EXT, LOCAL)|
			FIELD_SET(0, HWC_ADDRESS, ENABLE, ENABLE);
	POKE32(HWC_ADDRESS, reg);
}
void hw_cursor_disable(struct lynx_cursor *cursor)
{
	POKE32(HWC_ADDRESS, 0);
}

void hw_cursor_setSize(struct lynx_cursor *cursor,
						int w, int h)
{
	cursor->w = w;
	cursor->h = h;
}
void hw_cursor_setPos(struct lynx_cursor *cursor,
						int x, int y)
{
	u32 reg;
<<<<<<< HEAD
=======

>>>>>>> 9fe8ecca
	reg = FIELD_VALUE(0, HWC_LOCATION, Y, y)|
			FIELD_VALUE(0, HWC_LOCATION, X, x);
	POKE32(HWC_LOCATION, reg);
}
void hw_cursor_setColor(struct lynx_cursor *cursor,
						u32 fg, u32 bg)
{
	POKE32(HWC_COLOR_12, (fg<<16)|(bg&0xffff));
	POKE32(HWC_COLOR_3, 0xffe0);
}

void hw_cursor_setData(struct lynx_cursor *cursor,
<<<<<<< HEAD
			u16 rop, const u8* pcol, const u8* pmsk)
=======
			u16 rop, const u8 *pcol, const u8 *pmsk)
>>>>>>> 9fe8ecca
{
	int i, j, count, pitch, offset;
	u8 color, mask, opr;
	u16 data;
	void __iomem *pbuffer, *pstart;

	/*  in byte*/
	pitch = cursor->w >> 3;

	/* in byte	*/
	count = pitch * cursor->h;

	/* in byte */
	offset = cursor->maxW * 2 / 8;

	data = 0;
	pstart = cursor->vstart;
	pbuffer = pstart;

/*
	if(odd &1){
		hw_cursor_setData2(cursor,rop,pcol,pmsk);
	}
	odd++;
	if(odd > 0xfffffff0)
		odd=0;
*/

	for (i = 0; i < count; i++) {
		color = *pcol++;
		mask = *pmsk++;
		data = 0;

		/* either method below works well,
		 * but method 2 shows no lag
		 * and method 1 seems a bit wrong*/
#if 0
		if (rop == ROP_XOR)
			opr = mask ^ color;
		else
			opr = mask & color;

		for (j = 0; j < 8; j++) {

<<<<<<< HEAD
			if(opr & (0x80 >> j))
			{	/* use fg color,id = 2 */
				data |= 2 << (j*2);
			}else{
=======
			if (opr & (0x80 >> j)) {
				/* use fg color,id = 2 */
				data |= 2 << (j*2);
			} else {
>>>>>>> 9fe8ecca
				/* use bg color,id = 1 */
				data |= 1 << (j*2);
			}
		}
#else
		for (j = 0; j < 8; j++) {
			if (mask & (0x80>>j)) {
				if (rop == ROP_XOR)
					opr = mask ^ color;
				else
					opr = mask & color;

				/* 2 stands for forecolor and 1 for backcolor */
				data |= ((opr & (0x80>>j))?2:1)<<(j*2);
			}
		}
#endif
		iowrite16(data, pbuffer);

		/* assume pitch is 1,2,4,8,...*/
#if 0
		if (!((i+1)&(pitch-1)))   /* below line equal to is line */
#else
		if ((i+1) % pitch == 0)
#endif
		{
			/* need a return */
			pstart += offset;
			pbuffer = pstart;
		} else {
			pbuffer += sizeof(u16);
		}

	}


}


void hw_cursor_setData2(struct lynx_cursor *cursor,
<<<<<<< HEAD
			u16 rop, const u8* pcol, const u8* pmsk)
=======
			u16 rop, const u8 *pcol, const u8 *pmsk)
>>>>>>> 9fe8ecca
{
	int i, j, count, pitch, offset;
	u8 color, mask;
	u16 data;
	void __iomem *pbuffer, *pstart;

	/*  in byte*/
	pitch = cursor->w >> 3;

	/* in byte	*/
	count = pitch * cursor->h;

	/* in byte */
	offset = cursor->maxW * 2 / 8;

	data = 0;
	pstart = cursor->vstart;
	pbuffer = pstart;

	for (i = 0; i < count; i++) {
		color = *pcol++;
		mask = *pmsk++;
		data = 0;

		/* either method below works well, but method 2 shows no lag */
#if 0
		if (rop == ROP_XOR)
			opr = mask ^ color;
		else
			opr = mask & color;

		for (j = 0; j < 8; j++) {

<<<<<<< HEAD
			if(opr & (0x80 >> j))
			{	/* use fg color,id = 2 */
				data |= 2 << (j*2);
			}else{
=======
			if (opr & (0x80 >> j)) {
				/* use fg color,id = 2 */
				data |= 2 << (j*2);
			} else {
>>>>>>> 9fe8ecca
				/* use bg color,id = 1 */
				data |= 1 << (j*2);
			}
		}
#else
		for (j = 0; j < 8; j++) {
			if (mask & (1<<j))
				data |= ((color & (1<<j))?1:2)<<(j*2);
		}
#endif
		iowrite16(data, pbuffer);

		/* assume pitch is 1,2,4,8,...*/
<<<<<<< HEAD
		if(!(i&(pitch-1)))
		{
=======
		if (!(i&(pitch-1))) {
>>>>>>> 9fe8ecca
			/* need a return */
			pstart += offset;
			pbuffer = pstart;
		} else {
			pbuffer += sizeof(u16);
		}

	}
}<|MERGE_RESOLUTION|>--- conflicted
+++ resolved
@@ -61,10 +61,7 @@
 void hw_cursor_enable(struct lynx_cursor *cursor)
 {
 	u32 reg;
-<<<<<<< HEAD
-=======
-
->>>>>>> 9fe8ecca
+
 	reg = FIELD_VALUE(0, HWC_ADDRESS, ADDRESS, cursor->offset)|
 			FIELD_SET(0, HWC_ADDRESS, EXT, LOCAL)|
 			FIELD_SET(0, HWC_ADDRESS, ENABLE, ENABLE);
@@ -85,10 +82,7 @@
 						int x, int y)
 {
 	u32 reg;
-<<<<<<< HEAD
-=======
-
->>>>>>> 9fe8ecca
+
 	reg = FIELD_VALUE(0, HWC_LOCATION, Y, y)|
 			FIELD_VALUE(0, HWC_LOCATION, X, x);
 	POKE32(HWC_LOCATION, reg);
@@ -101,11 +95,7 @@
 }
 
 void hw_cursor_setData(struct lynx_cursor *cursor,
-<<<<<<< HEAD
-			u16 rop, const u8* pcol, const u8* pmsk)
-=======
 			u16 rop, const u8 *pcol, const u8 *pmsk)
->>>>>>> 9fe8ecca
 {
 	int i, j, count, pitch, offset;
 	u8 color, mask, opr;
@@ -150,17 +140,10 @@
 
 		for (j = 0; j < 8; j++) {
 
-<<<<<<< HEAD
-			if(opr & (0x80 >> j))
-			{	/* use fg color,id = 2 */
-				data |= 2 << (j*2);
-			}else{
-=======
 			if (opr & (0x80 >> j)) {
 				/* use fg color,id = 2 */
 				data |= 2 << (j*2);
 			} else {
->>>>>>> 9fe8ecca
 				/* use bg color,id = 1 */
 				data |= 1 << (j*2);
 			}
@@ -201,11 +184,7 @@
 
 
 void hw_cursor_setData2(struct lynx_cursor *cursor,
-<<<<<<< HEAD
-			u16 rop, const u8* pcol, const u8* pmsk)
-=======
 			u16 rop, const u8 *pcol, const u8 *pmsk)
->>>>>>> 9fe8ecca
 {
 	int i, j, count, pitch, offset;
 	u8 color, mask;
@@ -239,17 +218,10 @@
 
 		for (j = 0; j < 8; j++) {
 
-<<<<<<< HEAD
-			if(opr & (0x80 >> j))
-			{	/* use fg color,id = 2 */
-				data |= 2 << (j*2);
-			}else{
-=======
 			if (opr & (0x80 >> j)) {
 				/* use fg color,id = 2 */
 				data |= 2 << (j*2);
 			} else {
->>>>>>> 9fe8ecca
 				/* use bg color,id = 1 */
 				data |= 1 << (j*2);
 			}
@@ -263,12 +235,7 @@
 		iowrite16(data, pbuffer);
 
 		/* assume pitch is 1,2,4,8,...*/
-<<<<<<< HEAD
-		if(!(i&(pitch-1)))
-		{
-=======
 		if (!(i&(pitch-1))) {
->>>>>>> 9fe8ecca
 			/* need a return */
 			pstart += offset;
 			pbuffer = pstart;
