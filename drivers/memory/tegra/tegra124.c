/*
 * Copyright (C) 2014 NVIDIA CORPORATION.  All rights reserved.
 *
 * This program is free software; you can redistribute it and/or modify
 * it under the terms of the GNU General Public License version 2 as
 * published by the Free Software Foundation.
 */

#include <linux/of.h>
#include <linux/mm.h>

#include <asm/cacheflush.h>

#include <dt-bindings/memory/tegra124-mc.h>

#include "mc.h"

#define MC_EMEM_ARB_CFG				0x90
#define MC_EMEM_ARB_OUTSTANDING_REQ		0x94
#define MC_EMEM_ARB_TIMING_RCD			0x98
#define MC_EMEM_ARB_TIMING_RP			0x9c
#define MC_EMEM_ARB_TIMING_RC			0xa0
#define MC_EMEM_ARB_TIMING_RAS			0xa4
#define MC_EMEM_ARB_TIMING_FAW			0xa8
#define MC_EMEM_ARB_TIMING_RRD			0xac
#define MC_EMEM_ARB_TIMING_RAP2PRE		0xb0
#define MC_EMEM_ARB_TIMING_WAP2PRE		0xb4
#define MC_EMEM_ARB_TIMING_R2R			0xb8
#define MC_EMEM_ARB_TIMING_W2W			0xbc
#define MC_EMEM_ARB_TIMING_R2W			0xc0
#define MC_EMEM_ARB_TIMING_W2R			0xc4
#define MC_EMEM_ARB_DA_TURNS			0xd0
#define MC_EMEM_ARB_DA_COVERS			0xd4
#define MC_EMEM_ARB_MISC0			0xd8
#define MC_EMEM_ARB_MISC1			0xdc
#define MC_EMEM_ARB_RING1_THROTTLE		0xe0

static const unsigned long tegra124_mc_emem_regs[] = {
	MC_EMEM_ARB_CFG,
	MC_EMEM_ARB_OUTSTANDING_REQ,
	MC_EMEM_ARB_TIMING_RCD,
	MC_EMEM_ARB_TIMING_RP,
	MC_EMEM_ARB_TIMING_RC,
	MC_EMEM_ARB_TIMING_RAS,
	MC_EMEM_ARB_TIMING_FAW,
	MC_EMEM_ARB_TIMING_RRD,
	MC_EMEM_ARB_TIMING_RAP2PRE,
	MC_EMEM_ARB_TIMING_WAP2PRE,
	MC_EMEM_ARB_TIMING_R2R,
	MC_EMEM_ARB_TIMING_W2W,
	MC_EMEM_ARB_TIMING_R2W,
	MC_EMEM_ARB_TIMING_W2R,
	MC_EMEM_ARB_DA_TURNS,
	MC_EMEM_ARB_DA_COVERS,
	MC_EMEM_ARB_MISC0,
	MC_EMEM_ARB_MISC1,
	MC_EMEM_ARB_RING1_THROTTLE
};

static const struct tegra_mc_client tegra124_mc_clients[] = {
	{
		.id = 0x00,
		.name = "ptcr",
		.swgroup = TEGRA_SWGROUP_PTC,
	}, {
		.id = 0x01,
		.name = "display0a",
		.swgroup = TEGRA_SWGROUP_DC,
		.smmu = {
			.reg = 0x228,
			.bit = 1,
		},
		.la = {
			.reg = 0x2e8,
			.shift = 0,
			.mask = 0xff,
			.def = 0xc2,
		},
	}, {
		.id = 0x02,
		.name = "display0ab",
		.swgroup = TEGRA_SWGROUP_DCB,
		.smmu = {
			.reg = 0x228,
			.bit = 2,
		},
		.la = {
			.reg = 0x2f4,
			.shift = 0,
			.mask = 0xff,
			.def = 0xc6,
		},
	}, {
		.id = 0x03,
		.name = "display0b",
		.swgroup = TEGRA_SWGROUP_DC,
		.smmu = {
			.reg = 0x228,
			.bit = 3,
		},
		.la = {
			.reg = 0x2e8,
			.shift = 16,
			.mask = 0xff,
			.def = 0x50,
		},
	}, {
		.id = 0x04,
		.name = "display0bb",
		.swgroup = TEGRA_SWGROUP_DCB,
		.smmu = {
			.reg = 0x228,
			.bit = 4,
		},
		.la = {
			.reg = 0x2f4,
			.shift = 16,
			.mask = 0xff,
			.def = 0x50,
		},
	}, {
		.id = 0x05,
		.name = "display0c",
		.swgroup = TEGRA_SWGROUP_DC,
		.smmu = {
			.reg = 0x228,
			.bit = 5,
		},
		.la = {
			.reg = 0x2ec,
			.shift = 0,
			.mask = 0xff,
			.def = 0x50,
		},
	}, {
		.id = 0x06,
		.name = "display0cb",
		.swgroup = TEGRA_SWGROUP_DCB,
		.smmu = {
			.reg = 0x228,
			.bit = 6,
		},
		.la = {
			.reg = 0x2f8,
			.shift = 0,
			.mask = 0xff,
			.def = 0x50,
		},
	}, {
		.id = 0x0e,
		.name = "afir",
		.swgroup = TEGRA_SWGROUP_AFI,
		.smmu = {
			.reg = 0x228,
			.bit = 14,
		},
		.la = {
			.reg = 0x2e0,
			.shift = 0,
			.mask = 0xff,
			.def = 0x13,
		},
	}, {
		.id = 0x0f,
		.name = "avpcarm7r",
		.swgroup = TEGRA_SWGROUP_AVPC,
		.smmu = {
			.reg = 0x228,
			.bit = 15,
		},
		.la = {
			.reg = 0x2e4,
			.shift = 0,
			.mask = 0xff,
			.def = 0x04,
		},
	}, {
		.id = 0x10,
		.name = "displayhc",
		.swgroup = TEGRA_SWGROUP_DC,
		.smmu = {
			.reg = 0x228,
			.bit = 16,
		},
		.la = {
			.reg = 0x2f0,
			.shift = 0,
			.mask = 0xff,
			.def = 0x50,
		},
	}, {
		.id = 0x11,
		.name = "displayhcb",
		.swgroup = TEGRA_SWGROUP_DCB,
		.smmu = {
			.reg = 0x228,
			.bit = 17,
		},
		.la = {
			.reg = 0x2fc,
			.shift = 0,
			.mask = 0xff,
			.def = 0x50,
		},
	}, {
		.id = 0x15,
		.name = "hdar",
		.swgroup = TEGRA_SWGROUP_HDA,
		.smmu = {
			.reg = 0x228,
			.bit = 21,
		},
		.la = {
			.reg = 0x318,
			.shift = 0,
			.mask = 0xff,
			.def = 0x24,
		},
	}, {
		.id = 0x16,
		.name = "host1xdmar",
		.swgroup = TEGRA_SWGROUP_HC,
		.smmu = {
			.reg = 0x228,
			.bit = 22,
		},
		.la = {
			.reg = 0x310,
			.shift = 0,
			.mask = 0xff,
			.def = 0x1e,
		},
	}, {
		.id = 0x17,
		.name = "host1xr",
		.swgroup = TEGRA_SWGROUP_HC,
		.smmu = {
			.reg = 0x228,
			.bit = 23,
		},
		.la = {
			.reg = 0x310,
			.shift = 16,
			.mask = 0xff,
			.def = 0x50,
		},
	}, {
		.id = 0x1c,
		.name = "msencsrd",
		.swgroup = TEGRA_SWGROUP_MSENC,
		.smmu = {
			.reg = 0x228,
			.bit = 28,
		},
		.la = {
			.reg = 0x328,
			.shift = 0,
			.mask = 0xff,
			.def = 0x23,
		},
	}, {
		.id = 0x1d,
		.name = "ppcsahbdmar",
		.swgroup = TEGRA_SWGROUP_PPCS,
		.smmu = {
			.reg = 0x228,
			.bit = 29,
		},
		.la = {
			.reg = 0x344,
			.shift = 0,
			.mask = 0xff,
			.def = 0x49,
		},
	}, {
		.id = 0x1e,
		.name = "ppcsahbslvr",
		.swgroup = TEGRA_SWGROUP_PPCS,
		.smmu = {
			.reg = 0x228,
			.bit = 30,
		},
		.la = {
			.reg = 0x344,
			.shift = 16,
			.mask = 0xff,
			.def = 0x1a,
		},
	}, {
		.id = 0x1f,
		.name = "satar",
		.swgroup = TEGRA_SWGROUP_SATA,
		.smmu = {
			.reg = 0x228,
			.bit = 31,
		},
		.la = {
			.reg = 0x350,
			.shift = 0,
			.mask = 0xff,
			.def = 0x65,
		},
	}, {
		.id = 0x22,
		.name = "vdebsevr",
		.swgroup = TEGRA_SWGROUP_VDE,
		.smmu = {
			.reg = 0x22c,
			.bit = 2,
		},
		.la = {
			.reg = 0x354,
			.shift = 0,
			.mask = 0xff,
			.def = 0x4f,
		},
	}, {
		.id = 0x23,
		.name = "vdember",
		.swgroup = TEGRA_SWGROUP_VDE,
		.smmu = {
			.reg = 0x22c,
			.bit = 3,
		},
		.la = {
			.reg = 0x354,
			.shift = 16,
			.mask = 0xff,
			.def = 0x3d,
		},
	}, {
		.id = 0x24,
		.name = "vdemcer",
		.swgroup = TEGRA_SWGROUP_VDE,
		.smmu = {
			.reg = 0x22c,
			.bit = 4,
		},
		.la = {
			.reg = 0x358,
			.shift = 0,
			.mask = 0xff,
			.def = 0x66,
		},
	}, {
		.id = 0x25,
		.name = "vdetper",
		.swgroup = TEGRA_SWGROUP_VDE,
		.smmu = {
			.reg = 0x22c,
			.bit = 5,
		},
		.la = {
			.reg = 0x358,
			.shift = 16,
			.mask = 0xff,
			.def = 0xa5,
		},
	}, {
		.id = 0x26,
		.name = "mpcorelpr",
		.swgroup = TEGRA_SWGROUP_MPCORELP,
		.la = {
			.reg = 0x324,
			.shift = 0,
			.mask = 0xff,
			.def = 0x04,
		},
	}, {
		.id = 0x27,
		.name = "mpcorer",
		.swgroup = TEGRA_SWGROUP_MPCORE,
		.la = {
			.reg = 0x320,
			.shift = 0,
			.mask = 0xff,
			.def = 0x04,
		},
	}, {
		.id = 0x2b,
		.name = "msencswr",
		.swgroup = TEGRA_SWGROUP_MSENC,
		.smmu = {
			.reg = 0x22c,
			.bit = 11,
		},
		.la = {
			.reg = 0x328,
			.shift = 16,
			.mask = 0xff,
			.def = 0x80,
		},
	}, {
		.id = 0x31,
		.name = "afiw",
		.swgroup = TEGRA_SWGROUP_AFI,
		.smmu = {
			.reg = 0x22c,
			.bit = 17,
		},
		.la = {
			.reg = 0x2e0,
			.shift = 16,
			.mask = 0xff,
			.def = 0x80,
		},
	}, {
		.id = 0x32,
		.name = "avpcarm7w",
		.swgroup = TEGRA_SWGROUP_AVPC,
		.smmu = {
			.reg = 0x22c,
			.bit = 18,
		},
		.la = {
			.reg = 0x2e4,
			.shift = 16,
			.mask = 0xff,
			.def = 0x80,
		},
	}, {
		.id = 0x35,
		.name = "hdaw",
		.swgroup = TEGRA_SWGROUP_HDA,
		.smmu = {
			.reg = 0x22c,
			.bit = 21,
		},
		.la = {
			.reg = 0x318,
			.shift = 16,
			.mask = 0xff,
			.def = 0x80,
		},
	}, {
		.id = 0x36,
		.name = "host1xw",
		.swgroup = TEGRA_SWGROUP_HC,
		.smmu = {
			.reg = 0x22c,
			.bit = 22,
		},
		.la = {
			.reg = 0x314,
			.shift = 0,
			.mask = 0xff,
			.def = 0x80,
		},
	}, {
		.id = 0x38,
		.name = "mpcorelpw",
		.swgroup = TEGRA_SWGROUP_MPCORELP,
		.la = {
			.reg = 0x324,
			.shift = 16,
			.mask = 0xff,
			.def = 0x80,
		},
	}, {
		.id = 0x39,
		.name = "mpcorew",
		.swgroup = TEGRA_SWGROUP_MPCORE,
		.la = {
			.reg = 0x320,
			.shift = 16,
			.mask = 0xff,
			.def = 0x80,
		},
	}, {
		.id = 0x3b,
		.name = "ppcsahbdmaw",
		.swgroup = TEGRA_SWGROUP_PPCS,
		.smmu = {
			.reg = 0x22c,
			.bit = 27,
		},
		.la = {
			.reg = 0x348,
			.shift = 0,
			.mask = 0xff,
			.def = 0x80,
		},
	}, {
		.id = 0x3c,
		.name = "ppcsahbslvw",
		.swgroup = TEGRA_SWGROUP_PPCS,
		.smmu = {
			.reg = 0x22c,
			.bit = 28,
		},
		.la = {
			.reg = 0x348,
			.shift = 16,
			.mask = 0xff,
			.def = 0x80,
		},
	}, {
		.id = 0x3d,
		.name = "sataw",
		.swgroup = TEGRA_SWGROUP_SATA,
		.smmu = {
			.reg = 0x22c,
			.bit = 29,
		},
		.la = {
			.reg = 0x350,
			.shift = 16,
			.mask = 0xff,
			.def = 0x65,
		},
	}, {
		.id = 0x3e,
		.name = "vdebsevw",
		.swgroup = TEGRA_SWGROUP_VDE,
		.smmu = {
			.reg = 0x22c,
			.bit = 30,
		},
		.la = {
			.reg = 0x35c,
			.shift = 0,
			.mask = 0xff,
			.def = 0x80,
		},
	}, {
		.id = 0x3f,
		.name = "vdedbgw",
		.swgroup = TEGRA_SWGROUP_VDE,
		.smmu = {
			.reg = 0x22c,
			.bit = 31,
		},
		.la = {
			.reg = 0x35c,
			.shift = 16,
			.mask = 0xff,
			.def = 0x80,
		},
	}, {
		.id = 0x40,
		.name = "vdembew",
		.swgroup = TEGRA_SWGROUP_VDE,
		.smmu = {
			.reg = 0x230,
			.bit = 0,
		},
		.la = {
			.reg = 0x360,
			.shift = 0,
			.mask = 0xff,
			.def = 0x80,
		},
	}, {
		.id = 0x41,
		.name = "vdetpmw",
		.swgroup = TEGRA_SWGROUP_VDE,
		.smmu = {
			.reg = 0x230,
			.bit = 1,
		},
		.la = {
			.reg = 0x360,
			.shift = 16,
			.mask = 0xff,
			.def = 0x80,
		},
	}, {
		.id = 0x44,
		.name = "ispra",
		.swgroup = TEGRA_SWGROUP_ISP2,
		.smmu = {
			.reg = 0x230,
			.bit = 4,
		},
		.la = {
			.reg = 0x370,
			.shift = 0,
			.mask = 0xff,
			.def = 0x18,
		},
	}, {
		.id = 0x46,
		.name = "ispwa",
		.swgroup = TEGRA_SWGROUP_ISP2,
		.smmu = {
			.reg = 0x230,
			.bit = 6,
		},
		.la = {
			.reg = 0x374,
			.shift = 0,
			.mask = 0xff,
			.def = 0x80,
		},
	}, {
		.id = 0x47,
		.name = "ispwb",
		.swgroup = TEGRA_SWGROUP_ISP2,
		.smmu = {
			.reg = 0x230,
			.bit = 7,
		},
		.la = {
			.reg = 0x374,
			.shift = 16,
			.mask = 0xff,
			.def = 0x80,
		},
	}, {
		.id = 0x4a,
		.name = "xusb_hostr",
		.swgroup = TEGRA_SWGROUP_XUSB_HOST,
		.smmu = {
			.reg = 0x230,
			.bit = 10,
		},
		.la = {
			.reg = 0x37c,
			.shift = 0,
			.mask = 0xff,
			.def = 0x39,
		},
	}, {
		.id = 0x4b,
		.name = "xusb_hostw",
		.swgroup = TEGRA_SWGROUP_XUSB_HOST,
		.smmu = {
			.reg = 0x230,
			.bit = 11,
		},
		.la = {
			.reg = 0x37c,
			.shift = 16,
			.mask = 0xff,
			.def = 0x80,
		},
	}, {
		.id = 0x4c,
		.name = "xusb_devr",
		.swgroup = TEGRA_SWGROUP_XUSB_DEV,
		.smmu = {
			.reg = 0x230,
			.bit = 12,
		},
		.la = {
			.reg = 0x380,
			.shift = 0,
			.mask = 0xff,
			.def = 0x39,
		},
	}, {
		.id = 0x4d,
		.name = "xusb_devw",
		.swgroup = TEGRA_SWGROUP_XUSB_DEV,
		.smmu = {
			.reg = 0x230,
			.bit = 13,
		},
		.la = {
			.reg = 0x380,
			.shift = 16,
			.mask = 0xff,
			.def = 0x80,
		},
	}, {
		.id = 0x4e,
		.name = "isprab",
		.swgroup = TEGRA_SWGROUP_ISP2B,
		.smmu = {
			.reg = 0x230,
			.bit = 14,
		},
		.la = {
			.reg = 0x384,
			.shift = 0,
			.mask = 0xff,
			.def = 0x18,
		},
	}, {
		.id = 0x50,
		.name = "ispwab",
		.swgroup = TEGRA_SWGROUP_ISP2B,
		.smmu = {
			.reg = 0x230,
			.bit = 16,
		},
		.la = {
			.reg = 0x388,
			.shift = 0,
			.mask = 0xff,
			.def = 0x80,
		},
	}, {
		.id = 0x51,
		.name = "ispwbb",
		.swgroup = TEGRA_SWGROUP_ISP2B,
		.smmu = {
			.reg = 0x230,
			.bit = 17,
		},
		.la = {
			.reg = 0x388,
			.shift = 16,
			.mask = 0xff,
			.def = 0x80,
		},
	}, {
		.id = 0x54,
		.name = "tsecsrd",
		.swgroup = TEGRA_SWGROUP_TSEC,
		.smmu = {
			.reg = 0x230,
			.bit = 20,
		},
		.la = {
			.reg = 0x390,
			.shift = 0,
			.mask = 0xff,
			.def = 0x9b,
		},
	}, {
		.id = 0x55,
		.name = "tsecswr",
		.swgroup = TEGRA_SWGROUP_TSEC,
		.smmu = {
			.reg = 0x230,
			.bit = 21,
		},
		.la = {
			.reg = 0x390,
			.shift = 16,
			.mask = 0xff,
			.def = 0x80,
		},
	}, {
		.id = 0x56,
		.name = "a9avpscr",
		.swgroup = TEGRA_SWGROUP_A9AVP,
		.smmu = {
			.reg = 0x230,
			.bit = 22,
		},
		.la = {
			.reg = 0x3a4,
			.shift = 0,
			.mask = 0xff,
			.def = 0x04,
		},
	}, {
		.id = 0x57,
		.name = "a9avpscw",
		.swgroup = TEGRA_SWGROUP_A9AVP,
		.smmu = {
			.reg = 0x230,
			.bit = 23,
		},
		.la = {
			.reg = 0x3a4,
			.shift = 16,
			.mask = 0xff,
			.def = 0x80,
		},
	}, {
		.id = 0x58,
		.name = "gpusrd",
		.swgroup = TEGRA_SWGROUP_GPU,
		.smmu = {
			/* read-only */
			.reg = 0x230,
			.bit = 24,
		},
		.la = {
			.reg = 0x3c8,
			.shift = 0,
			.mask = 0xff,
			.def = 0x1a,
		},
	}, {
		.id = 0x59,
		.name = "gpuswr",
		.swgroup = TEGRA_SWGROUP_GPU,
		.smmu = {
			/* read-only */
			.reg = 0x230,
			.bit = 25,
		},
		.la = {
			.reg = 0x3c8,
			.shift = 16,
			.mask = 0xff,
			.def = 0x80,
		},
	}, {
		.id = 0x5a,
		.name = "displayt",
		.swgroup = TEGRA_SWGROUP_DC,
		.smmu = {
			.reg = 0x230,
			.bit = 26,
		},
		.la = {
			.reg = 0x2f0,
			.shift = 16,
			.mask = 0xff,
			.def = 0x50,
		},
	}, {
		.id = 0x60,
		.name = "sdmmcra",
		.swgroup = TEGRA_SWGROUP_SDMMC1A,
		.smmu = {
			.reg = 0x234,
			.bit = 0,
		},
		.la = {
			.reg = 0x3b8,
			.shift = 0,
			.mask = 0xff,
			.def = 0x49,
		},
	}, {
		.id = 0x61,
		.name = "sdmmcraa",
		.swgroup = TEGRA_SWGROUP_SDMMC2A,
		.smmu = {
			.reg = 0x234,
			.bit = 1,
		},
		.la = {
			.reg = 0x3bc,
			.shift = 0,
			.mask = 0xff,
			.def = 0x49,
		},
	}, {
		.id = 0x62,
		.name = "sdmmcr",
		.swgroup = TEGRA_SWGROUP_SDMMC3A,
		.smmu = {
			.reg = 0x234,
			.bit = 2,
		},
		.la = {
			.reg = 0x3c0,
			.shift = 0,
			.mask = 0xff,
			.def = 0x49,
		},
	}, {
		.id = 0x63,
		.swgroup = TEGRA_SWGROUP_SDMMC4A,
		.name = "sdmmcrab",
		.smmu = {
			.reg = 0x234,
			.bit = 3,
		},
		.la = {
			.reg = 0x3c4,
			.shift = 0,
			.mask = 0xff,
			.def = 0x49,
		},
	}, {
		.id = 0x64,
		.name = "sdmmcwa",
		.swgroup = TEGRA_SWGROUP_SDMMC1A,
		.smmu = {
			.reg = 0x234,
			.bit = 4,
		},
		.la = {
			.reg = 0x3b8,
			.shift = 16,
			.mask = 0xff,
			.def = 0x80,
		},
	}, {
		.id = 0x65,
		.name = "sdmmcwaa",
		.swgroup = TEGRA_SWGROUP_SDMMC2A,
		.smmu = {
			.reg = 0x234,
			.bit = 5,
		},
		.la = {
			.reg = 0x3bc,
			.shift = 16,
			.mask = 0xff,
			.def = 0x80,
		},
	}, {
		.id = 0x66,
		.name = "sdmmcw",
		.swgroup = TEGRA_SWGROUP_SDMMC3A,
		.smmu = {
			.reg = 0x234,
			.bit = 6,
		},
		.la = {
			.reg = 0x3c0,
			.shift = 16,
			.mask = 0xff,
			.def = 0x80,
		},
	}, {
		.id = 0x67,
		.name = "sdmmcwab",
		.swgroup = TEGRA_SWGROUP_SDMMC4A,
		.smmu = {
			.reg = 0x234,
			.bit = 7,
		},
		.la = {
			.reg = 0x3c4,
			.shift = 16,
			.mask = 0xff,
			.def = 0x80,
		},
	}, {
		.id = 0x6c,
		.name = "vicsrd",
		.swgroup = TEGRA_SWGROUP_VIC,
		.smmu = {
			.reg = 0x234,
			.bit = 12,
		},
		.la = {
			.reg = 0x394,
			.shift = 0,
			.mask = 0xff,
			.def = 0x1a,
		},
	}, {
		.id = 0x6d,
		.name = "vicswr",
		.swgroup = TEGRA_SWGROUP_VIC,
		.smmu = {
			.reg = 0x234,
			.bit = 13,
		},
		.la = {
			.reg = 0x394,
			.shift = 16,
			.mask = 0xff,
			.def = 0x80,
		},
	}, {
		.id = 0x72,
		.name = "viw",
		.swgroup = TEGRA_SWGROUP_VI,
		.smmu = {
			.reg = 0x234,
			.bit = 18,
		},
		.la = {
			.reg = 0x398,
			.shift = 0,
			.mask = 0xff,
			.def = 0x80,
		},
	}, {
		.id = 0x73,
		.name = "displayd",
		.swgroup = TEGRA_SWGROUP_DC,
		.smmu = {
			.reg = 0x234,
			.bit = 19,
		},
		.la = {
			.reg = 0x3c8,
			.shift = 0,
			.mask = 0xff,
			.def = 0x50,
		},
	},
};

static const struct tegra_smmu_swgroup tegra124_swgroups[] = {
	{ .name = "dc",        .swgroup = TEGRA_SWGROUP_DC,        .reg = 0x240 },
	{ .name = "dcb",       .swgroup = TEGRA_SWGROUP_DCB,       .reg = 0x244 },
	{ .name = "afi",       .swgroup = TEGRA_SWGROUP_AFI,       .reg = 0x238 },
	{ .name = "avpc",      .swgroup = TEGRA_SWGROUP_AVPC,      .reg = 0x23c },
	{ .name = "hda",       .swgroup = TEGRA_SWGROUP_HDA,       .reg = 0x254 },
	{ .name = "hc",        .swgroup = TEGRA_SWGROUP_HC,        .reg = 0x250 },
	{ .name = "msenc",     .swgroup = TEGRA_SWGROUP_MSENC,     .reg = 0x264 },
	{ .name = "ppcs",      .swgroup = TEGRA_SWGROUP_PPCS,      .reg = 0x270 },
	{ .name = "sata",      .swgroup = TEGRA_SWGROUP_SATA,      .reg = 0x274 },
	{ .name = "vde",       .swgroup = TEGRA_SWGROUP_VDE,       .reg = 0x27c },
	{ .name = "isp2",      .swgroup = TEGRA_SWGROUP_ISP2,      .reg = 0x258 },
	{ .name = "xusb_host", .swgroup = TEGRA_SWGROUP_XUSB_HOST, .reg = 0x288 },
	{ .name = "xusb_dev",  .swgroup = TEGRA_SWGROUP_XUSB_DEV,  .reg = 0x28c },
	{ .name = "isp2b",     .swgroup = TEGRA_SWGROUP_ISP2B,     .reg = 0xaa4 },
	{ .name = "tsec",      .swgroup = TEGRA_SWGROUP_TSEC,      .reg = 0x294 },
	{ .name = "a9avp",     .swgroup = TEGRA_SWGROUP_A9AVP,     .reg = 0x290 },
	{ .name = "gpu",       .swgroup = TEGRA_SWGROUP_GPU,       .reg = 0xaac },
	{ .name = "sdmmc1a",   .swgroup = TEGRA_SWGROUP_SDMMC1A,   .reg = 0xa94 },
	{ .name = "sdmmc2a",   .swgroup = TEGRA_SWGROUP_SDMMC2A,   .reg = 0xa98 },
	{ .name = "sdmmc3a",   .swgroup = TEGRA_SWGROUP_SDMMC3A,   .reg = 0xa9c },
	{ .name = "sdmmc4a",   .swgroup = TEGRA_SWGROUP_SDMMC4A,   .reg = 0xaa0 },
	{ .name = "vic",       .swgroup = TEGRA_SWGROUP_VIC,       .reg = 0x284 },
	{ .name = "vi",        .swgroup = TEGRA_SWGROUP_VI,        .reg = 0x280 },
};

#ifdef CONFIG_ARCH_TEGRA_124_SOC
static void tegra124_flush_dcache(struct page *page, unsigned long offset,
				  size_t size)
{
	phys_addr_t phys = page_to_phys(page) + offset;
	void *virt = page_address(page) + offset;

	__cpuc_flush_dcache_area(virt, size);
	outer_flush_range(phys, phys + size);
}

static const struct tegra_smmu_ops tegra124_smmu_ops = {
	.flush_dcache = tegra124_flush_dcache,
};

static const struct tegra_smmu_soc tegra124_smmu_soc = {
	.clients = tegra124_mc_clients,
	.num_clients = ARRAY_SIZE(tegra124_mc_clients),
	.swgroups = tegra124_swgroups,
	.num_swgroups = ARRAY_SIZE(tegra124_swgroups),
	.supports_round_robin_arbitration = true,
	.supports_request_limit = true,
	.num_asids = 128,
	.ops = &tegra124_smmu_ops,
};

const struct tegra_mc_soc tegra124_mc_soc = {
	.clients = tegra124_mc_clients,
	.num_clients = ARRAY_SIZE(tegra124_mc_clients),
	.num_address_bits = 34,
	.atom_size = 32,
	.client_id_mask = 0x7f,
	.smmu = &tegra124_smmu_soc,
	.emem_regs = tegra124_mc_emem_regs,
	.num_emem_regs = ARRAY_SIZE(tegra124_mc_emem_regs),
};
#endif /* CONFIG_ARCH_TEGRA_124_SOC */

#ifdef CONFIG_ARCH_TEGRA_132_SOC
static void tegra132_flush_dcache(struct page *page, unsigned long offset,
				  size_t size)
{
	void *virt = page_address(page) + offset;

	__flush_dcache_area(virt, size);
}

static const struct tegra_smmu_ops tegra132_smmu_ops = {
	.flush_dcache = tegra132_flush_dcache,
};

static const struct tegra_smmu_soc tegra132_smmu_soc = {
	.clients = tegra124_mc_clients,
	.num_clients = ARRAY_SIZE(tegra124_mc_clients),
	.swgroups = tegra124_swgroups,
	.num_swgroups = ARRAY_SIZE(tegra124_swgroups),
	.supports_round_robin_arbitration = true,
	.supports_request_limit = true,
	.num_asids = 128,
	.ops = &tegra132_smmu_ops,
};

const struct tegra_mc_soc tegra132_mc_soc = {
	.clients = tegra124_mc_clients,
	.num_clients = ARRAY_SIZE(tegra124_mc_clients),
	.num_address_bits = 34,
	.atom_size = 32,
<<<<<<< HEAD
=======
	.client_id_mask = 0x7f,
>>>>>>> 9fe8ecca
	.smmu = &tegra132_smmu_soc,
};
#endif /* CONFIG_ARCH_TEGRA_132_SOC */<|MERGE_RESOLUTION|>--- conflicted
+++ resolved
@@ -1068,10 +1068,7 @@
 	.num_clients = ARRAY_SIZE(tegra124_mc_clients),
 	.num_address_bits = 34,
 	.atom_size = 32,
-<<<<<<< HEAD
-=======
 	.client_id_mask = 0x7f,
->>>>>>> 9fe8ecca
 	.smmu = &tegra132_smmu_soc,
 };
 #endif /* CONFIG_ARCH_TEGRA_132_SOC */