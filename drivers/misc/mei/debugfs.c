/*
 *
 * Intel Management Engine Interface (Intel MEI) Linux driver
 * Copyright (c) 2012-2013, Intel Corporation.
 *
 * This program is free software; you can redistribute it and/or modify it
 * under the terms and conditions of the GNU General Public License,
 * version 2, as published by the Free Software Foundation.
 *
 * This program is distributed in the hope it will be useful, but WITHOUT
 * ANY WARRANTY; without even the implied warranty of MERCHANTABILITY or
 * FITNESS FOR A PARTICULAR PURPOSE.  See the GNU General Public License for
 * more details.
 *
 */
#include <linux/slab.h>
#include <linux/kernel.h>
#include <linux/device.h>
#include <linux/debugfs.h>

#include <linux/mei.h>

#include "mei_dev.h"
#include "client.h"
#include "hw.h"

static ssize_t mei_dbgfs_read_meclients(struct file *fp, char __user *ubuf,
					size_t cnt, loff_t *ppos)
{
	struct mei_device *dev = fp->private_data;
	struct mei_me_client *me_cl;
	size_t bufsz = 1;
	char *buf;
	int i = 0;
	int pos = 0;
	int ret;

#define HDR \
"  |id|fix|         UUID                       |con|msg len|sb|refc|\n"

	down_read(&dev->me_clients_rwsem);
	list_for_each_entry(me_cl, &dev->me_clients, list)
		bufsz++;

	bufsz *= sizeof(HDR) + 1;
	buf = kzalloc(bufsz, GFP_KERNEL);
	if (!buf) {
		up_read(&dev->me_clients_rwsem);
		return -ENOMEM;
	}

	pos += scnprintf(buf + pos, bufsz - pos, HDR);

	/*  if the driver is not enabled the list won't be consistent */
	if (dev->dev_state != MEI_DEV_ENABLED)
		goto out;

	list_for_each_entry(me_cl, &dev->me_clients, list) {

		if (mei_me_cl_get(me_cl)) {
			pos += scnprintf(buf + pos, bufsz - pos,
				"%2d|%2d|%3d|%pUl|%3d|%7d|%2d|%4d|\n",
				i++, me_cl->client_id,
				me_cl->props.fixed_address,
				&me_cl->props.protocol_name,
				me_cl->props.max_number_of_connections,
				me_cl->props.max_msg_length,
				me_cl->props.single_recv_buf,
				atomic_read(&me_cl->refcnt.refcount));

			mei_me_cl_put(me_cl);
		}
	}

out:
	up_read(&dev->me_clients_rwsem);
	ret = simple_read_from_buffer(ubuf, cnt, ppos, buf, pos);
	kfree(buf);
	return ret;
}

static const struct file_operations mei_dbgfs_fops_meclients = {
	.open = simple_open,
	.read = mei_dbgfs_read_meclients,
	.llseek = generic_file_llseek,
};

static ssize_t mei_dbgfs_read_active(struct file *fp, char __user *ubuf,
					size_t cnt, loff_t *ppos)
{
	struct mei_device *dev = fp->private_data;
	struct mei_cl *cl;
	const size_t bufsz = 1024;
	char *buf;
	int i = 0;
	int pos = 0;
	int ret;

	if (!dev)
		return -ENODEV;

	buf = kzalloc(bufsz, GFP_KERNEL);
	if  (!buf)
		return -ENOMEM;

	pos += scnprintf(buf + pos, bufsz - pos,
			"  |me|host|state|rd|wr|\n");

	mutex_lock(&dev->device_lock);

	/*  if the driver is not enabled the list won't be consistent */
	if (dev->dev_state != MEI_DEV_ENABLED)
		goto out;

	list_for_each_entry(cl, &dev->file_list, link) {

		pos += scnprintf(buf + pos, bufsz - pos,
			"%2d|%2d|%4d|%5d|%2d|%2d|\n",
			i, mei_cl_me_id(cl), cl->host_client_id, cl->state,
			!list_empty(&cl->rd_completed), cl->writing_state);
		i++;
	}
out:
	mutex_unlock(&dev->device_lock);
	ret = simple_read_from_buffer(ubuf, cnt, ppos, buf, pos);
	kfree(buf);
	return ret;
}

static const struct file_operations mei_dbgfs_fops_active = {
	.open = simple_open,
	.read = mei_dbgfs_read_active,
	.llseek = generic_file_llseek,
};

static ssize_t mei_dbgfs_read_devstate(struct file *fp, char __user *ubuf,
					size_t cnt, loff_t *ppos)
{
	struct mei_device *dev = fp->private_data;
	const size_t bufsz = 1024;
	char *buf = kzalloc(bufsz, GFP_KERNEL);
	int pos = 0;
	int ret;

	if  (!buf)
		return -ENOMEM;

	pos += scnprintf(buf + pos, bufsz - pos, "dev: %s\n",
			mei_dev_state_str(dev->dev_state));
	pos += scnprintf(buf + pos, bufsz - pos, "hbm: %s\n",
			mei_hbm_state_str(dev->hbm_state));

	if (dev->hbm_state == MEI_HBM_STARTED) {
		pos += scnprintf(buf + pos, bufsz - pos, "hbm features:\n");
		pos += scnprintf(buf + pos, bufsz - pos, "\tPG: %01d\n",
				 dev->hbm_f_pg_supported);
<<<<<<< HEAD
=======
		pos += scnprintf(buf + pos, bufsz - pos, "\tDC: %01d\n",
				 dev->hbm_f_dc_supported);
		pos += scnprintf(buf + pos, bufsz - pos, "\tDOT: %01d\n",
				 dev->hbm_f_dot_supported);
		pos += scnprintf(buf + pos, bufsz - pos, "\tEV: %01d\n",
				 dev->hbm_f_ev_supported);
>>>>>>> 9fe8ecca
	}

	pos += scnprintf(buf + pos, bufsz - pos, "pg:  %s, %s\n",
			mei_pg_is_enabled(dev) ? "ENABLED" : "DISABLED",
			mei_pg_state_str(mei_pg_state(dev)));
	ret = simple_read_from_buffer(ubuf, cnt, ppos, buf, pos);
	kfree(buf);
	return ret;
}
static const struct file_operations mei_dbgfs_fops_devstate = {
	.open = simple_open,
	.read = mei_dbgfs_read_devstate,
	.llseek = generic_file_llseek,
};

/**
 * mei_dbgfs_deregister - Remove the debugfs files and directories
 *
 * @dev: the mei device structure
 */
void mei_dbgfs_deregister(struct mei_device *dev)
{
	if (!dev->dbgfs_dir)
		return;
	debugfs_remove_recursive(dev->dbgfs_dir);
	dev->dbgfs_dir = NULL;
}

/**
 * mei_dbgfs_register - Add the debugfs files
 *
 * @dev: the mei device structure
 * @name: the mei device name
 *
 * Return: 0 on success, <0 on failure.
 */
int mei_dbgfs_register(struct mei_device *dev, const char *name)
{
	struct dentry *dir, *f;

	dir = debugfs_create_dir(name, NULL);
	if (!dir)
		return -ENOMEM;

	f = debugfs_create_file("meclients", S_IRUSR, dir,
				dev, &mei_dbgfs_fops_meclients);
	if (!f) {
		dev_err(dev->dev, "meclients: registration failed\n");
		goto err;
	}
	f = debugfs_create_file("active", S_IRUSR, dir,
				dev, &mei_dbgfs_fops_active);
	if (!f) {
		dev_err(dev->dev, "meclients: registration failed\n");
		goto err;
	}
	f = debugfs_create_file("devstate", S_IRUSR, dir,
				dev, &mei_dbgfs_fops_devstate);
	if (!f) {
		dev_err(dev->dev, "devstate: registration failed\n");
		goto err;
	}
	f = debugfs_create_bool("allow_fixed_address", S_IRUSR | S_IWUSR, dir,
				&dev->allow_fixed_address);
	if (!f) {
		dev_err(dev->dev, "allow_fixed_address: registration failed\n");
		goto err;
	}
	dev->dbgfs_dir = dir;
	return 0;
err:
	mei_dbgfs_deregister(dev);
	return -ENODEV;
}
<|MERGE_RESOLUTION|>--- conflicted
+++ resolved
@@ -154,15 +154,12 @@
 		pos += scnprintf(buf + pos, bufsz - pos, "hbm features:\n");
 		pos += scnprintf(buf + pos, bufsz - pos, "\tPG: %01d\n",
 				 dev->hbm_f_pg_supported);
-<<<<<<< HEAD
-=======
 		pos += scnprintf(buf + pos, bufsz - pos, "\tDC: %01d\n",
 				 dev->hbm_f_dc_supported);
 		pos += scnprintf(buf + pos, bufsz - pos, "\tDOT: %01d\n",
 				 dev->hbm_f_dot_supported);
 		pos += scnprintf(buf + pos, bufsz - pos, "\tEV: %01d\n",
 				 dev->hbm_f_ev_supported);
->>>>>>> 9fe8ecca
 	}
 
 	pos += scnprintf(buf + pos, bufsz - pos, "pg:  %s, %s\n",
