--- conflicted
+++ resolved
@@ -48,29 +48,6 @@
 };
 
 /**
-<<<<<<< HEAD
- * vxfs_immed_follow_link - follow immed symlink
- * @dp:		dentry for the link
- * @np:		pathname lookup data for the current path walk
- *
- * Description:
- *   vxfs_immed_follow_link restarts the pathname lookup with
- *   the data obtained from @dp.
- *
- * Returns:
- *   Zero on success, else a negative error code.
- */
-static void *
-vxfs_immed_follow_link(struct dentry *dp, struct nameidata *np)
-{
-	struct vxfs_inode_info		*vip = VXFS_INO(d_inode(dp));
-	nd_set_link(np, vip->vii_immed.vi_immed);
-	return NULL;
-}
-
-/**
-=======
->>>>>>> 4b8a8262
  * vxfs_immed_readpage - read part of an immed inode into pagecache
  * @file:	file context (unused)
  * @page:	page frame to fill in.
