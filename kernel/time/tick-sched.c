--- conflicted
+++ resolved
@@ -275,13 +275,8 @@
 					 ktime_t now, int cpu)
 {
 	unsigned long seq, last_jiffies, next_jiffies, delta_jiffies;
-<<<<<<< HEAD
-	unsigned long rcu_delta_jiffies;
-	ktime_t last_update, expires, now;
-=======
 	ktime_t last_update, expires, ret = { .tv64 = 0 };
 	unsigned long rcu_delta_jiffies;
->>>>>>> 0d7614f0
 	struct clock_event_device *dev = __get_cpu_var(tick_cpu_device).evtdev;
 	u64 time_delta;
 
